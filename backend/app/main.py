from __future__ import annotations

import time
from contextlib import asynccontextmanager
from typing import Callable, Sequence

from fastapi import FastAPI, HTTPException, Request
from fastapi.middleware.cors import CORSMiddleware
from starlette.responses import PlainTextResponse
from sqlalchemy import text

from app.core.errors import AppError, app_error_handler
from app.core.logging import setup_logging
from app.core.metrics import MetricsTracker
from app.core.observability import configure_tracing
from app.core.config import settings
from app.core.db import SessionLocal, database_ready
from app.core.middleware import SecurityHeadersMiddleware
from .realtime import socket_app, sio  # Import from new realtime module
from app.modules.recurring_invoices.scheduler import (
    scheduler as recurring_invoice_scheduler,
)

setup_logging()


@asynccontextmanager
async def lifespan(app: FastAPI):
    """Initialize and tear down application level resources."""
    configure_tracing(app)
    app.state.start_time = time.time()
    app.state.metrics_tracker = MetricsTracker()
    app.state.sio = sio  # Store sio server in app state
    await recurring_invoice_scheduler.start()
    try:
        yield
    finally:
        await recurring_invoice_scheduler.shutdown()


app = FastAPI(title="Rentguyapp API", version="0.1", lifespan=lifespan)

app.add_middleware(
    CORSMiddleware,
    allow_origins=settings.ALLOWED_ORIGINS,
    allow_credentials=True,
    allow_methods=["GET", "POST", "PUT", "PATCH", "DELETE", "OPTIONS"],
    allow_headers=["Authorization", "Content-Type", "Accept", "X-Requested-With"],
)
app.add_middleware(SecurityHeadersMiddleware, hsts_enabled=settings.ENV == "prod")

app.add_exception_handler(AppError, app_error_handler)


@app.middleware("http")
async def metrics_middleware(request: Request, call_next: Callable):
    route = request.scope.get("route")
    path_template = getattr(route, "path", request.url.path)
    if path_template == "/metrics":
        return await call_next(request)

    start = time.perf_counter()
    method = request.method

    try:
        response = await call_next(request)
    except Exception:
        duration = time.perf_counter() - start
        tracker: MetricsTracker = getattr(request.app.state, "metrics_tracker", MetricsTracker())
        request.app.state.metrics_tracker = tracker
        availability = tracker.record(
            method=method,
            path=path_template,
            status_code=500,
            latency=duration,
        )
        request.app.state.latest_availability = availability
        raise

    duration = time.perf_counter() - start
    tracker: MetricsTracker = getattr(request.app.state, "metrics_tracker", MetricsTracker())
    request.app.state.metrics_tracker = tracker
    availability = tracker.record(
        method=method,
        path=path_template,
        status_code=response.status_code,
        latency=duration,
    )
    request.app.state.latest_availability = availability
    response.headers["X-Process-Time"] = f"{duration:.3f}"
    response.headers["X-Service-Availability"] = f"{availability:.4f}"
    return response


@app.get("/healthz")
def healthz():
    return {"status": "ok"}


@app.get("/readyz")
def readyz():
    if not database_ready():
        raise HTTPException(status_code=503, detail="database not available")
    with SessionLocal() as session:
        try:
            session.execute(text("SELECT 1"))
        except Exception as exc:  # pragma: no cover - defensive
            raise HTTPException(status_code=503, detail="database not available") from exc
    return {"status": "ready"}


@app.get("/metrics")
def metrics() -> PlainTextResponse:
    tracker: MetricsTracker = getattr(app.state, "metrics_tracker", MetricsTracker())
    app.state.metrics_tracker = tracker
    payload = tracker.prometheus_payload()
    return PlainTextResponse(payload, media_type="text/plain; version=0.0.4")


ROUTERS: Sequence[tuple[str, str, str, list[str]]] = (
    ("app.modules.auth.routes", "router", "/api/v1/auth", ["auth"]),
    ("app.modules.inventory.routes", "router", "/api/v1/inventory", ["inventory"]),
    ("app.modules.projects.routes", "router", "/api/v1", ["projects"]),
    ("app.modules.calendar_sync.routes", "router", "/api/v1", ["calendar"]),
    ("app.modules.crew.routes", "router", "/api/v1", ["crew"]),
    ("app.modules.transport.routes", "router", "/api/v1", ["transport"]),
    ("app.modules.billing.routes", "router", "/api/v1", ["billing"]),
    ("app.modules.warehouse.routes", "router", "/api/v1", ["warehouse"]),
    ("app.modules.scanning.routes", "router", "/api/v1", ["scanning"]),
    ("app.modules.reporting.routes", "router", "/api/v1", ["reporting"]),
    ("app.modules.customer_portal.routes", "router", "/api/v1", ["customer-portal"]),
    (
        "app.modules.recurring_invoices.routes",
        "router",
        "/api/v1",
        ["recurring-invoices"],
    ),
<<<<<<< HEAD
    (
        "app.modules.subrenting.routes",
        "router",
        "/api/v1",
        ["subrenting"],
    ),
=======
    ("app.modules.jobboard.routes", "router", "/api/v1", ["jobboard"]),
    ("app.modules.subrenting.routes", "router", "/api/v1", ["subrenting"]),
>>>>>>> 2aee7e02
    ("app.modules.onboarding.routes", "router", "/api/v1", ["onboarding"]),
    ("app.modules.crm.routes", "router", "/api/v1", ["crm"]),
    (
        "app.modules.platform.observability.routes",
        "router",
        "/api/v1",
        ["observability"],
    ),
    (
        "app.modules.platform.secrets.routes",
        "router",
        "/api/v1/platform",
        ["platform"],
    ),
)


def _register_routers() -> None:
    from importlib import import_module

    for module_path, attr, prefix, tags in ROUTERS:
        module = import_module(module_path)
        router = getattr(module, attr)
        app.include_router(router, prefix=prefix, tags=tags)


_register_routers()

from app.modules.chat.routes import router as chat_router

app.include_router(chat_router, prefix="/api/v1", tags=["chat"])

# Mount the Socket.IO application
app.mount("/ws", socket_app)
<|MERGE_RESOLUTION|>--- conflicted
+++ resolved
@@ -135,17 +135,8 @@
         "/api/v1",
         ["recurring-invoices"],
     ),
-<<<<<<< HEAD
-    (
-        "app.modules.subrenting.routes",
-        "router",
-        "/api/v1",
-        ["subrenting"],
-    ),
-=======
     ("app.modules.jobboard.routes", "router", "/api/v1", ["jobboard"]),
     ("app.modules.subrenting.routes", "router", "/api/v1", ["subrenting"]),
->>>>>>> 2aee7e02
     ("app.modules.onboarding.routes", "router", "/api/v1", ["onboarding"]),
     ("app.modules.crm.routes", "router", "/api/v1", ["crm"]),
     (
