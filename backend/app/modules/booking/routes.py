--- conflicted
+++ resolved
@@ -7,14 +7,6 @@
 from typing import Annotated
 
 from fastapi import APIRouter, Depends, HTTPException, status
-<<<<<<< HEAD
-from sqlalchemy import select
-from sqlalchemy.orm import Session
-
-from app.modules.auth.deps import get_current_user, get_db, require_role
-from app.modules.auth.models import User
-
-=======
 from fastapi.security import OAuth2PasswordBearer
 from pydantic import BaseModel, Field, root_validator, validator
 from sqlalchemy import select
@@ -22,7 +14,6 @@
 
 from app.core.db import get_async_session
 from app.modules.auth.deps import get_current_user
->>>>>>> 314fda5c
 from . import availability, themes
 from .models import Equipment, EquipmentStatus, Payment, PaymentStatus, Reservation
 from .schemas import (
@@ -111,13 +102,8 @@
 @router.post("/reservations", response_model=ReservationResponse)
 def create_reservation(
     reservation: ReservationCreate,
-<<<<<<< HEAD
-    db: Annotated[Session, Depends(get_db)],
-    current_user: User = Depends(get_current_user),
-=======
     db: Annotated[AsyncSession, Depends(get_async_session)],
     current_user: dict = Depends(get_current_user),
->>>>>>> 314fda5c
 ):
     """
     Create a new equipment reservation with availability check
@@ -178,13 +164,8 @@
 @router.post("/payments", response_model=PaymentResponse)
 def process_payment(
     payment: PaymentCreate,
-<<<<<<< HEAD
-    db: Annotated[Session, Depends(get_db)],
-    current_user: User = Depends(get_current_user),
-=======
     db: Annotated[AsyncSession, Depends(get_async_session)],
     current_user: dict = Depends(get_current_user),
->>>>>>> 314fda5c
 ):
     """
     Process payment for a reservation and update status
@@ -322,11 +303,7 @@
     equipment_id: int,
     start_time: datetime,
     end_time: datetime,
-<<<<<<< HEAD
-    db: Annotated[Session, Depends(get_db)],
-=======
     db: Annotated[AsyncSession, Depends(get_async_session)]
->>>>>>> 314fda5c
 ):
     """
     Check equipment availability for given time range
@@ -376,13 +353,8 @@
 @router.post("/themes", response_model=ThemeResponse)
 def create_theme(
     theme: ThemeCreate,
-<<<<<<< HEAD
-    db: Annotated[Session, Depends(get_db)],
-    _user: User = Depends(require_role("admin")),
-=======
     db: Annotated[AsyncSession, Depends(get_async_session)],
     current_user: dict = Depends(get_current_user),
->>>>>>> 314fda5c
 ):
     """
     Create new equipment theme (Admin-only)
