"""SQLAlchemy models for the sub-renting module."""

from __future__ import annotations

from datetime import datetime
<<<<<<< HEAD
from typing import List
from uuid import uuid4

from sqlalchemy import DateTime, ForeignKey, Integer, Numeric, String
from sqlalchemy.orm import Mapped, mapped_column, relationship
from sqlalchemy.sql import func
=======
from typing import Optional
from uuid import UUID, uuid4

from sqlalchemy import (
    DateTime,
    ForeignKey,
    Integer,
    Numeric,
    String,
    Text,
    Uuid,
    func,
)
from sqlalchemy.orm import Mapped, mapped_column, relationship
>>>>>>> 2aee7e02

from app.core.db import Base


class SubRentingPartner(Base):
<<<<<<< HEAD
    __tablename__ = "sr_partners"

    id: Mapped[str] = mapped_column(String(36), primary_key=True, default=lambda: str(uuid4()))
    name: Mapped[str] = mapped_column(String(100), nullable=False, index=True)
    api_endpoint: Mapped[str] = mapped_column(String(255), nullable=False)
    api_key: Mapped[str] = mapped_column(String(255), nullable=False)
    contact_email: Mapped[str] = mapped_column(String(120), nullable=False)
    location: Mapped[str] = mapped_column(String(200), nullable=False)
    created_at: Mapped[datetime] = mapped_column(DateTime(timezone=True), server_default=func.now())
    updated_at: Mapped[datetime | None] = mapped_column(DateTime(timezone=True), onupdate=func.now())

    capacities: Mapped[List["PartnerCapacity"]] = relationship(
        back_populates="partner", cascade="all, delete-orphan"
    )
    availabilities: Mapped[List["PartnerAvailability"]] = relationship(
=======
    """Represents an external partner that offers rental capacity."""

    __tablename__ = "subrenting_partners"

    id: Mapped[UUID] = mapped_column(Uuid, primary_key=True, default=uuid4)
    name: Mapped[str] = mapped_column(String(100), nullable=False, index=True)
    api_endpoint: Mapped[str] = mapped_column(String(200), nullable=False)
    api_key: Mapped[str] = mapped_column(String(200), nullable=False)
    contact_email: Mapped[str] = mapped_column(String(100), nullable=False)
    location: Mapped[str] = mapped_column(Text, nullable=False)
    created_at: Mapped[datetime] = mapped_column(
        DateTime(timezone=True), server_default=func.now()
    )
    updated_at: Mapped[Optional[datetime]] = mapped_column(
        DateTime(timezone=True), onupdate=func.now()
    )

    capacities: Mapped[list["PartnerCapacity"]] = relationship(
        back_populates="partner", cascade="all, delete-orphan"
    )
    availabilities: Mapped[list["PartnerAvailability"]] = relationship(
>>>>>>> 2aee7e02
        back_populates="partner", cascade="all, delete-orphan"
    )


class PartnerCapacity(Base):
<<<<<<< HEAD
    __tablename__ = "sr_partner_capacities"

    id: Mapped[str] = mapped_column(String(36), primary_key=True, default=lambda: str(uuid4()))
    partner_id: Mapped[str] = mapped_column(
        String(36), ForeignKey("sr_partners.id", ondelete="CASCADE"), nullable=False
    )
    vehicle_type: Mapped[str] = mapped_column(String(50), nullable=False)
    quantity: Mapped[int] = mapped_column(Integer, nullable=False)
    price_per_unit: Mapped[Numeric] = mapped_column(Numeric(10, 2), nullable=False)
    currency: Mapped[str] = mapped_column(String(3), nullable=False)
    valid_from: Mapped[datetime] = mapped_column(DateTime(timezone=True), nullable=False)
    valid_to: Mapped[datetime] = mapped_column(DateTime(timezone=True), nullable=False)
    created_at: Mapped[datetime] = mapped_column(DateTime(timezone=True), server_default=func.now())
=======
    """Represents the available capacity exposed by a partner."""

    __tablename__ = "partner_capacities"

    id: Mapped[UUID] = mapped_column(Uuid, primary_key=True, default=uuid4)
    partner_id: Mapped[UUID] = mapped_column(
        Uuid, ForeignKey("subrenting_partners.id", ondelete="CASCADE"), nullable=False
    )
    vehicle_type: Mapped[str] = mapped_column(String(50), nullable=False)
    quantity: Mapped[int] = mapped_column(Integer, nullable=False)
    price_per_unit: Mapped[float] = mapped_column(Numeric(10, 2), nullable=False)
    currency: Mapped[str] = mapped_column(String(3), nullable=False)
    valid_from: Mapped[datetime] = mapped_column(DateTime(timezone=True), nullable=False)
    valid_to: Mapped[datetime] = mapped_column(DateTime(timezone=True), nullable=False)
    created_at: Mapped[datetime] = mapped_column(
        DateTime(timezone=True), server_default=func.now()
    )
>>>>>>> 2aee7e02

    partner: Mapped[SubRentingPartner] = relationship(back_populates="capacities")


class PartnerAvailability(Base):
<<<<<<< HEAD
    __tablename__ = "sr_partner_availability"

    id: Mapped[str] = mapped_column(String(36), primary_key=True, default=lambda: str(uuid4()))
    partner_id: Mapped[str] = mapped_column(
        String(36), ForeignKey("sr_partners.id", ondelete="CASCADE"), nullable=False
    )
    start_time: Mapped[datetime] = mapped_column(DateTime(timezone=True), nullable=False)
    end_time: Mapped[datetime] = mapped_column(DateTime(timezone=True), nullable=False)
    status: Mapped[str] = mapped_column(String(20), nullable=False, default="available")
    created_at: Mapped[datetime] = mapped_column(DateTime(timezone=True), server_default=func.now())
=======
    """Represents availability slots provided by a partner."""

    __tablename__ = "partner_availabilities"

    id: Mapped[UUID] = mapped_column(Uuid, primary_key=True, default=uuid4)
    partner_id: Mapped[UUID] = mapped_column(
        Uuid, ForeignKey("subrenting_partners.id", ondelete="CASCADE"), nullable=False
    )
    start_time: Mapped[datetime] = mapped_column(DateTime(timezone=True), nullable=False)
    end_time: Mapped[datetime] = mapped_column(DateTime(timezone=True), nullable=False)
    status: Mapped[str] = mapped_column(String(20), default="available", server_default="available")
    created_at: Mapped[datetime] = mapped_column(
        DateTime(timezone=True), server_default=func.now()
    )
>>>>>>> 2aee7e02

    partner: Mapped[SubRentingPartner] = relationship(back_populates="availabilities")


<<<<<<< HEAD
__all__ = [
    "PartnerAvailability",
    "PartnerCapacity",
    "SubRentingPartner",
]
=======
__all__ = ["SubRentingPartner", "PartnerCapacity", "PartnerAvailability"]
>>>>>>> 2aee7e02
<|MERGE_RESOLUTION|>--- conflicted
+++ resolved
@@ -3,14 +3,6 @@
 from __future__ import annotations
 
 from datetime import datetime
-<<<<<<< HEAD
-from typing import List
-from uuid import uuid4
-
-from sqlalchemy import DateTime, ForeignKey, Integer, Numeric, String
-from sqlalchemy.orm import Mapped, mapped_column, relationship
-from sqlalchemy.sql import func
-=======
 from typing import Optional
 from uuid import UUID, uuid4
 
@@ -25,29 +17,11 @@
     func,
 )
 from sqlalchemy.orm import Mapped, mapped_column, relationship
->>>>>>> 2aee7e02
 
 from app.core.db import Base
 
 
 class SubRentingPartner(Base):
-<<<<<<< HEAD
-    __tablename__ = "sr_partners"
-
-    id: Mapped[str] = mapped_column(String(36), primary_key=True, default=lambda: str(uuid4()))
-    name: Mapped[str] = mapped_column(String(100), nullable=False, index=True)
-    api_endpoint: Mapped[str] = mapped_column(String(255), nullable=False)
-    api_key: Mapped[str] = mapped_column(String(255), nullable=False)
-    contact_email: Mapped[str] = mapped_column(String(120), nullable=False)
-    location: Mapped[str] = mapped_column(String(200), nullable=False)
-    created_at: Mapped[datetime] = mapped_column(DateTime(timezone=True), server_default=func.now())
-    updated_at: Mapped[datetime | None] = mapped_column(DateTime(timezone=True), onupdate=func.now())
-
-    capacities: Mapped[List["PartnerCapacity"]] = relationship(
-        back_populates="partner", cascade="all, delete-orphan"
-    )
-    availabilities: Mapped[List["PartnerAvailability"]] = relationship(
-=======
     """Represents an external partner that offers rental capacity."""
 
     __tablename__ = "subrenting_partners"
@@ -69,27 +43,11 @@
         back_populates="partner", cascade="all, delete-orphan"
     )
     availabilities: Mapped[list["PartnerAvailability"]] = relationship(
->>>>>>> 2aee7e02
         back_populates="partner", cascade="all, delete-orphan"
     )
 
 
 class PartnerCapacity(Base):
-<<<<<<< HEAD
-    __tablename__ = "sr_partner_capacities"
-
-    id: Mapped[str] = mapped_column(String(36), primary_key=True, default=lambda: str(uuid4()))
-    partner_id: Mapped[str] = mapped_column(
-        String(36), ForeignKey("sr_partners.id", ondelete="CASCADE"), nullable=False
-    )
-    vehicle_type: Mapped[str] = mapped_column(String(50), nullable=False)
-    quantity: Mapped[int] = mapped_column(Integer, nullable=False)
-    price_per_unit: Mapped[Numeric] = mapped_column(Numeric(10, 2), nullable=False)
-    currency: Mapped[str] = mapped_column(String(3), nullable=False)
-    valid_from: Mapped[datetime] = mapped_column(DateTime(timezone=True), nullable=False)
-    valid_to: Mapped[datetime] = mapped_column(DateTime(timezone=True), nullable=False)
-    created_at: Mapped[datetime] = mapped_column(DateTime(timezone=True), server_default=func.now())
-=======
     """Represents the available capacity exposed by a partner."""
 
     __tablename__ = "partner_capacities"
@@ -107,24 +65,11 @@
     created_at: Mapped[datetime] = mapped_column(
         DateTime(timezone=True), server_default=func.now()
     )
->>>>>>> 2aee7e02
 
     partner: Mapped[SubRentingPartner] = relationship(back_populates="capacities")
 
 
 class PartnerAvailability(Base):
-<<<<<<< HEAD
-    __tablename__ = "sr_partner_availability"
-
-    id: Mapped[str] = mapped_column(String(36), primary_key=True, default=lambda: str(uuid4()))
-    partner_id: Mapped[str] = mapped_column(
-        String(36), ForeignKey("sr_partners.id", ondelete="CASCADE"), nullable=False
-    )
-    start_time: Mapped[datetime] = mapped_column(DateTime(timezone=True), nullable=False)
-    end_time: Mapped[datetime] = mapped_column(DateTime(timezone=True), nullable=False)
-    status: Mapped[str] = mapped_column(String(20), nullable=False, default="available")
-    created_at: Mapped[datetime] = mapped_column(DateTime(timezone=True), server_default=func.now())
-=======
     """Represents availability slots provided by a partner."""
 
     __tablename__ = "partner_availabilities"
@@ -139,17 +84,8 @@
     created_at: Mapped[datetime] = mapped_column(
         DateTime(timezone=True), server_default=func.now()
     )
->>>>>>> 2aee7e02
 
     partner: Mapped[SubRentingPartner] = relationship(back_populates="availabilities")
 
 
-<<<<<<< HEAD
-__all__ = [
-    "PartnerAvailability",
-    "PartnerCapacity",
-    "SubRentingPartner",
-]
-=======
-__all__ = ["SubRentingPartner", "PartnerCapacity", "PartnerAvailability"]
->>>>>>> 2aee7e02
+__all__ = ["SubRentingPartner", "PartnerCapacity", "PartnerAvailability"]