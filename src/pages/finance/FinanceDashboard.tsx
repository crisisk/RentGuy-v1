<<<<<<< HEAD
import React, { useState, useEffect } from 'react'
import { Link } from 'react-router-dom'
import financeStore, { type FinanceDashboardData, type Invoice } from '../../stores/financeStore'

const FinanceDashboard: React.FC = () => {
  const [invoices, setInvoices] = useState<Invoice[]>([])
  const [stats, setStats] = useState<FinanceDashboardData['stats'] | null>(null)
  const [loading, setLoading] = useState(true)
  const [error, setError] = useState<string | null>(null)

  const formatCurrency = (amount: number): string => {
    return new Intl.NumberFormat('en-US', {
      style: 'currency',
      currency: 'USD',
    }).format(amount)
  }

  const formatDate = (dateString: string): string => {
    const date = new Date(dateString)
=======
import React, { useMemo, useEffect } from 'react';
import { Link } from 'react-router-dom';
import financeStore, { type FinanceStats, type InvoiceRecord } from '../../stores/financeStore';

const FinanceDashboard: React.FC = () => {
  const [invoices, setInvoices] = useState<InvoiceRecord[]>([]);
  const [stats, setStats] = useState<FinanceStats | null>(null);
  const [loading, setLoading] = useState(true);
  const [error, setError] = useState<string | null>(null);

  const date = new Date(dateString)
  return date.toLocaleDateString('en-US', {
    month: 'short',
    day: 'numeric',
    year: 'numeric',
  })
}

  const formatDate = (value: Date): string => {
    const date = new Date(value);
>>>>>>> 80112fbf
    return date.toLocaleDateString('en-US', {
      month: 'short',
      day: 'numeric',
      year: 'numeric',
    })
  }

  useEffect(() => {
    const fetchFinanceData = async () => {
      try {
<<<<<<< HEAD
        setLoading(true)
        const financeData = await financeStore.getDashboardData()
        setInvoices(financeData.invoices)
        setStats(financeData.stats)
        setError(null)
      } catch (err) {
        setError(err instanceof Error ? err.message : 'Failed to load finance data')
      } finally {
        setLoading(false)
      }
    }

    fetchFinanceData()
  }, [])
=======
        setLoading(true);
        const { invoices: invoiceList, stats: dashboardStats } = await financeStore.getDashboardData();
        setInvoices(invoiceList);
        setStats(dashboardStats);
        setError(null);
      } catch (err) {
        setError(err instanceof Error ? err.message : 'Failed to load finance data');
      } finally {
        setLoading(false);
      }
    };
  }, [getDashboardData, clearError]);

  const resolvedStats = useMemo<FinanceStats>(() => {
    if (stats) {
      return stats;
    }
    return calculateFallbackStats(invoices);
  }, [stats, invoices]);
>>>>>>> 80112fbf

  if (isLoading) {
    return (
<<<<<<< HEAD
      <div className="flex justify-center items-center h-screen">
        <div className="animate-spin rounded-full h-12 w-12 border-t-2 border-blue-500" />
=======
      <div className="flex h-screen items-center justify-center" role="status" aria-live="polite">
        <div className="h-12 w-12 animate-spin rounded-full border-b-2 border-t-2 border-blue-500" />
>>>>>>> 80112fbf
      </div>
    )
  }

  if (error) {
    return (
      <div
        className="mx-auto mt-10 max-w-2xl rounded-lg border border-red-200 bg-red-50 p-4 text-red-700"
        role="alert"
      >
        {error}
      </div>
    )
  }

  const visibleInvoices = invoices.slice(0, 10);

  return (
    <div className="container mx-auto px-4 py-8 md:px-8">
      <h1 className="mb-6 text-3xl font-bold">Finance Dashboard</h1>

      <div className="grid grid-cols-1 md:grid-cols-3 gap-4 mb-8">
        <div className="bg-white shadow rounded-lg p-6">
          <h2 className="text-lg font-semibold mb-2">Monthly Revenue</h2>
          <p className="text-2xl font-bold text-green-600">
            {formatCurrency(resolvedStats.monthlyRevenue)}
          </p>
        </div>
        <div className="bg-white shadow rounded-lg p-6">
          <h2 className="text-lg font-semibold mb-2">Pending Invoices</h2>
          <p className="text-2xl font-bold text-yellow-600">
            {formatCurrency(resolvedStats.pendingInvoicesTotal)}
          </p>
        </div>
        <div className="bg-white shadow rounded-lg p-6">
          <h2 className="text-lg font-semibold mb-2">Paid Invoices</h2>
          <p className="text-2xl font-bold text-blue-600">
            {formatCurrency(resolvedStats.paidInvoicesTotal)}
          </p>
        </div>
      </div>

      <div className="overflow-hidden rounded-lg bg-white shadow">
        <table className="w-full">
          <thead className="bg-gray-100">
            <tr>
              <th className="px-4 py-3 text-left">Client</th>
              <th className="px-4 py-3 text-left">Amount</th>
              <th className="px-4 py-3 text-left">Invoice Date</th>
              <th className="px-4 py-3 text-left">Due Date</th>
              <th className="px-4 py-3 text-left">Status</th>
              <th className="px-4 py-3 text-right">Actions</th>
            </tr>
          </thead>
          <tbody>
<<<<<<< HEAD
            {invoices.map(invoice => (
=======
            {visibleInvoices.map((invoice) => (
>>>>>>> 80112fbf
              <tr key={invoice.id} className="border-b">
                <td className="px-4 py-3">{invoice.clientName}</td>
                <td className="px-4 py-3">{formatCurrency(invoice.amount)}</td>
                <td className="px-4 py-3">{formatDate(invoice.dueDate ?? invoice.date)}</td>
                <td className="px-4 py-3">
                  <span
                    className={`px-2 py-1 rounded text-xs ${
                      invoice.status === 'pending'
                        ? 'bg-yellow-100 text-yellow-800'
<<<<<<< HEAD
                        : invoice.status === 'overdue'
                          ? 'bg-red-100 text-red-800'
                          : 'bg-green-100 text-green-800'
=======
                        : invoice.status === 'paid'
                          ? 'bg-green-100 text-green-800'
                          : 'bg-red-100 text-red-800'
>>>>>>> 80112fbf
                    }`}
                  >
                    {invoice.status}
                  </span>
                </td>
                <td className="px-4 py-3 text-right">
<<<<<<< HEAD
                  <Link
                    to={`/invoices/${invoice.id}`}
                    className="text-blue-500 hover:underline"
                  >
=======
                  <Link to={`/invoices/${invoice.id}`} className="text-blue-500 hover:underline">
>>>>>>> 80112fbf
                    View
                  </Link>
                </td>
              </tr>
            </thead>
            <tbody className="divide-y divide-slate-100">
              {recentInvoices.map(invoice => {
                const badgeClass = statusPalette[invoice.status] ?? 'bg-slate-100 text-slate-700'
                return (
                  <tr key={invoice.id} className="hover:bg-slate-50">
                    <td className="px-4 py-3 text-sm text-slate-700">{invoice.clientName}</td>
                    <td className="px-4 py-3 text-sm font-semibold text-slate-900">
                      {formatCurrency(invoice.totalGross)}
                    </td>
                    <td className="px-4 py-3 text-sm text-slate-600">{formatDate(invoice.dueAt)}</td>
                    <td className="px-4 py-3 text-sm">
                      <span className={`inline-flex rounded-full px-3 py-1 text-xs font-semibold ${badgeClass}`}>
                        {invoice.status}
                      </span>
                    </td>
                    <td className="px-4 py-3 text-right text-sm">
                      <Link to={`/invoices/${invoice.id}`} className="font-semibold text-blue-600 hover:underline">
                        Details
                      </Link>
                    </td>
                  </tr>
                )
              })}
              {recentInvoices.length === 0 && (
                <tr>
                  <td colSpan={5} className="px-4 py-8 text-center text-sm text-slate-500">
                    Er zijn nog geen facturen beschikbaar.
                  </td>
                </tr>
              )}
            </tbody>
          </table>
        </div>
      </section>
    </div>
  )
}

export default FinanceDashboard<|MERGE_RESOLUTION|>--- conflicted
+++ resolved
@@ -1,24 +1,3 @@
-<<<<<<< HEAD
-import React, { useState, useEffect } from 'react'
-import { Link } from 'react-router-dom'
-import financeStore, { type FinanceDashboardData, type Invoice } from '../../stores/financeStore'
-
-const FinanceDashboard: React.FC = () => {
-  const [invoices, setInvoices] = useState<Invoice[]>([])
-  const [stats, setStats] = useState<FinanceDashboardData['stats'] | null>(null)
-  const [loading, setLoading] = useState(true)
-  const [error, setError] = useState<string | null>(null)
-
-  const formatCurrency = (amount: number): string => {
-    return new Intl.NumberFormat('en-US', {
-      style: 'currency',
-      currency: 'USD',
-    }).format(amount)
-  }
-
-  const formatDate = (dateString: string): string => {
-    const date = new Date(dateString)
-=======
 import React, { useMemo, useEffect } from 'react';
 import { Link } from 'react-router-dom';
 import financeStore, { type FinanceStats, type InvoiceRecord } from '../../stores/financeStore';
@@ -39,7 +18,6 @@
 
   const formatDate = (value: Date): string => {
     const date = new Date(value);
->>>>>>> 80112fbf
     return date.toLocaleDateString('en-US', {
       month: 'short',
       day: 'numeric',
@@ -50,22 +28,6 @@
   useEffect(() => {
     const fetchFinanceData = async () => {
       try {
-<<<<<<< HEAD
-        setLoading(true)
-        const financeData = await financeStore.getDashboardData()
-        setInvoices(financeData.invoices)
-        setStats(financeData.stats)
-        setError(null)
-      } catch (err) {
-        setError(err instanceof Error ? err.message : 'Failed to load finance data')
-      } finally {
-        setLoading(false)
-      }
-    }
-
-    fetchFinanceData()
-  }, [])
-=======
         setLoading(true);
         const { invoices: invoiceList, stats: dashboardStats } = await financeStore.getDashboardData();
         setInvoices(invoiceList);
@@ -85,17 +47,11 @@
     }
     return calculateFallbackStats(invoices);
   }, [stats, invoices]);
->>>>>>> 80112fbf
 
   if (isLoading) {
     return (
-<<<<<<< HEAD
-      <div className="flex justify-center items-center h-screen">
-        <div className="animate-spin rounded-full h-12 w-12 border-t-2 border-blue-500" />
-=======
       <div className="flex h-screen items-center justify-center" role="status" aria-live="polite">
         <div className="h-12 w-12 animate-spin rounded-full border-b-2 border-t-2 border-blue-500" />
->>>>>>> 80112fbf
       </div>
     )
   }
@@ -151,11 +107,7 @@
             </tr>
           </thead>
           <tbody>
-<<<<<<< HEAD
-            {invoices.map(invoice => (
-=======
             {visibleInvoices.map((invoice) => (
->>>>>>> 80112fbf
               <tr key={invoice.id} className="border-b">
                 <td className="px-4 py-3">{invoice.clientName}</td>
                 <td className="px-4 py-3">{formatCurrency(invoice.amount)}</td>
@@ -165,29 +117,16 @@
                     className={`px-2 py-1 rounded text-xs ${
                       invoice.status === 'pending'
                         ? 'bg-yellow-100 text-yellow-800'
-<<<<<<< HEAD
-                        : invoice.status === 'overdue'
-                          ? 'bg-red-100 text-red-800'
-                          : 'bg-green-100 text-green-800'
-=======
                         : invoice.status === 'paid'
                           ? 'bg-green-100 text-green-800'
                           : 'bg-red-100 text-red-800'
->>>>>>> 80112fbf
                     }`}
                   >
                     {invoice.status}
                   </span>
                 </td>
                 <td className="px-4 py-3 text-right">
-<<<<<<< HEAD
-                  <Link
-                    to={`/invoices/${invoice.id}`}
-                    className="text-blue-500 hover:underline"
-                  >
-=======
                   <Link to={`/invoices/${invoice.id}`} className="text-blue-500 hover:underline">
->>>>>>> 80112fbf
                     View
                   </Link>
                 </td>
