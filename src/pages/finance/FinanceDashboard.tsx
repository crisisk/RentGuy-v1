--- conflicted
+++ resolved
@@ -1,50 +1,3 @@
-<<<<<<< HEAD
-import { useEffect, useMemo } from 'react'
-import { Link } from 'react-router-dom'
-import { useFinanceStore } from '@stores/financeStore'
-
-function formatCurrency(value: number): string {
-  return new Intl.NumberFormat('nl-NL', {
-    style: 'currency',
-    currency: 'EUR',
-  }).format(value)
-}
-
-function formatDate(value: string): string {
-  const parsed = new Date(value)
-  if (Number.isNaN(parsed.getTime())) {
-    return value
-  }
-  return parsed.toLocaleDateString('nl-NL', {
-    day: '2-digit',
-    month: 'short',
-    year: 'numeric',
-  })
-}
-
-const statusPalette: Record<string, string> = {
-  paid: 'bg-green-100 text-green-800',
-  pending: 'bg-amber-100 text-amber-800',
-  sent: 'bg-blue-100 text-blue-800',
-  draft: 'bg-slate-100 text-slate-700',
-  overdue: 'bg-red-100 text-red-800',
-}
-
-const FinanceDashboard: React.FC = () => {
-  const invoices = useFinanceStore(state => state.invoices)
-  const metrics = useFinanceStore(state => state.dashboardMetrics)
-  const dashboardLoading = useFinanceStore(state => state.loading.dashboard)
-  const invoiceLoading = useFinanceStore(state => state.loading.invoices)
-  const error = useFinanceStore(state => state.error)
-  const getDashboardData = useFinanceStore(state => state.getDashboardData)
-
-  useEffect(() => {
-    void getDashboardData()
-  }, [getDashboardData])
-
-  const isLoading = dashboardLoading || invoiceLoading
-  const recentInvoices = useMemo(() => invoices.slice(0, 8), [invoices])
-=======
 import React, { useMemo, useEffect } from 'react';
 import { Link } from 'react-router-dom';
 import financeStore, { type FinanceStats, type InvoiceRecord } from '../../stores/financeStore';
@@ -93,7 +46,6 @@
     }
     return calculateFallbackStats(invoices);
   }, [stats, invoices]);
->>>>>>> c211b5a0
 
   if (isLoading) {
     return (
@@ -118,72 +70,6 @@
 
   return (
     <div className="container mx-auto px-4 py-8 md:px-8">
-<<<<<<< HEAD
-      <header className="mb-8 flex flex-col gap-2 md:flex-row md:items-center md:justify-between">
-        <div>
-          <h1 className="text-3xl font-bold text-slate-900">Finance Dashboard</h1>
-          <p className="text-sm text-slate-500">
-            Overzicht van facturatieprestaties, lopende omzet en recente betalingen.
-          </p>
-        </div>
-        <Link
-          to="/invoices/new"
-          className="inline-flex items-center justify-center rounded-lg bg-blue-600 px-4 py-2 text-sm font-semibold text-white shadow hover:bg-blue-700 focus:outline-none focus-visible:ring-2 focus-visible:ring-blue-500"
-        >
-          Nieuwe factuur
-        </Link>
-      </header>
-
-      {metrics && (
-        <section className="mb-10 grid grid-cols-1 gap-4 md:grid-cols-3">
-          <article className="rounded-xl bg-white p-6 shadow-sm">
-            <h2 className="text-sm font-semibold uppercase tracking-wide text-slate-500">Maandelijkse omzet</h2>
-            <p className="mt-3 text-3xl font-bold text-slate-900">{formatCurrency(metrics.monthlyRevenue)}</p>
-            <p className="mt-1 text-xs text-slate-500">Bevestigde betalingen in de huidige kalendermaand.</p>
-          </article>
-          <article className="rounded-xl bg-white p-6 shadow-sm">
-            <h2 className="text-sm font-semibold uppercase tracking-wide text-slate-500">Openstaand</h2>
-            <p className="mt-3 text-3xl font-bold text-amber-600">{formatCurrency(metrics.pendingInvoicesTotal)}</p>
-            <p className="mt-1 text-xs text-slate-500">Facturen met status concept, verzonden of wachtend op betaling.</p>
-          </article>
-          <article className="rounded-xl bg-white p-6 shadow-sm">
-            <h2 className="text-sm font-semibold uppercase tracking-wide text-slate-500">Ontvangen</h2>
-            <p className="mt-3 text-3xl font-bold text-emerald-600">{formatCurrency(metrics.paidInvoicesTotal)}</p>
-            <p className="mt-1 text-xs text-slate-500">Som van alle facturen met status betaald.</p>
-          </article>
-        </section>
-      )}
-
-      <section className="rounded-xl bg-white shadow-sm">
-        <header className="flex items-center justify-between border-b border-slate-100 px-4 py-4">
-          <div>
-            <h2 className="text-lg font-semibold text-slate-900">Recente facturen</h2>
-            <p className="text-xs text-slate-500">Laatste acht facturen met status- en vervaldatuminformatie.</p>
-          </div>
-          <Link to="/invoices" className="text-sm font-semibold text-blue-600 hover:underline">
-            Bekijk alle facturen
-          </Link>
-        </header>
-        <div className="overflow-x-auto">
-          <table className="min-w-full divide-y divide-slate-100">
-            <thead className="bg-slate-50">
-              <tr>
-                <th scope="col" className="px-4 py-3 text-left text-xs font-semibold uppercase tracking-wide text-slate-500">
-                  Klant
-                </th>
-                <th scope="col" className="px-4 py-3 text-left text-xs font-semibold uppercase tracking-wide text-slate-500">
-                  Bedrag
-                </th>
-                <th scope="col" className="px-4 py-3 text-left text-xs font-semibold uppercase tracking-wide text-slate-500">
-                  Vervaldatum
-                </th>
-                <th scope="col" className="px-4 py-3 text-left text-xs font-semibold uppercase tracking-wide text-slate-500">
-                  Status
-                </th>
-                <th scope="col" className="px-4 py-3 text-right text-xs font-semibold uppercase tracking-wide text-slate-500">
-                  Actie
-                </th>
-=======
       <h1 className="text-3xl font-bold mb-6">Finance Dashboard</h1>
 
       <div className="grid grid-cols-1 md:grid-cols-3 gap-4 mb-8">
@@ -245,7 +131,6 @@
                     View
                   </Link>
                 </td>
->>>>>>> c211b5a0
               </tr>
             </thead>
             <tbody className="divide-y divide-slate-100">
