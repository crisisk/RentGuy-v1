<<<<<<< HEAD
import { useEffect, useMemo, useState } from 'react'
import { useNavigate } from 'react-router-dom'
import { useFinanceStore } from '@stores/financeStore'

function formatDate(value: string): string {
  const parsed = new Date(value)
  if (Number.isNaN(parsed.getTime())) {
    return value
  }
  return parsed.toLocaleDateString('nl-NL', { day: '2-digit', month: 'short', year: 'numeric' })
}

const QuoteManagement: React.FC = () => {
  const quotes = useFinanceStore(state => state.quotes)
  const fetchQuotes = useFinanceStore(state => state.fetchQuotes)
  const convertQuoteToInvoice = useFinanceStore(state => state.convertQuoteToInvoice)
  const loading = useFinanceStore(state => state.loading.quotes)
  const error = useFinanceStore(state => state.error)
  const clearError = useFinanceStore(state => state.clearError)
  const navigate = useNavigate()
  const [statusFilter, setStatusFilter] = useState<'all' | 'draft' | 'sent' | 'converted'>('all')

  useEffect(() => {
    void fetchQuotes()
    return () => {
      clearError()
    }
  }, [fetchQuotes, clearError])

  const visibleQuotes = useMemo(() => {
    if (statusFilter === 'all') {
      return quotes
    }
    return quotes.filter(quote => quote.status === statusFilter)
  }, [quotes, statusFilter])

  const handleConvert = async (quoteId: string) => {
    try {
      const invoice = await convertQuoteToInvoice(quoteId)
      navigate(`/invoices/${invoice.id}`)
    } catch (conversionError) {
      console.warn('Kon offerte niet converteren', conversionError)
    }
  }
=======
import React, { useEffect } from 'react';
import { useNavigate } from 'react-router-dom';
import useFinanceStore from '../../stores/financeStore';

const QuoteManagement = () => {
  const navigate = useNavigate();
  const quotes = useFinanceStore((state) => state.quotes);
  const loading = useFinanceStore((state) => state.loading);
  const error = useFinanceStore((state) => state.error);
  const fetchQuotes = useFinanceStore((state) => state.fetchQuotes);
  const convertQuoteToInvoice = useFinanceStore((state) => state.convertQuoteToInvoice);
  const clearError = useFinanceStore((state) => state.clearError);

  useEffect(() => {
    fetchQuotes().catch(() => {
      /* error state handled in store */
    });

    return () => {
      clearError();
    };
  }, [fetchQuotes, clearError]);

  const handleConvert = async (quoteId: string) => {
    try {
      const invoiceId = await convertQuoteToInvoice(quoteId);
      navigate(`/invoices/${invoiceId}`);
    } catch {
      /* error already reflected in store state */
    }
  };

  const formatDate = (value: Date) => {
    const date = new Date(value);
    return date.toLocaleDateString('en-US', {
      year: 'numeric',
      month: 'short',
      day: 'numeric'
    });
  };
>>>>>>> c211b5a0

  if (loading) {
    return (
      <div className="flex h-screen items-center justify-center" role="status" aria-live="polite">
        <div className="h-12 w-12 animate-spin rounded-full border-b-2 border-blue-500" />
      </div>
    )
  }

  if (error) {
    return (
      <div className="mx-auto mt-6 max-w-xl rounded-lg border border-red-200 bg-red-50 p-4 text-sm text-red-700">
        {error}
      </div>
    )
  }

  return (
    <div className="mx-auto max-w-5xl px-4 py-6">
      <header className="mb-6 flex flex-col gap-3 md:flex-row md:items-center md:justify-between">
        <div>
          <h1 className="text-2xl font-bold text-slate-900">Offertes</h1>
          <p className="text-sm text-slate-500">Beheer verzonden offertes en zet succesvolle voorstellen direct om naar een factuur.</p>
        </div>
        <select
          className="w-full rounded-lg border border-slate-200 px-3 py-2 text-sm md:w-56"
          value={statusFilter}
          onChange={event => setStatusFilter(event.target.value as typeof statusFilter)}
        >
          <option value="all">Alle statussen</option>
          <option value="draft">Concept</option>
          <option value="sent">Verzonden</option>
          <option value="converted">Geconverteerd</option>
        </select>
      </header>

      <div className="overflow-hidden rounded-xl border border-slate-100 bg-white shadow-sm">
        <table className="min-w-full divide-y divide-slate-100">
          <thead className="bg-slate-50">
            <tr>
              <th className="px-6 py-3 text-left text-xs font-semibold uppercase tracking-wide text-slate-500">Offertenummer</th>
              <th className="px-6 py-3 text-left text-xs font-semibold uppercase tracking-wide text-slate-500">Klant</th>
              <th className="px-6 py-3 text-left text-xs font-semibold uppercase tracking-wide text-slate-500">Datum</th>
              <th className="px-6 py-3 text-left text-xs font-semibold uppercase tracking-wide text-slate-500">Bedrag</th>
              <th className="px-6 py-3 text-left text-xs font-semibold uppercase tracking-wide text-slate-500">Status</th>
              <th className="px-6 py-3 text-right text-xs font-semibold uppercase tracking-wide text-slate-500">Acties</th>
            </tr>
          </thead>
          <tbody className="divide-y divide-slate-100">
            {visibleQuotes.map(quote => (
              <tr key={quote.id} className="hover:bg-slate-50">
                <td className="px-6 py-4 text-sm font-semibold text-slate-900">{quote.number}</td>
                <td className="px-6 py-4 text-sm text-slate-700">{quote.clientName}</td>
                <td className="px-6 py-4 text-sm text-slate-600">{formatDate(quote.issuedAt)}</td>
                <td className="px-6 py-4 text-sm font-semibold text-slate-900">
                  {quote.amount.toLocaleString('nl-NL', { style: 'currency', currency: 'EUR' })}
                </td>
                <td className="px-6 py-4 text-sm">
                  <span
                    className={`inline-flex rounded-full px-3 py-1 text-xs font-semibold ${
                      quote.status === 'converted'
                        ? 'bg-emerald-100 text-emerald-800'
                        : quote.status === 'sent'
                          ? 'bg-blue-100 text-blue-800'
                          : 'bg-slate-100 text-slate-700'
                    }`}
                  >
                    {quote.status}
                  </span>
                </td>
                <td className="px-6 py-4 text-right text-sm">
                  <button
                    type="button"
                    onClick={() => handleConvert(quote.id)}
                    disabled={quote.status === 'converted'}
                    className={`inline-flex items-center rounded-lg px-3 py-1 text-sm font-semibold transition-colors focus:outline-none focus-visible:ring-2 focus-visible:ring-blue-500 ${
                      quote.status === 'converted'
                        ? 'cursor-not-allowed bg-slate-200 text-slate-500'
                        : 'bg-blue-600 text-white hover:bg-blue-700'
                    }`}
                  >
                    Converteer naar factuur
                  </button>
                </td>
              </tr>
            ))}
            {visibleQuotes.length === 0 && (
              <tr>
                <td colSpan={6} className="px-6 py-6 text-center text-sm text-slate-500">
                  Er zijn geen offertes die voldoen aan de geselecteerde statusfilter.
                </td>
              </tr>
            )}
          </tbody>
        </table>
      </div>
    </div>
  )
}

export default QuoteManagement<|MERGE_RESOLUTION|>--- conflicted
+++ resolved
@@ -1,49 +1,3 @@
-<<<<<<< HEAD
-import { useEffect, useMemo, useState } from 'react'
-import { useNavigate } from 'react-router-dom'
-import { useFinanceStore } from '@stores/financeStore'
-
-function formatDate(value: string): string {
-  const parsed = new Date(value)
-  if (Number.isNaN(parsed.getTime())) {
-    return value
-  }
-  return parsed.toLocaleDateString('nl-NL', { day: '2-digit', month: 'short', year: 'numeric' })
-}
-
-const QuoteManagement: React.FC = () => {
-  const quotes = useFinanceStore(state => state.quotes)
-  const fetchQuotes = useFinanceStore(state => state.fetchQuotes)
-  const convertQuoteToInvoice = useFinanceStore(state => state.convertQuoteToInvoice)
-  const loading = useFinanceStore(state => state.loading.quotes)
-  const error = useFinanceStore(state => state.error)
-  const clearError = useFinanceStore(state => state.clearError)
-  const navigate = useNavigate()
-  const [statusFilter, setStatusFilter] = useState<'all' | 'draft' | 'sent' | 'converted'>('all')
-
-  useEffect(() => {
-    void fetchQuotes()
-    return () => {
-      clearError()
-    }
-  }, [fetchQuotes, clearError])
-
-  const visibleQuotes = useMemo(() => {
-    if (statusFilter === 'all') {
-      return quotes
-    }
-    return quotes.filter(quote => quote.status === statusFilter)
-  }, [quotes, statusFilter])
-
-  const handleConvert = async (quoteId: string) => {
-    try {
-      const invoice = await convertQuoteToInvoice(quoteId)
-      navigate(`/invoices/${invoice.id}`)
-    } catch (conversionError) {
-      console.warn('Kon offerte niet converteren', conversionError)
-    }
-  }
-=======
 import React, { useEffect } from 'react';
 import { useNavigate } from 'react-router-dom';
 import useFinanceStore from '../../stores/financeStore';
@@ -84,7 +38,6 @@
       day: 'numeric'
     });
   };
->>>>>>> c211b5a0
 
   if (loading) {
     return (
