<<<<<<< HEAD
import React, { useState, useEffect } from 'react'
import { useNavigate } from 'react-router-dom'
import financeStore, { type Quote } from '../../stores/financeStore'

const QuoteManagement = () => {
  const [quotes, setQuotes] = useState<Quote[]>([])
  const [loading, setLoading] = useState(true)
  const [error, setError] = useState<string | null>(null)
  const navigate = useNavigate()

  useEffect(() => {
    const loadQuotes = async () => {
      try {
        const data = await financeStore.getQuotes()
        setQuotes(data)
        setError(null)
      } catch (err) {
        setError(err instanceof Error ? err.message : 'Failed to load quotes')
      } finally {
        setLoading(false)
      }
    }
    loadQuotes()
  }, [])
=======
import React, { useEffect } from 'react';
import { useNavigate } from 'react-router-dom';
import useFinanceStore from '../../stores/financeStore';

const QuoteManagement = () => {
  const navigate = useNavigate();
  const quotes = useFinanceStore((state) => state.quotes);
  const loading = useFinanceStore((state) => state.loading);
  const error = useFinanceStore((state) => state.error);
  const fetchQuotes = useFinanceStore((state) => state.fetchQuotes);
  const convertQuoteToInvoice = useFinanceStore((state) => state.convertQuoteToInvoice);
  const clearError = useFinanceStore((state) => state.clearError);

  useEffect(() => {
    fetchQuotes().catch(() => {
      /* error state handled in store */
    });

    return () => {
      clearError();
    };
  }, [fetchQuotes, clearError]);
>>>>>>> 80112fbf

  const handleConvert = async (quoteId: string) => {
    setError(null)
    try {
<<<<<<< HEAD
      const invoice = await financeStore.convertQuoteToInvoice(quoteId)
      navigate(`/invoices/${invoice.id}`)
    } catch (err) {
      setError(err instanceof Error ? err.message : 'Failed to convert quote to invoice')
    }
  }

  const formatDate = (dateString: string) => {
    const date = new Date(dateString)
=======
      const invoiceId = await convertQuoteToInvoice(quoteId);
      navigate(`/invoices/${invoiceId}`);
    } catch {
      /* error already reflected in store state */
    }
  }

  const formatDate = (value: Date) => {
    const date = new Date(value);
>>>>>>> 80112fbf
    return date.toLocaleDateString('en-US', {
      year: 'numeric',
      month: 'short',
      day: 'numeric',
    })
  }

  if (loading) {
    return (
<<<<<<< HEAD
      <div className="flex justify-center items-center h-screen">
        <div className="animate-spin rounded-full h-12 w-12 border-b-2 border-gray-900" />
=======
      <div className="flex h-screen items-center justify-center" role="status" aria-live="polite">
        <div className="h-12 w-12 animate-spin rounded-full border-b-2 border-blue-500" />
>>>>>>> 80112fbf
      </div>
    )
  }

  if (error) {
    return (
      <div className="mx-auto mt-6 max-w-xl rounded-lg border border-red-200 bg-red-50 p-4 text-sm text-red-700">
        {error}
      </div>
    )
  }

  return (
    <div className="mx-auto max-w-5xl px-4 py-6">
      <header className="mb-6 flex flex-col gap-3 md:flex-row md:items-center md:justify-between">
        <div>
          <h1 className="text-2xl font-bold text-slate-900">Offertes</h1>
          <p className="text-sm text-slate-500">Beheer verzonden offertes en zet succesvolle voorstellen direct om naar een factuur.</p>
        </div>
        <select
          className="w-full rounded-lg border border-slate-200 px-3 py-2 text-sm md:w-56"
          value={statusFilter}
          onChange={event => setStatusFilter(event.target.value as typeof statusFilter)}
        >
          <option value="all">Alle statussen</option>
          <option value="draft">Concept</option>
          <option value="sent">Verzonden</option>
          <option value="converted">Geconverteerd</option>
        </select>
      </header>

      <div className="overflow-hidden rounded-xl border border-slate-100 bg-white shadow-sm">
        <table className="min-w-full divide-y divide-slate-100">
          <thead className="bg-slate-50">
            <tr>
              <th className="px-6 py-3 text-left text-xs font-semibold uppercase tracking-wide text-slate-500">Offertenummer</th>
              <th className="px-6 py-3 text-left text-xs font-semibold uppercase tracking-wide text-slate-500">Klant</th>
              <th className="px-6 py-3 text-left text-xs font-semibold uppercase tracking-wide text-slate-500">Datum</th>
              <th className="px-6 py-3 text-left text-xs font-semibold uppercase tracking-wide text-slate-500">Bedrag</th>
              <th className="px-6 py-3 text-left text-xs font-semibold uppercase tracking-wide text-slate-500">Status</th>
              <th className="px-6 py-3 text-right text-xs font-semibold uppercase tracking-wide text-slate-500">Acties</th>
            </tr>
          </thead>
<<<<<<< HEAD
          <tbody className="bg-white divide-y divide-gray-200">
            {quotes.map((quote) => (
              <tr key={quote.id}>
                <td className="px-6 py-4 whitespace-nowrap text-sm text-gray-900">#{quote.number}</td>
                <td className="px-6 py-4 whitespace-nowrap text-sm text-gray-600">{quote.client}</td>
                <td className="px-6 py-4 whitespace-nowrap text-sm text-gray-600">{formatDate(quote.date)}</td>
                <td className="px-6 py-4 whitespace-nowrap text-sm text-gray-600">${quote.amount.toLocaleString()}</td>
                <td className="px-6 py-4 whitespace-nowrap">
                  <span className={`px-2 inline-flex text-xs leading-5 font-semibold rounded-full
                    ${quote.status === 'converted' ? 'bg-green-100 text-green-800' : 'bg-blue-100 text-blue-800'}`}>
=======
          <tbody className="divide-y divide-slate-100">
            {visibleQuotes.map(quote => (
              <tr key={quote.id} className="hover:bg-slate-50">
                <td className="px-6 py-4 text-sm font-semibold text-slate-900">{quote.number}</td>
                <td className="px-6 py-4 text-sm text-slate-700">{quote.clientName}</td>
                <td className="px-6 py-4 text-sm text-slate-600">{formatDate(quote.issuedAt)}</td>
                <td className="px-6 py-4 text-sm font-semibold text-slate-900">
                  {quote.amount.toLocaleString('nl-NL', { style: 'currency', currency: 'EUR' })}
                </td>
                <td className="px-6 py-4 text-sm">
                  <span
                    className={`inline-flex rounded-full px-3 py-1 text-xs font-semibold ${
                      quote.status === 'converted'
                        ? 'bg-emerald-100 text-emerald-800'
                        : quote.status === 'sent'
                          ? 'bg-blue-100 text-blue-800'
                          : 'bg-slate-100 text-slate-700'
                    }`}
                  >
>>>>>>> 80112fbf
                    {quote.status}
                  </span>
                </td>
                <td className="px-6 py-4 text-right text-sm">
                  <button
                    type="button"
                    onClick={() => handleConvert(quote.id)}
                    disabled={quote.status === 'converted'}
<<<<<<< HEAD
                    className={`px-3 py-1 rounded-md text-sm font-medium
                      ${quote.status === 'converted'
                        ? 'bg-gray-200 text-gray-500 cursor-not-allowed'
                        : 'bg-indigo-600 text-white hover:bg-indigo-700'}`}
=======
                    className={`inline-flex items-center rounded-lg px-3 py-1 text-sm font-semibold transition-colors focus:outline-none focus-visible:ring-2 focus-visible:ring-blue-500 ${
                      quote.status === 'converted'
                        ? 'cursor-not-allowed bg-slate-200 text-slate-500'
                        : 'bg-blue-600 text-white hover:bg-blue-700'
                    }`}
>>>>>>> 80112fbf
                  >
                    Converteer naar factuur
                  </button>
                </td>
              </tr>
            ))}
            {visibleQuotes.length === 0 && (
              <tr>
                <td colSpan={6} className="px-6 py-6 text-center text-sm text-slate-500">
                  Er zijn geen offertes die voldoen aan de geselecteerde statusfilter.
                </td>
              </tr>
            )}
          </tbody>
        </table>
      </div>
    </div>
  )
}

export default QuoteManagement<|MERGE_RESOLUTION|>--- conflicted
+++ resolved
@@ -1,29 +1,3 @@
-<<<<<<< HEAD
-import React, { useState, useEffect } from 'react'
-import { useNavigate } from 'react-router-dom'
-import financeStore, { type Quote } from '../../stores/financeStore'
-
-const QuoteManagement = () => {
-  const [quotes, setQuotes] = useState<Quote[]>([])
-  const [loading, setLoading] = useState(true)
-  const [error, setError] = useState<string | null>(null)
-  const navigate = useNavigate()
-
-  useEffect(() => {
-    const loadQuotes = async () => {
-      try {
-        const data = await financeStore.getQuotes()
-        setQuotes(data)
-        setError(null)
-      } catch (err) {
-        setError(err instanceof Error ? err.message : 'Failed to load quotes')
-      } finally {
-        setLoading(false)
-      }
-    }
-    loadQuotes()
-  }, [])
-=======
 import React, { useEffect } from 'react';
 import { useNavigate } from 'react-router-dom';
 import useFinanceStore from '../../stores/financeStore';
@@ -46,22 +20,10 @@
       clearError();
     };
   }, [fetchQuotes, clearError]);
->>>>>>> 80112fbf
 
   const handleConvert = async (quoteId: string) => {
     setError(null)
     try {
-<<<<<<< HEAD
-      const invoice = await financeStore.convertQuoteToInvoice(quoteId)
-      navigate(`/invoices/${invoice.id}`)
-    } catch (err) {
-      setError(err instanceof Error ? err.message : 'Failed to convert quote to invoice')
-    }
-  }
-
-  const formatDate = (dateString: string) => {
-    const date = new Date(dateString)
-=======
       const invoiceId = await convertQuoteToInvoice(quoteId);
       navigate(`/invoices/${invoiceId}`);
     } catch {
@@ -71,7 +33,6 @@
 
   const formatDate = (value: Date) => {
     const date = new Date(value);
->>>>>>> 80112fbf
     return date.toLocaleDateString('en-US', {
       year: 'numeric',
       month: 'short',
@@ -81,13 +42,8 @@
 
   if (loading) {
     return (
-<<<<<<< HEAD
-      <div className="flex justify-center items-center h-screen">
-        <div className="animate-spin rounded-full h-12 w-12 border-b-2 border-gray-900" />
-=======
       <div className="flex h-screen items-center justify-center" role="status" aria-live="polite">
         <div className="h-12 w-12 animate-spin rounded-full border-b-2 border-blue-500" />
->>>>>>> 80112fbf
       </div>
     )
   }
@@ -131,18 +87,6 @@
               <th className="px-6 py-3 text-right text-xs font-semibold uppercase tracking-wide text-slate-500">Acties</th>
             </tr>
           </thead>
-<<<<<<< HEAD
-          <tbody className="bg-white divide-y divide-gray-200">
-            {quotes.map((quote) => (
-              <tr key={quote.id}>
-                <td className="px-6 py-4 whitespace-nowrap text-sm text-gray-900">#{quote.number}</td>
-                <td className="px-6 py-4 whitespace-nowrap text-sm text-gray-600">{quote.client}</td>
-                <td className="px-6 py-4 whitespace-nowrap text-sm text-gray-600">{formatDate(quote.date)}</td>
-                <td className="px-6 py-4 whitespace-nowrap text-sm text-gray-600">${quote.amount.toLocaleString()}</td>
-                <td className="px-6 py-4 whitespace-nowrap">
-                  <span className={`px-2 inline-flex text-xs leading-5 font-semibold rounded-full
-                    ${quote.status === 'converted' ? 'bg-green-100 text-green-800' : 'bg-blue-100 text-blue-800'}`}>
-=======
           <tbody className="divide-y divide-slate-100">
             {visibleQuotes.map(quote => (
               <tr key={quote.id} className="hover:bg-slate-50">
@@ -162,7 +106,6 @@
                           : 'bg-slate-100 text-slate-700'
                     }`}
                   >
->>>>>>> 80112fbf
                     {quote.status}
                   </span>
                 </td>
@@ -171,18 +114,11 @@
                     type="button"
                     onClick={() => handleConvert(quote.id)}
                     disabled={quote.status === 'converted'}
-<<<<<<< HEAD
-                    className={`px-3 py-1 rounded-md text-sm font-medium
-                      ${quote.status === 'converted'
-                        ? 'bg-gray-200 text-gray-500 cursor-not-allowed'
-                        : 'bg-indigo-600 text-white hover:bg-indigo-700'}`}
-=======
                     className={`inline-flex items-center rounded-lg px-3 py-1 text-sm font-semibold transition-colors focus:outline-none focus-visible:ring-2 focus-visible:ring-blue-500 ${
                       quote.status === 'converted'
                         ? 'cursor-not-allowed bg-slate-200 text-slate-500'
                         : 'bg-blue-600 text-white hover:bg-blue-700'
                     }`}
->>>>>>> 80112fbf
                   >
                     Converteer naar factuur
                   </button>
