import React, { useEffect } from 'react';
import { useNavigate } from 'react-router-dom';
<<<<<<< HEAD
import useFinanceStore from '../../stores/financeStore';

const QuoteManagement = () => {
  const navigate = useNavigate();
  const quotes = useFinanceStore((state) => state.quotes);
  const loading = useFinanceStore((state) => state.loading);
  const error = useFinanceStore((state) => state.error);
  const fetchQuotes = useFinanceStore((state) => state.fetchQuotes);
  const convertQuoteToInvoice = useFinanceStore((state) => state.convertQuoteToInvoice);
  const clearError = useFinanceStore((state) => state.clearError);

  useEffect(() => {
    fetchQuotes().catch(() => {
      /* error state handled in store */
    });

    return () => {
      clearError();
=======
import financeStore, { type QuoteRecord } from '../../stores/financeStore';

const QuoteManagement = () => {
  const [quotes, setQuotes] = useState<QuoteRecord[]>([]);
  const [loading, setLoading] = useState(true);
  const [error, setError] = useState<string | null>(null);
  const navigate = useNavigate();

  useEffect(() => {
    const loadQuotes = async () => {
      try {
        const data = await financeStore.getQuotes();
        setQuotes(data);
      } catch (err) {
        setError('Failed to load quotes');
      } finally {
        setLoading(false);
      }
>>>>>>> d41252b7
    };
  }, [fetchQuotes, clearError]);

  const handleConvert = async (quoteId: string) => {
    try {
<<<<<<< HEAD
      const invoiceId = await convertQuoteToInvoice(quoteId);
=======
      const invoiceId = await financeStore.convertQuoteToInvoice(quoteId);
      setQuotes(prev =>
        prev.map(quote =>
          quote.id === quoteId
            ? { ...quote, status: 'converted', invoiceId }
            : quote
        )
      );
>>>>>>> d41252b7
      navigate(`/invoices/${invoiceId}`);
    } catch {
      /* error already reflected in store state */
    }
  };

  const formatDate = (value: Date) => {
    const date = new Date(value);
    return date.toLocaleDateString('en-US', {
      year: 'numeric',
      month: 'short',
      day: 'numeric'
    });
  };

  if (loading) {
    return (
      <div className="flex justify-center items-center h-screen">
        <div className="animate-spin rounded-full h-12 w-12 border-b-2 border-gray-900"></div>
      </div>
    );
  }

  if (error) {
    return (
      <div className="p-4 text-red-500 bg-red-100 rounded-lg">
        {error}
      </div>
    );
  }

  return (
    <div className="p-6 max-w-7xl mx-auto">
      <div className="mb-6 flex justify-between items-center">
        <h1 className="text-2xl font-bold text-gray-800">Quotes</h1>
      </div>

      <div className="bg-white rounded-lg shadow overflow-hidden">
        <table className="min-w-full divide-y divide-gray-200">
          <thead className="bg-gray-50">
            <tr>
              <th className="px-6 py-3 text-left text-xs font-medium text-gray-500 uppercase">Number</th>
              <th className="px-6 py-3 text-left text-xs font-medium text-gray-500 uppercase">Client</th>
              <th className="px-6 py-3 text-left text-xs font-medium text-gray-500 uppercase">Date</th>
              <th className="px-6 py-3 text-left text-xs font-medium text-gray-500 uppercase">Amount</th>
              <th className="px-6 py-3 text-left text-xs font-medium text-gray-500 uppercase">Status</th>
              <th className="px-6 py-3 text-left text-xs font-medium text-gray-500 uppercase">Actions</th>
            </tr>
          </thead>
          <tbody className="bg-white divide-y divide-gray-200">
            {quotes.map((quote) => (
              <tr key={quote.id}>
                <td className="px-6 py-4 whitespace-nowrap text-sm text-gray-900">#{quote.number}</td>
                <td className="px-6 py-4 whitespace-nowrap text-sm text-gray-600">{quote.client}</td>
                <td className="px-6 py-4 whitespace-nowrap text-sm text-gray-600">{formatDate(quote.date)}</td>
                <td className="px-6 py-4 whitespace-nowrap text-sm text-gray-600">
                  ${quote.amount.toLocaleString()}
                </td>
                <td className="px-6 py-4 whitespace-nowrap">
                  <span className={`px-2 inline-flex text-xs leading-5 font-semibold rounded-full 
                    ${quote.status === 'converted' ? 'bg-green-100 text-green-800' : 'bg-blue-100 text-blue-800'}`}>
                    {quote.status}
                  </span>
                </td>
                <td className="px-6 py-4 whitespace-nowrap text-sm">
                  <button
                    onClick={() => handleConvert(quote.id)}
                    disabled={quote.status === 'converted'}
                    className={`px-3 py-1 rounded-md text-sm font-medium 
                      ${quote.status === 'converted' 
                        ? 'bg-gray-200 text-gray-500 cursor-not-allowed' 
                        : 'bg-indigo-600 text-white hover:bg-indigo-700'}`}
                  >
                    Convert
                  </button>
                </td>
              </tr>
            ))}
          </tbody>
        </table>
      </div>
    </div>
  );
};

export default QuoteManagement;<|MERGE_RESOLUTION|>--- conflicted
+++ resolved
@@ -1,6 +1,5 @@
 import React, { useEffect } from 'react';
 import { useNavigate } from 'react-router-dom';
-<<<<<<< HEAD
 import useFinanceStore from '../../stores/financeStore';
 
 const QuoteManagement = () => {
@@ -19,43 +18,12 @@
 
     return () => {
       clearError();
-=======
-import financeStore, { type QuoteRecord } from '../../stores/financeStore';
-
-const QuoteManagement = () => {
-  const [quotes, setQuotes] = useState<QuoteRecord[]>([]);
-  const [loading, setLoading] = useState(true);
-  const [error, setError] = useState<string | null>(null);
-  const navigate = useNavigate();
-
-  useEffect(() => {
-    const loadQuotes = async () => {
-      try {
-        const data = await financeStore.getQuotes();
-        setQuotes(data);
-      } catch (err) {
-        setError('Failed to load quotes');
-      } finally {
-        setLoading(false);
-      }
->>>>>>> d41252b7
     };
   }, [fetchQuotes, clearError]);
 
   const handleConvert = async (quoteId: string) => {
     try {
-<<<<<<< HEAD
       const invoiceId = await convertQuoteToInvoice(quoteId);
-=======
-      const invoiceId = await financeStore.convertQuoteToInvoice(quoteId);
-      setQuotes(prev =>
-        prev.map(quote =>
-          quote.id === quoteId
-            ? { ...quote, status: 'converted', invoiceId }
-            : quote
-        )
-      );
->>>>>>> d41252b7
       navigate(`/invoices/${invoiceId}`);
     } catch {
       /* error already reflected in store state */
