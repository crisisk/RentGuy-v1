<<<<<<< HEAD
import React, { useEffect, useMemo, useState } from 'react'
import { useNavigate, useParams } from 'react-router-dom'

import { useFinanceStore } from '@stores/financeStore'
import type { InvoiceDraft, InvoiceLineItem } from '@rg-types/financeTypes'

const generateId = () =>
  typeof crypto !== 'undefined' && typeof crypto.randomUUID === 'function'
    ? crypto.randomUUID()
    : Math.random().toString(36).slice(2, 11)

const createEmptyLineItem = (): InvoiceLineItem => ({
  id: generateId(),
  description: '',
  quantity: 1,
  unitPrice: 0,
})

const normaliseDateInput = (value?: string) =>
  value ? new Date(value).toISOString().slice(0, 10) : ''
=======
import React, { useState, useEffect } from 'react';
import { useNavigate, useParams } from 'react-router-dom';
import useFinanceStore from '../../stores/financeStore';
import type { InvoiceLineItem } from '../../stores/financeStore';

const generateUniqueId = () => Math.random().toString(36).substr(2, 9);
const createEmptyLineItem = (): InvoiceLineItem => ({
  id: generateUniqueId(),
  description: '',
  quantity: 1,
  unitPrice: 0,
});
>>>>>>> 34f2e63d

const InvoiceForm: React.FC = () => {
  const { id } = useParams<{ id?: string }>()
  const navigate = useNavigate()

<<<<<<< HEAD
  const [clientName, setClientName] = useState('')
  const [invoiceDate, setInvoiceDate] = useState('')
  const [dueDate, setDueDate] = useState('')
  const [lineItems, setLineItems] = useState<InvoiceLineItem[]>([createEmptyLineItem()])
  const [loading, setLoading] = useState(true)
  const [loadError, setLoadError] = useState<string | null>(null)
  const [submitError, setSubmitError] = useState<string | null>(null)
  const [isSubmitting, setIsSubmitting] = useState(false)

  const createInvoice = useFinanceStore((state) => state.createInvoice)
  const updateInvoice = useFinanceStore((state) => state.updateInvoice)
  const getInvoiceById = useFinanceStore((state) => state.getInvoiceById)

  useEffect(() => {
    if (!id) {
      setLoading(false)
      return
    }

    getInvoiceById(id)
      .then((invoice) => {
        setClientName(invoice.clientName)
        setInvoiceDate(normaliseDateInput(invoice.invoiceDate))
        setDueDate(normaliseDateInput(invoice.dueDate))
        setLineItems(
          invoice.lineItems.length > 0
            ? invoice.lineItems.map((item) => ({
                id: item.id ?? generateId(),
                description: item.description,
                quantity: item.quantity,
                unitPrice: item.unitPrice,
                total: item.total,
              }))
            : [createEmptyLineItem()],
        )
      })
      .catch(() => setLoadError('Failed to load invoice'))
      .finally(() => setLoading(false))
  }, [id, getInvoiceById])

  const addLineItem = () => {
    setLineItems((current) => [...current, createEmptyLineItem()])
  }

  const updateLineItem = (itemId: string, field: keyof InvoiceLineItem, value: string | number) => {
    setLineItems((current) =>
      current.map((item) =>
        item.id === itemId
          ? {
              ...item,
              [field]: field === 'description' ? value : Number(value),
            }
          : item,
      ),
    )
  }

  const removeLineItem = (itemId: string) => {
    setLineItems((current) => {
      const updated = current.filter((item) => item.id !== itemId)
      return updated.length > 0 ? updated : [createEmptyLineItem()]
    })
  }

  const total = useMemo(
    () =>
      lineItems.reduce(
        (accumulator, item) => accumulator + Number(item.quantity) * Number(item.unitPrice),
        0,
      ),
    [lineItems],
  )

  const handleSubmit = async (event: React.FormEvent) => {
    event.preventDefault()
    setSubmitError(null)
    setIsSubmitting(true)

    if (!invoiceDate || !dueDate) {
      setSubmitError('Invoice and due dates are required.')
      setIsSubmitting(false)
      return
    }

    const payload: InvoiceDraft = {
      clientName,
      invoiceDate: new Date(invoiceDate).toISOString(),
      dueDate: new Date(dueDate).toISOString(),
      lineItems: lineItems.map((item) => ({
        ...item,
        total: item.total ?? Number(item.quantity) * Number(item.unitPrice),
      })),
      total,
=======
  const [clientName, setClientName] = useState('');
  const [invoiceDate, setInvoiceDate] = useState('');
  const [dueDate, setDueDate] = useState('');
  const [lineItems, setLineItems] = useState<InvoiceLineItem[]>([createEmptyLineItem()]);
  const [initializing, setInitializing] = useState(true);
  const [error, setError] = useState<string | null>(null);

  const createInvoice = useFinanceStore((state) => state.createInvoice);
  const updateInvoice = useFinanceStore((state) => state.updateInvoice);
  const getInvoiceById = useFinanceStore((state) => state.getInvoiceById);
  const loading = useFinanceStore((state) => state.loading);
  const clearError = useFinanceStore((state) => state.clearError);

  const addLineItem = () => {
    setLineItems([...lineItems, createEmptyLineItem()]);
  };

  const updateLineItem = (lineId: string, field: keyof InvoiceLineItem, value: string | number) => {
    const updatedItems = lineItems.map(item =>
      item.id === lineId ? { ...item, [field]: value } : item
    );
    setLineItems(updatedItems);
  };

  const removeLineItem = (lineId: string) => {
    setLineItems(lineItems.filter(item => item.id !== lineId));
  };

  const calculateTotal = () => {
    return lineItems.reduce((total, item) => total + (item.quantity * item.unitPrice), 0);
  };

  const handleSubmit = async (e: React.FormEvent) => {
    e.preventDefault();
    try {
      const invoiceData = {
        clientName,
        invoiceDate: new Date(invoiceDate),
        dueDate: new Date(dueDate),
        lineItems,
        total: calculateTotal()
      };

    const payload = {
      clientName,
      invoiceDate,
      dueDate,
      lineItems,
      total: totalAmount,
>>>>>>> 34f2e63d
    }

    try {
      if (id) {
<<<<<<< HEAD
        await updateInvoice(id, payload)
      } else {
        await createInvoice(payload)
      }
      navigate('/invoices')
    } catch {
      setSubmitError('Failed to save invoice')
    } finally {
      setIsSubmitting(false)
    }
  }

  if (loading) {
    return <div className="p-4">Loading...</div>
  }

  if (loadError) {
    return <div className="p-4 text-red-500">{loadError}</div>
  }

  return (
    <div className="container mx-auto p-4">
      <form onSubmit={handleSubmit} className="mb-4 rounded bg-white px-8 pt-6 pb-8 shadow-md">
        <div className="mb-4">
          <label className="mb-2 block text-sm font-bold text-gray-700">
            Client Name
            <input
              type="text"
              value={clientName}
              onChange={(event) => setClientName(event.target.value)}
              className="mt-1 w-full rounded border px-3 py-2 text-gray-700 shadow"
              required
            />
          </label>
        </div>

        <div className="mb-4 flex flex-col gap-4 md:flex-row">
          <label className="flex-1 text-sm font-bold text-gray-700">
            Invoice Date
            <input
              type="date"
              value={invoiceDate}
              onChange={(event) => setInvoiceDate(event.target.value)}
              className="mt-1 w-full rounded border px-3 py-2 text-gray-700 shadow"
              required
            />
          </label>
          <label className="flex-1 text-sm font-bold text-gray-700">
            Due Date
            <input
              type="date"
              value={dueDate}
              onChange={(event) => setDueDate(event.target.value)}
              className="mt-1 w-full rounded border px-3 py-2 text-gray-700 shadow"
              required
            />
          </label>
        </div>

        <div className="mb-4">
          <div className="mb-2 flex items-center justify-between">
            <h3 className="text-lg font-bold">Line Items</h3>
            <button
              type="button"
              onClick={addLineItem}
              className="rounded bg-blue-500 px-4 py-2 font-bold text-white hover:bg-blue-700"
            >
              Add Line Item
            </button>
          </div>

          <table className="w-full border-collapse border border-gray-300">
            <thead>
              <tr className="bg-gray-100">
                <th className="border p-2">Description</th>
                <th className="border p-2">Quantity</th>
                <th className="border p-2">Unit Price</th>
                <th className="border p-2">Total</th>
                <th className="border p-2">Actions</th>
              </tr>
            </thead>
            <tbody>
              {lineItems.map((item) => (
                <tr key={item.id}>
                  <td className="border p-2">
                    <input
                      type="text"
                      value={item.description}
                      onChange={(event) => updateLineItem(item.id!, 'description', event.target.value)}
                      className="w-full"
                      required
                    />
                  </td>
                  <td className="border p-2">
                    <input
                      type="number"
                      value={item.quantity}
                      onChange={(event) => updateLineItem(item.id!, 'quantity', Number(event.target.value))}
                      className="w-full"
                      min="1"
                      required
                    />
                  </td>
                  <td className="border p-2">
                    <input
                      type="number"
                      value={item.unitPrice}
                      onChange={(event) => updateLineItem(item.id!, 'unitPrice', Number(event.target.value))}
                      className="w-full"
                      min="0"
                      step="0.01"
                      required
                    />
                  </td>
                  <td className="border p-2">${(item.quantity * item.unitPrice).toFixed(2)}</td>
                  <td className="border p-2">
                    <button
                      type="button"
                      onClick={() => removeLineItem(item.id!)}
                      className="text-red-500 hover:text-red-700"
                    >
                      Remove
                    </button>
                  </td>
=======
        await updateInvoice(id, invoiceData);
      } else {
        await createInvoice(invoiceData);
      }
      clearError();
      navigate('/invoices');
    } catch {
      setError('Failed to save invoice');
    }
  }, [clientName, invoiceDate, dueDate, lineItems, totalAmount, id, updateInvoice, createInvoice, navigate])

  useEffect(() => {
    let mounted = true
    const loadInvoice = async () => {
      if (!id) {
        setLoading(false)
        return
      }
      try {
        if (id) {
          const invoice = await getInvoiceById(id);
          if (!invoice) {
            setError('Invoice not found');
            return;
          }
          setClientName(invoice.clientName);
          setInvoiceDate(new Date(invoice.date).toISOString().split('T')[0]);
          setDueDate(invoice.dueDate ? new Date(invoice.dueDate).toISOString().split('T')[0] : '');
          setLineItems(invoice.lineItems.length ? invoice.lineItems : [createEmptyLineItem()]);
        }
      } catch {
        setError('Failed to load invoice');
      } finally {
        setInitializing(false);
      }
    }

    fetchInvoice();
    return () => {
      clearError();
    };
  }, [id, getInvoiceById, clearError]);

  if (initializing) return <div className="p-4">Loading...</div>;
  if (error) return <div className="p-4 text-red-500">{error}</div>;

  return (
    <div className="container mx-auto max-w-4xl p-4">
      <form onSubmit={handleSubmit} className="rounded-xl bg-white px-8 py-6 shadow-sm">
        <div className="mb-6 grid gap-4 md:grid-cols-2">
          <label className="flex flex-col gap-2 text-sm font-medium text-slate-700">
            Klantnaam
            <input
              type="text"
              value={clientName}
              onChange={event => setClientName(event.target.value)}
              className="rounded-lg border border-slate-200 px-3 py-2 text-sm focus:border-blue-500 focus:outline-none focus:ring-1 focus:ring-blue-500"
              required
            />
          </label>
          <div className="grid gap-4 sm:grid-cols-2">
            <label className="flex flex-col gap-2 text-sm font-medium text-slate-700">
              Factuurdatum
              <input
                type="date"
                value={invoiceDate}
                onChange={event => setInvoiceDate(event.target.value)}
                className="rounded-lg border border-slate-200 px-3 py-2 text-sm focus:border-blue-500 focus:outline-none focus:ring-1 focus:ring-blue-500"
                required
              />
            </label>
            <label className="flex flex-col gap-2 text-sm font-medium text-slate-700">
              Vervaldatum
              <input
                type="date"
                value={dueDate}
                onChange={event => setDueDate(event.target.value)}
                className="rounded-lg border border-slate-200 px-3 py-2 text-sm focus:border-blue-500 focus:outline-none focus:ring-1 focus:ring-blue-500"
                required
              />
            </label>
          </div>
        </div>

        <section>
          <div className="mb-3 flex items-center justify-between">
            <h3 className="text-lg font-semibold text-slate-900">Regels</h3>
            <button
              type="button"
              onClick={addLineItem}
              className="inline-flex items-center rounded-lg bg-blue-600 px-3 py-2 text-sm font-semibold text-white hover:bg-blue-700"
            >
              Regel toevoegen
            </button>
          </div>
          <div className="overflow-hidden rounded-lg border border-slate-100">
            <table className="min-w-full divide-y divide-slate-100">
              <thead className="bg-slate-50">
                <tr>
                  <th className="px-4 py-2 text-left text-xs font-semibold uppercase tracking-wide text-slate-500">Omschrijving</th>
                  <th className="px-4 py-2 text-left text-xs font-semibold uppercase tracking-wide text-slate-500">Aantal</th>
                  <th className="px-4 py-2 text-left text-xs font-semibold uppercase tracking-wide text-slate-500">Tarief</th>
                  <th className="px-4 py-2 text-left text-xs font-semibold uppercase tracking-wide text-slate-500">Totaal</th>
                  <th className="px-4 py-2" />
>>>>>>> 34f2e63d
                </tr>
              </thead>
              <tbody className="divide-y divide-slate-100">
                {lineItems.map(item => (
                  <tr key={item.id}>
                    <td className="px-4 py-2">
                      <input
                        type="text"
                        value={item.description}
                        onChange={event => updateLineItem(item.id, 'description', event.target.value)}
                        className="w-full rounded-lg border border-slate-200 px-3 py-2 text-sm focus:border-blue-500 focus:outline-none focus:ring-1 focus:ring-blue-500"
                        required
                      />
                    </td>
                    <td className="px-4 py-2">
                      <input
                        type="number"
                        min={1}
                        value={item.quantity}
                        onChange={event => updateLineItem(item.id, 'quantity', Number(event.target.value))}
                        className="w-24 rounded-lg border border-slate-200 px-3 py-2 text-sm focus:border-blue-500 focus:outline-none focus:ring-1 focus:ring-blue-500"
                        required
                      />
                    </td>
                    <td className="px-4 py-2">
                      <input
                        type="number"
                        min={0}
                        step={0.01}
                        value={item.unitPrice}
                        onChange={event => updateLineItem(item.id, 'unitPrice', Number(event.target.value))}
                        className="w-32 rounded-lg border border-slate-200 px-3 py-2 text-sm focus:border-blue-500 focus:outline-none focus:ring-1 focus:ring-blue-500"
                        required
                      />
                    </td>
                    <td className="px-4 py-2 text-sm font-semibold text-slate-900">
                      {(item.quantity * item.unitPrice).toLocaleString('nl-NL', { style: 'currency', currency: 'EUR' })}
                    </td>
                    <td className="px-4 py-2 text-right">
                      <button
                        type="button"
                        onClick={() => removeLineItem(item.id)}
                        className="text-sm font-semibold text-red-600 hover:text-red-700"
                      >
                        Verwijder
                      </button>
                    </td>
                  </tr>
                ))}
                {lineItems.length === 0 && (
                  <tr>
                    <td colSpan={5} className="px-4 py-6 text-center text-sm text-slate-500">
                      Voeg een of meerdere regels toe om een factuur op te bouwen.
                    </td>
                  </tr>
                )}
              </tbody>
            </table>
          </div>
        </section>

<<<<<<< HEAD
        <div className="mb-4 text-right">
          <strong>Total: ${total.toFixed(2)}</strong>
        </div>

        {submitError && <div className="mb-4 text-red-500">{submitError}</div>}

        <div className="flex items-center justify-between">
          <button
            type="submit"
            disabled={isSubmitting}
            className={`rounded bg-green-500 px-4 py-2 font-bold text-white hover:bg-green-700 ${
              isSubmitting ? 'opacity-75' : ''
            }`}
          >
            {isSubmitting ? 'Saving…' : id ? 'Update Invoice' : 'Create Invoice'}
=======
        <div className="mt-6 flex items-center justify-between border-t border-slate-100 pt-4">
          <span className="text-sm font-semibold uppercase tracking-wide text-slate-500">Totaal exclusief btw</span>
          <span className="text-2xl font-bold text-slate-900">{totalAmount.toLocaleString('nl-NL', { style: 'currency', currency: 'EUR' })}</span>
        </div>

        <div className="mt-6 flex items-center justify-end gap-3">
          <button
            type="button"
            onClick={() => navigate('/invoices')}
            className="rounded-lg border border-slate-200 px-4 py-2 text-sm font-semibold text-slate-600 hover:bg-slate-50"
          >
            Annuleren
          </button>
          <button
            type="submit"
            className="bg-green-500 hover:bg-green-700 text-white font-bold py-2 px-4 rounded disabled:opacity-60"
            disabled={loading}
          >
            {id ? 'Factuur bijwerken' : 'Factuur opslaan'}
>>>>>>> 34f2e63d
          </button>
        </div>
      </form>
    </div>
  )
}

export default InvoiceForm<|MERGE_RESOLUTION|>--- conflicted
+++ resolved
@@ -1,25 +1,3 @@
-<<<<<<< HEAD
-import React, { useEffect, useMemo, useState } from 'react'
-import { useNavigate, useParams } from 'react-router-dom'
-
-import { useFinanceStore } from '@stores/financeStore'
-import type { InvoiceDraft, InvoiceLineItem } from '@rg-types/financeTypes'
-
-const generateId = () =>
-  typeof crypto !== 'undefined' && typeof crypto.randomUUID === 'function'
-    ? crypto.randomUUID()
-    : Math.random().toString(36).slice(2, 11)
-
-const createEmptyLineItem = (): InvoiceLineItem => ({
-  id: generateId(),
-  description: '',
-  quantity: 1,
-  unitPrice: 0,
-})
-
-const normaliseDateInput = (value?: string) =>
-  value ? new Date(value).toISOString().slice(0, 10) : ''
-=======
 import React, { useState, useEffect } from 'react';
 import { useNavigate, useParams } from 'react-router-dom';
 import useFinanceStore from '../../stores/financeStore';
@@ -32,107 +10,11 @@
   quantity: 1,
   unitPrice: 0,
 });
->>>>>>> 34f2e63d
 
 const InvoiceForm: React.FC = () => {
   const { id } = useParams<{ id?: string }>()
   const navigate = useNavigate()
 
-<<<<<<< HEAD
-  const [clientName, setClientName] = useState('')
-  const [invoiceDate, setInvoiceDate] = useState('')
-  const [dueDate, setDueDate] = useState('')
-  const [lineItems, setLineItems] = useState<InvoiceLineItem[]>([createEmptyLineItem()])
-  const [loading, setLoading] = useState(true)
-  const [loadError, setLoadError] = useState<string | null>(null)
-  const [submitError, setSubmitError] = useState<string | null>(null)
-  const [isSubmitting, setIsSubmitting] = useState(false)
-
-  const createInvoice = useFinanceStore((state) => state.createInvoice)
-  const updateInvoice = useFinanceStore((state) => state.updateInvoice)
-  const getInvoiceById = useFinanceStore((state) => state.getInvoiceById)
-
-  useEffect(() => {
-    if (!id) {
-      setLoading(false)
-      return
-    }
-
-    getInvoiceById(id)
-      .then((invoice) => {
-        setClientName(invoice.clientName)
-        setInvoiceDate(normaliseDateInput(invoice.invoiceDate))
-        setDueDate(normaliseDateInput(invoice.dueDate))
-        setLineItems(
-          invoice.lineItems.length > 0
-            ? invoice.lineItems.map((item) => ({
-                id: item.id ?? generateId(),
-                description: item.description,
-                quantity: item.quantity,
-                unitPrice: item.unitPrice,
-                total: item.total,
-              }))
-            : [createEmptyLineItem()],
-        )
-      })
-      .catch(() => setLoadError('Failed to load invoice'))
-      .finally(() => setLoading(false))
-  }, [id, getInvoiceById])
-
-  const addLineItem = () => {
-    setLineItems((current) => [...current, createEmptyLineItem()])
-  }
-
-  const updateLineItem = (itemId: string, field: keyof InvoiceLineItem, value: string | number) => {
-    setLineItems((current) =>
-      current.map((item) =>
-        item.id === itemId
-          ? {
-              ...item,
-              [field]: field === 'description' ? value : Number(value),
-            }
-          : item,
-      ),
-    )
-  }
-
-  const removeLineItem = (itemId: string) => {
-    setLineItems((current) => {
-      const updated = current.filter((item) => item.id !== itemId)
-      return updated.length > 0 ? updated : [createEmptyLineItem()]
-    })
-  }
-
-  const total = useMemo(
-    () =>
-      lineItems.reduce(
-        (accumulator, item) => accumulator + Number(item.quantity) * Number(item.unitPrice),
-        0,
-      ),
-    [lineItems],
-  )
-
-  const handleSubmit = async (event: React.FormEvent) => {
-    event.preventDefault()
-    setSubmitError(null)
-    setIsSubmitting(true)
-
-    if (!invoiceDate || !dueDate) {
-      setSubmitError('Invoice and due dates are required.')
-      setIsSubmitting(false)
-      return
-    }
-
-    const payload: InvoiceDraft = {
-      clientName,
-      invoiceDate: new Date(invoiceDate).toISOString(),
-      dueDate: new Date(dueDate).toISOString(),
-      lineItems: lineItems.map((item) => ({
-        ...item,
-        total: item.total ?? Number(item.quantity) * Number(item.unitPrice),
-      })),
-      total,
-=======
   const [clientName, setClientName] = useState('');
   const [invoiceDate, setInvoiceDate] = useState('');
   const [dueDate, setDueDate] = useState('');
@@ -182,137 +64,10 @@
       dueDate,
       lineItems,
       total: totalAmount,
->>>>>>> 34f2e63d
     }
 
     try {
       if (id) {
-<<<<<<< HEAD
-        await updateInvoice(id, payload)
-      } else {
-        await createInvoice(payload)
-      }
-      navigate('/invoices')
-    } catch {
-      setSubmitError('Failed to save invoice')
-    } finally {
-      setIsSubmitting(false)
-    }
-  }
-
-  if (loading) {
-    return <div className="p-4">Loading...</div>
-  }
-
-  if (loadError) {
-    return <div className="p-4 text-red-500">{loadError}</div>
-  }
-
-  return (
-    <div className="container mx-auto p-4">
-      <form onSubmit={handleSubmit} className="mb-4 rounded bg-white px-8 pt-6 pb-8 shadow-md">
-        <div className="mb-4">
-          <label className="mb-2 block text-sm font-bold text-gray-700">
-            Client Name
-            <input
-              type="text"
-              value={clientName}
-              onChange={(event) => setClientName(event.target.value)}
-              className="mt-1 w-full rounded border px-3 py-2 text-gray-700 shadow"
-              required
-            />
-          </label>
-        </div>
-
-        <div className="mb-4 flex flex-col gap-4 md:flex-row">
-          <label className="flex-1 text-sm font-bold text-gray-700">
-            Invoice Date
-            <input
-              type="date"
-              value={invoiceDate}
-              onChange={(event) => setInvoiceDate(event.target.value)}
-              className="mt-1 w-full rounded border px-3 py-2 text-gray-700 shadow"
-              required
-            />
-          </label>
-          <label className="flex-1 text-sm font-bold text-gray-700">
-            Due Date
-            <input
-              type="date"
-              value={dueDate}
-              onChange={(event) => setDueDate(event.target.value)}
-              className="mt-1 w-full rounded border px-3 py-2 text-gray-700 shadow"
-              required
-            />
-          </label>
-        </div>
-
-        <div className="mb-4">
-          <div className="mb-2 flex items-center justify-between">
-            <h3 className="text-lg font-bold">Line Items</h3>
-            <button
-              type="button"
-              onClick={addLineItem}
-              className="rounded bg-blue-500 px-4 py-2 font-bold text-white hover:bg-blue-700"
-            >
-              Add Line Item
-            </button>
-          </div>
-
-          <table className="w-full border-collapse border border-gray-300">
-            <thead>
-              <tr className="bg-gray-100">
-                <th className="border p-2">Description</th>
-                <th className="border p-2">Quantity</th>
-                <th className="border p-2">Unit Price</th>
-                <th className="border p-2">Total</th>
-                <th className="border p-2">Actions</th>
-              </tr>
-            </thead>
-            <tbody>
-              {lineItems.map((item) => (
-                <tr key={item.id}>
-                  <td className="border p-2">
-                    <input
-                      type="text"
-                      value={item.description}
-                      onChange={(event) => updateLineItem(item.id!, 'description', event.target.value)}
-                      className="w-full"
-                      required
-                    />
-                  </td>
-                  <td className="border p-2">
-                    <input
-                      type="number"
-                      value={item.quantity}
-                      onChange={(event) => updateLineItem(item.id!, 'quantity', Number(event.target.value))}
-                      className="w-full"
-                      min="1"
-                      required
-                    />
-                  </td>
-                  <td className="border p-2">
-                    <input
-                      type="number"
-                      value={item.unitPrice}
-                      onChange={(event) => updateLineItem(item.id!, 'unitPrice', Number(event.target.value))}
-                      className="w-full"
-                      min="0"
-                      step="0.01"
-                      required
-                    />
-                  </td>
-                  <td className="border p-2">${(item.quantity * item.unitPrice).toFixed(2)}</td>
-                  <td className="border p-2">
-                    <button
-                      type="button"
-                      onClick={() => removeLineItem(item.id!)}
-                      className="text-red-500 hover:text-red-700"
-                    >
-                      Remove
-                    </button>
-                  </td>
-=======
         await updateInvoice(id, invoiceData);
       } else {
         await createInvoice(invoiceData);
@@ -417,7 +172,6 @@
                   <th className="px-4 py-2 text-left text-xs font-semibold uppercase tracking-wide text-slate-500">Tarief</th>
                   <th className="px-4 py-2 text-left text-xs font-semibold uppercase tracking-wide text-slate-500">Totaal</th>
                   <th className="px-4 py-2" />
->>>>>>> 34f2e63d
                 </tr>
               </thead>
               <tbody className="divide-y divide-slate-100">
@@ -479,23 +233,6 @@
           </div>
         </section>
 
-<<<<<<< HEAD
-        <div className="mb-4 text-right">
-          <strong>Total: ${total.toFixed(2)}</strong>
-        </div>
-
-        {submitError && <div className="mb-4 text-red-500">{submitError}</div>}
-
-        <div className="flex items-center justify-between">
-          <button
-            type="submit"
-            disabled={isSubmitting}
-            className={`rounded bg-green-500 px-4 py-2 font-bold text-white hover:bg-green-700 ${
-              isSubmitting ? 'opacity-75' : ''
-            }`}
-          >
-            {isSubmitting ? 'Saving…' : id ? 'Update Invoice' : 'Create Invoice'}
-=======
         <div className="mt-6 flex items-center justify-between border-t border-slate-100 pt-4">
           <span className="text-sm font-semibold uppercase tracking-wide text-slate-500">Totaal exclusief btw</span>
           <span className="text-2xl font-bold text-slate-900">{totalAmount.toLocaleString('nl-NL', { style: 'currency', currency: 'EUR' })}</span>
@@ -515,7 +252,6 @@
             disabled={loading}
           >
             {id ? 'Factuur bijwerken' : 'Factuur opslaan'}
->>>>>>> 34f2e63d
           </button>
         </div>
       </form>
