<<<<<<< HEAD
import React, { useState, useEffect } from 'react'
import { useNavigate, useParams } from 'react-router-dom'
import financeStore, {
  type Invoice,
  type InvoiceUpsertPayload,
} from '../../stores/financeStore'

type EditableLineItem = {
  id: string
  description: string
  quantity: number
  unitPrice: number
}
=======
import React, { useState, useEffect } from 'react';
import { useNavigate, useParams } from 'react-router-dom';
import useFinanceStore from '../../stores/financeStore';
import type { InvoiceLineItem } from '../../stores/financeStore';

const generateUniqueId = () => Math.random().toString(36).substr(2, 9);
const createEmptyLineItem = (): InvoiceLineItem => ({
  id: generateUniqueId(),
  description: '',
  quantity: 1,
  unitPrice: 0,
});
>>>>>>> 80112fbf

const InvoiceForm: React.FC = () => {
  const { id } = useParams<{ id?: string }>()
  const navigate = useNavigate()

<<<<<<< HEAD
  const [clientName, setClientName] = useState('')
  const [invoiceDate, setInvoiceDate] = useState('')
  const [dueDate, setDueDate] = useState('')
  const [lineItems, setLineItems] = useState<EditableLineItem[]>([])
  const [loading, setLoading] = useState(true)
  const [error, setError] = useState<string | null>(null)

  const generateUniqueId = () => Math.random().toString(36).slice(2, 11)

  const addLineItem = () => {
    const newLineItem: EditableLineItem = {
      id: generateUniqueId(),
      description: '',
      quantity: 1,
      unitPrice: 0,
    }
    setLineItems(previous => [...previous, newLineItem])
  }

  const updateLineItem = (lineId: string, field: keyof EditableLineItem, value: string | number) => {
    setLineItems(previous =>
      previous.map(item =>
        item.id === lineId ? { ...item, [field]: field === 'description' ? value : Number(value) } : item,
      ),
    )
  }

  const removeLineItem = (lineId: string) => {
    setLineItems(previous => previous.filter(item => item.id !== lineId))
  }
=======
  const [clientName, setClientName] = useState('');
  const [invoiceDate, setInvoiceDate] = useState('');
  const [dueDate, setDueDate] = useState('');
  const [lineItems, setLineItems] = useState<InvoiceLineItem[]>([createEmptyLineItem()]);
  const [initializing, setInitializing] = useState(true);
  const [error, setError] = useState<string | null>(null);

  const createInvoice = useFinanceStore((state) => state.createInvoice);
  const updateInvoice = useFinanceStore((state) => state.updateInvoice);
  const getInvoiceById = useFinanceStore((state) => state.getInvoiceById);
  const loading = useFinanceStore((state) => state.loading);
  const clearError = useFinanceStore((state) => state.clearError);

  const addLineItem = () => {
    setLineItems([...lineItems, createEmptyLineItem()]);
  };

  const updateLineItem = (lineId: string, field: keyof InvoiceLineItem, value: string | number) => {
    const updatedItems = lineItems.map(item =>
      item.id === lineId ? { ...item, [field]: value } : item
    );
    setLineItems(updatedItems);
  };

  const removeLineItem = (lineId: string) => {
    setLineItems(lineItems.filter(item => item.id !== lineId));
  };
>>>>>>> 80112fbf

  const calculateTotal = () => {
    return lineItems.reduce((total, item) => total + item.quantity * item.unitPrice, 0)
  }

  const buildPayload = (): InvoiceUpsertPayload => ({
    clientName,
    invoiceDate,
    dueDate,
    lineItems: lineItems.map(item => ({
      id: item.id,
      description: item.description,
      quantity: item.quantity,
      unitPrice: item.unitPrice,
    })),
    total: calculateTotal(),
  })

  const handleSubmit = async (e: React.FormEvent) => {
    e.preventDefault()
    try {
<<<<<<< HEAD
      const invoiceData = buildPayload()
      if (id) {
        await financeStore.updateInvoice(id, invoiceData)
      } else {
        await financeStore.createInvoice(invoiceData)
      }
      navigate('/invoices')
    } catch (err) {
      setError(err instanceof Error ? err.message : 'Failed to save invoice')
    }
  }

  const applyInvoice = (invoice: Invoice) => {
    setClientName(invoice.clientName)
    setInvoiceDate(invoice.invoiceDate.slice(0, 10))
    setDueDate(invoice.dueDate.slice(0, 10))
    setLineItems(
      invoice.lineItems.map(item => ({
        id: item.id,
        description: item.description,
        quantity: item.quantity,
        unitPrice: item.unitPrice,
      })),
    )
  }
=======
      const invoiceData = {
        clientName,
        invoiceDate: new Date(invoiceDate),
        dueDate: new Date(dueDate),
        lineItems,
        total: calculateTotal()
      };

    const payload = {
      clientName,
      invoiceDate,
      dueDate,
      lineItems,
      total: totalAmount,
    }

    try {
      if (id) {
        await updateInvoice(id, invoiceData);
      } else {
        await createInvoice(invoiceData);
      }
      clearError();
      navigate('/invoices');
    } catch {
      setError('Failed to save invoice');
    }
  }, [clientName, invoiceDate, dueDate, lineItems, totalAmount, id, updateInvoice, createInvoice, navigate])
>>>>>>> 80112fbf

  useEffect(() => {
    let mounted = true
    const loadInvoice = async () => {
      if (!id) {
        setLoading(false)
        return
      }
      try {
        if (id) {
<<<<<<< HEAD
          const invoice = await financeStore.getInvoiceById(id)
          applyInvoice(invoice)
        }
      } catch (err) {
        setError(err instanceof Error ? err.message : 'Failed to load invoice')
      } finally {
        setLoading(false)
      }
    }

    fetchInvoice()
  }, [id])

  if (loading) return <div className="p-4">Loading...</div>
  if (error) return <div className="p-4 text-red-500">{error}</div>
=======
          const invoice = await getInvoiceById(id);
          if (!invoice) {
            setError('Invoice not found');
            return;
          }
          setClientName(invoice.clientName);
          setInvoiceDate(new Date(invoice.date).toISOString().split('T')[0]);
          setDueDate(invoice.dueDate ? new Date(invoice.dueDate).toISOString().split('T')[0] : '');
          setLineItems(invoice.lineItems.length ? invoice.lineItems : [createEmptyLineItem()]);
        }
      } catch {
        setError('Failed to load invoice');
      } finally {
        setInitializing(false);
      }
    }

    fetchInvoice();
    return () => {
      clearError();
    };
  }, [id, getInvoiceById, clearError]);

  if (initializing) return <div className="p-4">Loading...</div>;
  if (error) return <div className="p-4 text-red-500">{error}</div>;
>>>>>>> 80112fbf

  return (
    <div className="container mx-auto max-w-4xl p-4">
      <form onSubmit={handleSubmit} className="rounded-xl bg-white px-8 py-6 shadow-sm">
        <div className="mb-6 grid gap-4 md:grid-cols-2">
          <label className="flex flex-col gap-2 text-sm font-medium text-slate-700">
            Klantnaam
            <input
              type="text"
              value={clientName}
              onChange={event => setClientName(event.target.value)}
<<<<<<< HEAD
              className="shadow appearance-none border rounded w-full py-2 px-3 text-gray-700"
=======
              className="rounded-lg border border-slate-200 px-3 py-2 text-sm focus:border-blue-500 focus:outline-none focus:ring-1 focus:ring-blue-500"
>>>>>>> 80112fbf
              required
            />
          </label>
          <div className="grid gap-4 sm:grid-cols-2">
            <label className="flex flex-col gap-2 text-sm font-medium text-slate-700">
              Factuurdatum
              <input
                type="date"
                value={invoiceDate}
                onChange={event => setInvoiceDate(event.target.value)}
<<<<<<< HEAD
                className="shadow appearance-none border rounded w-full py-2 px-3 text-gray-700"
=======
                className="rounded-lg border border-slate-200 px-3 py-2 text-sm focus:border-blue-500 focus:outline-none focus:ring-1 focus:ring-blue-500"
>>>>>>> 80112fbf
                required
              />
            </label>
            <label className="flex flex-col gap-2 text-sm font-medium text-slate-700">
              Vervaldatum
              <input
                type="date"
                value={dueDate}
                onChange={event => setDueDate(event.target.value)}
<<<<<<< HEAD
                className="shadow appearance-none border rounded w-full py-2 px-3 text-gray-700"
=======
                className="rounded-lg border border-slate-200 px-3 py-2 text-sm focus:border-blue-500 focus:outline-none focus:ring-1 focus:ring-blue-500"
>>>>>>> 80112fbf
                required
              />
            </label>
          </div>
        </div>

<<<<<<< HEAD
        <div className="mb-4">
          <h3 className="text-lg font-bold mb-2">Line Items</h3>
          <button
            type="button"
            onClick={addLineItem}
            className="bg-blue-500 hover:bg-blue-700 text-white font-bold py-2 px-4 rounded mb-2"
          >
            Add Line Item
          </button>

          <table className="w-full border-collapse border border-gray-300">
            <thead>
              <tr className="bg-gray-100">
                <th className="border p-2">Description</th>
                <th className="border p-2">Quantity</th>
                <th className="border p-2">Unit Price</th>
                <th className="border p-2">Total</th>
                <th className="border p-2">Actions</th>
              </tr>
            </thead>
            <tbody>
              {lineItems.map((item) => (
                <tr key={item.id}>
                  <td className="border p-2">
                    <input
                      type="text"
                      value={item.description}
                      onChange={event => updateLineItem(item.id, 'description', event.target.value)}
                      className="w-full"
                      required
                    />
                  </td>
                  <td className="border p-2">
                    <input
                      type="number"
                      value={item.quantity}
                      onChange={event => updateLineItem(item.id, 'quantity', event.target.value)}
                      className="w-full"
                      min="1"
                      required
                    />
                  </td>
                  <td className="border p-2">
                    <input
                      type="number"
                      value={item.unitPrice}
                      onChange={event => updateLineItem(item.id, 'unitPrice', event.target.value)}
                      className="w-full"
                      min="0"
                      step="0.01"
                      required
                    />
                  </td>
                  <td className="border p-2">
                    ${(item.quantity * item.unitPrice).toFixed(2)}
                  </td>
                  <td className="border p-2">
                    <button
                      type="button"
                      onClick={() => removeLineItem(item.id)}
                      className="text-red-500 hover:text-red-700"
                    >
                      Remove
                    </button>
                  </td>
=======
        <section>
          <div className="mb-3 flex items-center justify-between">
            <h3 className="text-lg font-semibold text-slate-900">Regels</h3>
            <button
              type="button"
              onClick={addLineItem}
              className="inline-flex items-center rounded-lg bg-blue-600 px-3 py-2 text-sm font-semibold text-white hover:bg-blue-700"
            >
              Regel toevoegen
            </button>
          </div>
          <div className="overflow-hidden rounded-lg border border-slate-100">
            <table className="min-w-full divide-y divide-slate-100">
              <thead className="bg-slate-50">
                <tr>
                  <th className="px-4 py-2 text-left text-xs font-semibold uppercase tracking-wide text-slate-500">Omschrijving</th>
                  <th className="px-4 py-2 text-left text-xs font-semibold uppercase tracking-wide text-slate-500">Aantal</th>
                  <th className="px-4 py-2 text-left text-xs font-semibold uppercase tracking-wide text-slate-500">Tarief</th>
                  <th className="px-4 py-2 text-left text-xs font-semibold uppercase tracking-wide text-slate-500">Totaal</th>
                  <th className="px-4 py-2" />
>>>>>>> 80112fbf
                </tr>
              </thead>
              <tbody className="divide-y divide-slate-100">
                {lineItems.map(item => (
                  <tr key={item.id}>
                    <td className="px-4 py-2">
                      <input
                        type="text"
                        value={item.description}
                        onChange={event => updateLineItem(item.id, 'description', event.target.value)}
                        className="w-full rounded-lg border border-slate-200 px-3 py-2 text-sm focus:border-blue-500 focus:outline-none focus:ring-1 focus:ring-blue-500"
                        required
                      />
                    </td>
                    <td className="px-4 py-2">
                      <input
                        type="number"
                        min={1}
                        value={item.quantity}
                        onChange={event => updateLineItem(item.id, 'quantity', Number(event.target.value))}
                        className="w-24 rounded-lg border border-slate-200 px-3 py-2 text-sm focus:border-blue-500 focus:outline-none focus:ring-1 focus:ring-blue-500"
                        required
                      />
                    </td>
                    <td className="px-4 py-2">
                      <input
                        type="number"
                        min={0}
                        step={0.01}
                        value={item.unitPrice}
                        onChange={event => updateLineItem(item.id, 'unitPrice', Number(event.target.value))}
                        className="w-32 rounded-lg border border-slate-200 px-3 py-2 text-sm focus:border-blue-500 focus:outline-none focus:ring-1 focus:ring-blue-500"
                        required
                      />
                    </td>
                    <td className="px-4 py-2 text-sm font-semibold text-slate-900">
                      {(item.quantity * item.unitPrice).toLocaleString('nl-NL', { style: 'currency', currency: 'EUR' })}
                    </td>
                    <td className="px-4 py-2 text-right">
                      <button
                        type="button"
                        onClick={() => removeLineItem(item.id)}
                        className="text-sm font-semibold text-red-600 hover:text-red-700"
                      >
                        Verwijder
                      </button>
                    </td>
                  </tr>
                ))}
                {lineItems.length === 0 && (
                  <tr>
                    <td colSpan={5} className="px-4 py-6 text-center text-sm text-slate-500">
                      Voeg een of meerdere regels toe om een factuur op te bouwen.
                    </td>
                  </tr>
                )}
              </tbody>
            </table>
          </div>
        </section>

        <div className="mt-6 flex items-center justify-between border-t border-slate-100 pt-4">
          <span className="text-sm font-semibold uppercase tracking-wide text-slate-500">Totaal exclusief btw</span>
          <span className="text-2xl font-bold text-slate-900">{totalAmount.toLocaleString('nl-NL', { style: 'currency', currency: 'EUR' })}</span>
        </div>

        <div className="mt-6 flex items-center justify-end gap-3">
          <button
            type="button"
            onClick={() => navigate('/invoices')}
            className="rounded-lg border border-slate-200 px-4 py-2 text-sm font-semibold text-slate-600 hover:bg-slate-50"
          >
            Annuleren
          </button>
          <button
            type="submit"
            className="bg-green-500 hover:bg-green-700 text-white font-bold py-2 px-4 rounded disabled:opacity-60"
            disabled={loading}
          >
            {id ? 'Factuur bijwerken' : 'Factuur opslaan'}
          </button>
        </div>
      </form>
    </div>
  )
}

export default InvoiceForm<|MERGE_RESOLUTION|>--- conflicted
+++ resolved
@@ -1,18 +1,3 @@
-<<<<<<< HEAD
-import React, { useState, useEffect } from 'react'
-import { useNavigate, useParams } from 'react-router-dom'
-import financeStore, {
-  type Invoice,
-  type InvoiceUpsertPayload,
-} from '../../stores/financeStore'
-
-type EditableLineItem = {
-  id: string
-  description: string
-  quantity: number
-  unitPrice: number
-}
-=======
 import React, { useState, useEffect } from 'react';
 import { useNavigate, useParams } from 'react-router-dom';
 import useFinanceStore from '../../stores/financeStore';
@@ -25,44 +10,11 @@
   quantity: 1,
   unitPrice: 0,
 });
->>>>>>> 80112fbf
 
 const InvoiceForm: React.FC = () => {
   const { id } = useParams<{ id?: string }>()
   const navigate = useNavigate()
 
-<<<<<<< HEAD
-  const [clientName, setClientName] = useState('')
-  const [invoiceDate, setInvoiceDate] = useState('')
-  const [dueDate, setDueDate] = useState('')
-  const [lineItems, setLineItems] = useState<EditableLineItem[]>([])
-  const [loading, setLoading] = useState(true)
-  const [error, setError] = useState<string | null>(null)
-
-  const generateUniqueId = () => Math.random().toString(36).slice(2, 11)
-
-  const addLineItem = () => {
-    const newLineItem: EditableLineItem = {
-      id: generateUniqueId(),
-      description: '',
-      quantity: 1,
-      unitPrice: 0,
-    }
-    setLineItems(previous => [...previous, newLineItem])
-  }
-
-  const updateLineItem = (lineId: string, field: keyof EditableLineItem, value: string | number) => {
-    setLineItems(previous =>
-      previous.map(item =>
-        item.id === lineId ? { ...item, [field]: field === 'description' ? value : Number(value) } : item,
-      ),
-    )
-  }
-
-  const removeLineItem = (lineId: string) => {
-    setLineItems(previous => previous.filter(item => item.id !== lineId))
-  }
-=======
   const [clientName, setClientName] = useState('');
   const [invoiceDate, setInvoiceDate] = useState('');
   const [dueDate, setDueDate] = useState('');
@@ -90,7 +42,6 @@
   const removeLineItem = (lineId: string) => {
     setLineItems(lineItems.filter(item => item.id !== lineId));
   };
->>>>>>> 80112fbf
 
   const calculateTotal = () => {
     return lineItems.reduce((total, item) => total + item.quantity * item.unitPrice, 0)
@@ -112,33 +63,6 @@
   const handleSubmit = async (e: React.FormEvent) => {
     e.preventDefault()
     try {
-<<<<<<< HEAD
-      const invoiceData = buildPayload()
-      if (id) {
-        await financeStore.updateInvoice(id, invoiceData)
-      } else {
-        await financeStore.createInvoice(invoiceData)
-      }
-      navigate('/invoices')
-    } catch (err) {
-      setError(err instanceof Error ? err.message : 'Failed to save invoice')
-    }
-  }
-
-  const applyInvoice = (invoice: Invoice) => {
-    setClientName(invoice.clientName)
-    setInvoiceDate(invoice.invoiceDate.slice(0, 10))
-    setDueDate(invoice.dueDate.slice(0, 10))
-    setLineItems(
-      invoice.lineItems.map(item => ({
-        id: item.id,
-        description: item.description,
-        quantity: item.quantity,
-        unitPrice: item.unitPrice,
-      })),
-    )
-  }
-=======
       const invoiceData = {
         clientName,
         invoiceDate: new Date(invoiceDate),
@@ -167,7 +91,6 @@
       setError('Failed to save invoice');
     }
   }, [clientName, invoiceDate, dueDate, lineItems, totalAmount, id, updateInvoice, createInvoice, navigate])
->>>>>>> 80112fbf
 
   useEffect(() => {
     let mounted = true
@@ -178,23 +101,6 @@
       }
       try {
         if (id) {
-<<<<<<< HEAD
-          const invoice = await financeStore.getInvoiceById(id)
-          applyInvoice(invoice)
-        }
-      } catch (err) {
-        setError(err instanceof Error ? err.message : 'Failed to load invoice')
-      } finally {
-        setLoading(false)
-      }
-    }
-
-    fetchInvoice()
-  }, [id])
-
-  if (loading) return <div className="p-4">Loading...</div>
-  if (error) return <div className="p-4 text-red-500">{error}</div>
-=======
           const invoice = await getInvoiceById(id);
           if (!invoice) {
             setError('Invoice not found');
@@ -220,7 +126,6 @@
 
   if (initializing) return <div className="p-4">Loading...</div>;
   if (error) return <div className="p-4 text-red-500">{error}</div>;
->>>>>>> 80112fbf
 
   return (
     <div className="container mx-auto max-w-4xl p-4">
@@ -232,11 +137,7 @@
               type="text"
               value={clientName}
               onChange={event => setClientName(event.target.value)}
-<<<<<<< HEAD
-              className="shadow appearance-none border rounded w-full py-2 px-3 text-gray-700"
-=======
               className="rounded-lg border border-slate-200 px-3 py-2 text-sm focus:border-blue-500 focus:outline-none focus:ring-1 focus:ring-blue-500"
->>>>>>> 80112fbf
               required
             />
           </label>
@@ -247,11 +148,7 @@
                 type="date"
                 value={invoiceDate}
                 onChange={event => setInvoiceDate(event.target.value)}
-<<<<<<< HEAD
-                className="shadow appearance-none border rounded w-full py-2 px-3 text-gray-700"
-=======
                 className="rounded-lg border border-slate-200 px-3 py-2 text-sm focus:border-blue-500 focus:outline-none focus:ring-1 focus:ring-blue-500"
->>>>>>> 80112fbf
                 required
               />
             </label>
@@ -261,84 +158,13 @@
                 type="date"
                 value={dueDate}
                 onChange={event => setDueDate(event.target.value)}
-<<<<<<< HEAD
-                className="shadow appearance-none border rounded w-full py-2 px-3 text-gray-700"
-=======
                 className="rounded-lg border border-slate-200 px-3 py-2 text-sm focus:border-blue-500 focus:outline-none focus:ring-1 focus:ring-blue-500"
->>>>>>> 80112fbf
                 required
               />
             </label>
           </div>
         </div>
 
-<<<<<<< HEAD
-        <div className="mb-4">
-          <h3 className="text-lg font-bold mb-2">Line Items</h3>
-          <button
-            type="button"
-            onClick={addLineItem}
-            className="bg-blue-500 hover:bg-blue-700 text-white font-bold py-2 px-4 rounded mb-2"
-          >
-            Add Line Item
-          </button>
-
-          <table className="w-full border-collapse border border-gray-300">
-            <thead>
-              <tr className="bg-gray-100">
-                <th className="border p-2">Description</th>
-                <th className="border p-2">Quantity</th>
-                <th className="border p-2">Unit Price</th>
-                <th className="border p-2">Total</th>
-                <th className="border p-2">Actions</th>
-              </tr>
-            </thead>
-            <tbody>
-              {lineItems.map((item) => (
-                <tr key={item.id}>
-                  <td className="border p-2">
-                    <input
-                      type="text"
-                      value={item.description}
-                      onChange={event => updateLineItem(item.id, 'description', event.target.value)}
-                      className="w-full"
-                      required
-                    />
-                  </td>
-                  <td className="border p-2">
-                    <input
-                      type="number"
-                      value={item.quantity}
-                      onChange={event => updateLineItem(item.id, 'quantity', event.target.value)}
-                      className="w-full"
-                      min="1"
-                      required
-                    />
-                  </td>
-                  <td className="border p-2">
-                    <input
-                      type="number"
-                      value={item.unitPrice}
-                      onChange={event => updateLineItem(item.id, 'unitPrice', event.target.value)}
-                      className="w-full"
-                      min="0"
-                      step="0.01"
-                      required
-                    />
-                  </td>
-                  <td className="border p-2">
-                    ${(item.quantity * item.unitPrice).toFixed(2)}
-                  </td>
-                  <td className="border p-2">
-                    <button
-                      type="button"
-                      onClick={() => removeLineItem(item.id)}
-                      className="text-red-500 hover:text-red-700"
-                    >
-                      Remove
-                    </button>
-                  </td>
-=======
         <section>
           <div className="mb-3 flex items-center justify-between">
             <h3 className="text-lg font-semibold text-slate-900">Regels</h3>
@@ -359,7 +185,6 @@
                   <th className="px-4 py-2 text-left text-xs font-semibold uppercase tracking-wide text-slate-500">Tarief</th>
                   <th className="px-4 py-2 text-left text-xs font-semibold uppercase tracking-wide text-slate-500">Totaal</th>
                   <th className="px-4 py-2" />
->>>>>>> 80112fbf
                 </tr>
               </thead>
               <tbody className="divide-y divide-slate-100">
