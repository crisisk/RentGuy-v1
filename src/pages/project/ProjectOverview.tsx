--- conflicted
+++ resolved
@@ -1,14 +1,10 @@
 import React, { useState, useEffect, type ChangeEvent } from 'react'
 import { Link } from 'react-router-dom'
 import { formatDate } from '../../core/storage'
-<<<<<<< HEAD
 import projectStore, {
   type Project as StoreProject,
   type ProjectStatus,
 } from '../../stores/projectStore'
-=======
-import projectStore, { type Project, type ProjectStatus } from '../../stores/projectStore'
->>>>>>> 78f6be51
 
 const ProjectOverview: React.FC = () => {
   const [projects, setProjects] = useState<StoreProject[]>([])
