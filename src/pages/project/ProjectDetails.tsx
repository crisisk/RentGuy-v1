import React, { useState, useEffect } from 'react'
import { useParams, useNavigate } from 'react-router-dom'
import { formatDate } from '../../core/storage'
<<<<<<< HEAD
import projectStore, { type ProjectDetails as StoreProjectDetails } from '../../stores/projectStore'
=======
import projectStore, { type ProjectDetails } from '../../stores/projectStore'
>>>>>>> 78f6be51

const ProjectDetails: React.FC = () => {
  const { id } = useParams<{ id: string }>()
  const navigate = useNavigate()
  const [project, setProject] = useState<ProjectDetails | null>(null)
  const [isLoading, setIsLoading] = useState(true)
  const [error, setError] = useState('')

  const formatDateLabel = (dateString?: string) =>
    dateString
      ? formatDate(dateString, {
          year: 'numeric',
          month: 'long',
          day: '2-digit',
        })
      : '—'

  useEffect(() => {
    const loadProject = async () => {
      try {
        if (!id) return
        const data = await projectStore.getProjectById(id)
        if (data) {
          setProject(data)
        } else {
          setError('Project not found')
        }
      } catch {
        setError('Failed to load project')
        navigate('/projects')
      } finally {
        setIsLoading(false)
      }
    }

    loadProject()
  }, [id, navigate])

  if (isLoading) {
    return <div className="p-4 text-center">Loading project details...</div>
  }

  if (error) {
    return <div className="p-4 text-center text-red-500">{error}</div>
  }

  if (!project) {
    return <div className="p-4 text-center">Project not found</div>
  }

  return (
    <div className="p-4 space-y-6">
      <div className="bg-white rounded-lg shadow p-6">
        <h1 className="text-2xl font-bold mb-4">{project.name}</h1>
        <p className="text-gray-600 mb-4">{project.description}</p>
        <div className="grid grid-cols-1 md:grid-cols-2 gap-4 mb-6">
          <div>
            <label className="text-gray-500">Start Date:</label>
            <p className="font-medium">{formatDateLabel(project.startDate)}</p>
          </div>
          <div>
            <label className="text-gray-500">End Date:</label>
            <p className="font-medium">
              {project.endDate ? formatDateLabel(project.endDate) : '—'}
            </p>
          </div>
        </div>
      </div>

      <div className="bg-white rounded-lg shadow p-6">
        <h2 className="text-xl font-bold mb-4">Crew Members</h2>
        {project.crewMembers.length > 0 ? (
          <table className="w-full">
            <thead>
              <tr className="border-b">
                <th className="text-left p-2">Name</th>
                <th className="text-left p-2">Role</th>
                <th className="text-left p-2">Email</th>
              </tr>
            </thead>
            <tbody>
              {project.crewMembers.map((member) => (
                <tr key={member.id} className="border-b hover:bg-gray-50">
                  <td className="p-2">{member.name}</td>
                  <td className="p-2">{member.role}</td>
                  <td className="p-2">{member.email}</td>
                </tr>
              ))}
            </tbody>
          </table>
        ) : (
          <p className="text-gray-500">No crew members assigned</p>
        )}
      </div>

      <div className="bg-white rounded-lg shadow p-6">
        <h2 className="text-xl font-bold mb-4">Equipment</h2>
        {project.equipment.length > 0 ? (
          <table className="w-full">
            <thead>
              <tr className="border-b">
                <th className="text-left p-2">Name</th>
                <th className="text-left p-2">Type</th>
                <th className="text-left p-2">Quantity</th>
              </tr>
            </thead>
            <tbody>
              {project.equipment.map((item) => (
                <tr key={item.id} className="border-b hover:bg-gray-50">
                  <td className="p-2">{item.name}</td>
                  <td className="p-2">{item.type}</td>
                  <td className="p-2">{item.quantity}</td>
                </tr>
              ))}
            </tbody>
          </table>
        ) : (
          <p className="text-gray-500">No equipment assigned</p>
        )}
      </div>
    </div>
  )
}

export default ProjectDetails<|MERGE_RESOLUTION|>--- conflicted
+++ resolved
@@ -1,11 +1,7 @@
 import React, { useState, useEffect } from 'react'
 import { useParams, useNavigate } from 'react-router-dom'
 import { formatDate } from '../../core/storage'
-<<<<<<< HEAD
 import projectStore, { type ProjectDetails as StoreProjectDetails } from '../../stores/projectStore'
-=======
-import projectStore, { type ProjectDetails } from '../../stores/projectStore'
->>>>>>> 78f6be51
 
 const ProjectDetails: React.FC = () => {
   const { id } = useParams<{ id: string }>()
