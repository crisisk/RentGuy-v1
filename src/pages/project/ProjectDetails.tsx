--- conflicted
+++ resolved
@@ -1,6 +1,5 @@
 import React, { useState, useEffect } from 'react'
 import { useParams, useNavigate } from 'react-router-dom'
-<<<<<<< HEAD
 import { formatDate } from '../../core/storage'
 import projectStore from '../../stores/projectStore'
 
@@ -27,9 +26,6 @@
   crewMembers: CrewMember[]
   equipment: Equipment[]
 }
-=======
-import projectStore, { type ProjectDetails as StoreProjectDetails } from '../../stores/projectStore'
->>>>>>> 7a1f47df
 
 const ProjectDetails: React.FC = () => {
   const { id } = useParams<{ id: string }>()
@@ -38,17 +34,8 @@
   const [isLoading, setIsLoading] = useState(true)
   const [error, setError] = useState('')
 
-<<<<<<< HEAD
   const formatDateLabel = (dateString: string) =>
     formatDate(dateString, {
-=======
-  const formatDate = (dateString?: string) => {
-    if (!dateString) {
-      return '—'
-    }
-    const date = new Date(dateString)
-    return date.toLocaleDateString('en-US', {
->>>>>>> 7a1f47df
       year: 'numeric',
       month: 'long',
       day: '2-digit',
