--- conflicted
+++ resolved
@@ -14,7 +14,6 @@
     return '—'
   }
 
-<<<<<<< HEAD
 const formatCurrency = (value?: number | null) => currencyFormatter.format(Math.max(0, value ?? 0))
 
 const formatPercent = (value?: number | null, fractionDigits = 1) => {
@@ -25,16 +24,6 @@
   const normalised = value > 1 ? value : value * 100
   return `${normalised.toFixed(fractionDigits)}%`
 }
-=======
-  return new Intl.NumberFormat('nl-NL', {
-    style: 'currency',
-    currency: 'EUR',
-    maximumFractionDigits: fractionDigits,
-  }).format(value)
-}
-
-const formatCurrency = (value?: number | null) => currencyFormatter.format(Math.max(0, value ?? 0))
->>>>>>> f422165d
 
 const formatPercent = (value?: number | null, fractionDigits = 1) => {
   if (value === null || value === undefined || Number.isNaN(value)) {
@@ -84,7 +73,6 @@
   })
 }
 
-<<<<<<< HEAD
 type ReadinessInsight = {
   id: string
   title: string
@@ -94,9 +82,6 @@
 
 const READINESS_AUTOMATION_THRESHOLD = 0.02
 const READINESS_WINRATE_TARGET = 0.3
-=======
-const lookbackOptions = [7, 30, 90]
->>>>>>> f422165d
 
 const CRMDashboard = () => {
   const [selectedLookback, setSelectedLookback] = useState<number>(30)
@@ -209,7 +194,6 @@
   const lastRefreshLabel = useMemo(() => resolveLastRefresh(summary ?? null), [summary])
   const errorMessage = transientError ?? storeError
 
-<<<<<<< HEAD
   const readinessInsights = useMemo<ReadinessInsight[]>(() => {
     if (!summary) return []
 
@@ -280,9 +264,6 @@
   }, [summary])
 
   if (isLoading) {
-=======
-  if (isLoading && !summary) {
->>>>>>> f422165d
     return (
       <div
         className="flex justify-center items-center h-screen"
@@ -305,7 +286,6 @@
     )
   }
 
-<<<<<<< HEAD
   if (!summary) {
     return (
       <div className="p-8 text-center text-gray-600" data-testid="crm-dashboard-empty">
@@ -331,56 +311,6 @@
             Laatste update: {lastRefreshLabel}
           </span>
         )}
-=======
-  const pipeline = summary?.pipeline ?? []
-  const headline = summary?.headline
-
-  return (
-    <div className="container mx-auto p-4 md:p-8" data-testid="crm-dashboard-root">
-      <div className="flex flex-col gap-4 md:flex-row md:items-start md:justify-between">
-        <div>
-          <h1 className="text-3xl font-bold" data-testid="crm-dashboard-title">
-            Sales & CRM Dashboard
-          </h1>
-          {lastRefreshLabel && (
-            <p className="text-sm text-gray-500" data-testid="crm-dashboard-last-refresh">
-              Laatste update: {lastRefreshLabel}
-            </p>
-          )}
-          {summary && (
-            <p className="text-xs text-gray-400 mt-1" data-testid="crm-dashboard-provenance">
-              Bron: {summary.provenance.source} · Upstream:{' '}
-              {summary.provenance.upstreamSystems.join(', ') || 'onbekend'}
-            </p>
-          )}
-        </div>
-
-        <div className="flex flex-col gap-2 md:flex-row md:items-center">
-          <label className="flex items-center gap-2 text-sm text-gray-700">
-            <span>Lookback</span>
-            <select
-              value={selectedLookback}
-              onChange={handleLookbackChange}
-              className="rounded-md border border-gray-300 px-3 py-2 text-sm focus-visible:outline focus-visible:outline-2 focus-visible:outline-offset-2 focus-visible:outline-indigo-600"
-              data-testid="crm-dashboard-lookback-select"
-            >
-              {lookbackOptions.map((days) => (
-                <option key={days} value={days}>
-                  {days} dagen
-                </option>
-              ))}
-            </select>
-          </label>
-          <button
-            type="button"
-            onClick={handleRefresh}
-            className="inline-flex items-center justify-center rounded-md bg-indigo-600 px-4 py-2 text-sm font-semibold text-white shadow hover:bg-indigo-700 focus-visible:outline focus-visible:outline-2 focus-visible:outline-offset-2 focus-visible:outline-indigo-600"
-            data-testid="crm-dashboard-refresh"
-          >
-            {isLoading ? 'Vernieuwen…' : 'Vernieuwen'}
-          </button>
-        </div>
->>>>>>> f422165d
       </div>
 
       {errorMessage && summary && (
@@ -446,13 +376,8 @@
             {formatPercent(summary.sales.winRate)}
           </p>
           <p className="mt-1 text-xs text-gray-500">
-<<<<<<< HEAD
             {formatCount(summary.sales.wonDealsLast30Days)} deals gewonnen •{' '}
             {formatCurrency(summary.headline.wonValueLast30Days)} omzet
-=======
-            {formatCount(summary?.sales.wonDealsLast30Days)} deals gewonnen ·{' '}
-            {formatCurrency(summary?.headline.wonValueLast30Days)} omzet
->>>>>>> f422165d
           </p>
         </div>
         <div className="rounded-lg bg-white p-4 shadow" data-testid="crm-dashboard-kpi-forecast">
@@ -463,78 +388,8 @@
           <p className="mt-1 text-xs text-gray-500">
             Pipeline velocity: {formatCurrency(summary.sales.pipelineVelocityPerDay)} per dag
           </p>
-<<<<<<< HEAD
         </div>
       </div>
-=======
-        </div>
-      </div>
-
-      <section
-        className="bg-white shadow rounded-lg p-4 md:p-6"
-        data-testid="crm-dashboard-pipeline-section"
-        aria-labelledby="crm-dashboard-pipeline-title"
-      >
-        <div className="flex items-center justify-between mb-4">
-          <h2 id="crm-dashboard-pipeline-title" className="text-lg font-semibold">
-            Pipeline per fase
-          </h2>
-          {headline && (
-            <span className="text-sm text-gray-500">
-              Totaal pipeline: {formatCurrency(headline.totalPipelineValue)} · Gewogen:{' '}
-              {formatCurrency(headline.weightedPipelineValue)}
-            </span>
-          )}
-        </div>
-        {pipeline.length === 0 ? (
-          <p className="text-gray-500" data-testid="crm-dashboard-pipeline-empty">
-            Nog geen pipeline data beschikbaar. Synchroniseer je CRM of voeg deals toe om de fasen
-            te vullen.
-          </p>
-        ) : (
-          <div
-            className="grid grid-cols-1 md:grid-cols-2 lg:grid-cols-3 gap-4"
-            data-testid="crm-dashboard-pipeline-grid"
-          >
-            {pipeline.map((stage: PipelineStageMetric) => (
-              <article
-                key={stage.stageId}
-                className="border border-gray-200 rounded-lg p-4"
-                data-testid={`crm-dashboard-pipeline-stage-${stage.stageId}`}
-              >
-                <h3 className="text-base font-semibold text-gray-800">{stage.stageName}</h3>
-                <dl className="mt-3 space-y-2 text-sm text-gray-600">
-                  <div className="flex items-center justify-between">
-                    <dt>Deals</dt>
-                    <dd className="font-medium text-gray-900">{formatCount(stage.dealCount)}</dd>
-                  </div>
-                  <div className="flex items-center justify-between">
-                    <dt>Totale waarde</dt>
-                    <dd className="font-medium text-gray-900">
-                      {formatCurrency(stage.totalValue)}
-                    </dd>
-                  </div>
-                  <div className="flex items-center justify-between">
-                    <dt>Gewogen</dt>
-                    <dd className="font-medium text-gray-900">
-                      {formatCurrency(stage.weightedValue)}
-                    </dd>
-                  </div>
-                  <div className="flex items-center justify-between">
-                    <dt>Gem. leeftijd</dt>
-                    <dd className="font-medium text-gray-900">
-                      {typeof stage.avgAgeDays === 'number'
-                        ? `${stage.avgAgeDays.toFixed(1)} dagen`
-                        : '—'}
-                    </dd>
-                  </div>
-                </dl>
-              </article>
-            ))}
-          </div>
-        )}
-      </section>
->>>>>>> f422165d
 
       <div className="mt-8 grid grid-cols-1 gap-6 xl:grid-cols-2">
         <section
@@ -549,7 +404,6 @@
                 Conversieratio: {formatPercent(summary?.leadFunnel.conversionRate)}
               </p>
             </div>
-<<<<<<< HEAD
             <div className="text-right text-sm text-gray-500">
               {formatCount(summary.sales.openDeals)} open deals
             </div>
@@ -621,30 +475,6 @@
               </p>
             </div>
           )}
-=======
-            <span className="text-sm text-gray-500">
-              {formatCount(summary?.leadFunnel.leadsLast30Days)} nieuwe leads (30 dagen)
-            </span>
-          </div>
-          <div className="mt-4 space-y-4">
-            {funnelSteps.map((step) => (
-              <div key={step.id} data-testid={`crm-dashboard-funnel-step-${step.id}`}>
-                <div className="flex items-center justify-between text-sm text-gray-600">
-                  <span>{step.label}</span>
-                  <span>
-                    {formatCount(step.value)} · {step.percentage}%
-                  </span>
-                </div>
-                <div className="mt-2 h-2 rounded-full bg-indigo-100">
-                  <div
-                    className="h-2 rounded-full bg-indigo-500"
-                    style={{ width: `${Math.min(step.percentage, 100)}%` }}
-                  />
-                </div>
-              </div>
-            ))}
-          </div>
->>>>>>> f422165d
         </section>
 
         <section className="rounded-lg bg-white p-4 shadow" data-testid="crm-dashboard-sales-card">
@@ -724,7 +554,6 @@
         </section>
       </div>
 
-<<<<<<< HEAD
       <div className="mt-8 grid grid-cols-1 gap-6 xl:grid-cols-3">
         <section className="rounded-lg bg-white p-4 shadow" data-testid="crm-dashboard-lead-funnel">
           <h2 className="text-xl font-semibold">Lead funnel</h2>
@@ -938,330 +767,6 @@
           </ul>
         </section>
       </div>
-=======
-      <section
-        className="mt-8 rounded-lg bg-white p-4 shadow"
-        data-testid="crm-dashboard-pipeline-section"
-        aria-labelledby="crm-dashboard-pipeline-title"
-      >
-        <div className="flex items-center justify-between mb-4">
-          <h2 id="crm-dashboard-pipeline-title" className="text-lg font-semibold">
-            Pipeline per fase
-          </h2>
-          {summary && (
-            <span className="text-sm text-gray-500">
-              Totaal: {formatCurrency(summary.headline.totalPipelineValue)} · Gewogen:{' '}
-              {formatCurrency(summary.headline.weightedPipelineValue)}
-            </span>
-          )}
-        </div>
-        {summary && summary.pipeline.length > 0 ? (
-          <div className="mt-4 overflow-x-auto" data-testid="crm-dashboard-pipeline-table-wrapper">
-            <table
-              className="min-w-full divide-y divide-gray-200"
-              data-testid="crm-dashboard-pipeline-table"
-            >
-              <thead className="bg-gray-50">
-                <tr>
-                  <th className="px-4 py-3 text-left text-xs font-semibold uppercase tracking-wide text-gray-500">
-                    Fase
-                  </th>
-                  <th className="px-4 py-3 text-left text-xs font-semibold uppercase tracking-wide text-gray-500">
-                    Deals
-                  </th>
-                  <th className="px-4 py-3 text-left text-xs font-semibold uppercase tracking-wide text-gray-500">
-                    Waarde
-                  </th>
-                  <th className="px-4 py-3 text-left text-xs font-semibold uppercase tracking-wide text-gray-500">
-                    Gewogen
-                  </th>
-                  <th className="px-4 py-3 text-left text-xs font-semibold uppercase tracking-wide text-gray-500">
-                    Gem. leeftijd
-                  </th>
-                </tr>
-              </thead>
-              <tbody className="divide-y divide-gray-200 bg-white">
-                {summary.pipeline.map((stage: PipelineStageMetric) => (
-                  <tr
-                    key={stage.stageId}
-                    data-testid={`crm-dashboard-pipeline-stage-${stage.stageId}`}
-                  >
-                    <td className="px-4 py-3 text-sm font-medium text-gray-900">
-                      {stage.stageName}
-                    </td>
-                    <td className="px-4 py-3 text-sm text-gray-600">
-                      {formatCount(stage.dealCount)}
-                    </td>
-                    <td className="px-4 py-3 text-sm text-gray-600">
-                      {formatCurrency(stage.totalValue)}
-                    </td>
-                    <td className="px-4 py-3 text-sm text-gray-600">
-                      {formatCurrency(stage.weightedValue)}
-                    </td>
-                    <td className="px-4 py-3 text-sm text-gray-600">
-                      {formatDays(stage.avgAgeDays)}
-                    </td>
-                  </tr>
-                ))}
-              </tbody>
-            </table>
-          </div>
-        ) : (
-          <div
-            className="mt-6 rounded-lg border border-dashed border-indigo-200 bg-indigo-50 p-6 text-center text-indigo-800"
-            data-testid="crm-dashboard-pipeline-empty"
-          >
-            <h3 className="text-lg font-semibold">Nog geen pipeline data</h3>
-            <p className="mt-2 text-sm">
-              Start de CRM import om deals in te lezen of maak handmatig een eerste opportunity aan.
-            </p>
-          </div>
-        )}
-      </section>
-
-      <div className="mt-8 grid grid-cols-1 gap-6 xl:grid-cols-2">
-        <section
-          className="rounded-lg bg-white p-4 shadow"
-          data-testid="crm-dashboard-automation"
-          aria-label="Automation health"
-        >
-          <div className="flex items-center justify-between mb-4">
-            <h2 className="text-xl font-semibold">Automation health</h2>
-            <span className="text-sm text-gray-500">
-              {formatPercent(summary?.headline.automationFailureRate, 2)} failure rate totaal
-            </span>
-          </div>
-          <div className="overflow-x-auto" data-testid="crm-dashboard-automation-table">
-            <table className="min-w-full divide-y divide-gray-200">
-              <thead className="bg-gray-50">
-                <tr>
-                  <th className="px-4 py-2 text-left text-xs font-semibold uppercase tracking-wide text-gray-500">
-                    Workflow
-                  </th>
-                  <th className="px-4 py-2 text-left text-xs font-semibold uppercase tracking-wide text-gray-500">
-                    Runs
-                  </th>
-                  <th className="px-4 py-2 text-left text-xs font-semibold uppercase tracking-wide text-gray-500">
-                    Failure rate
-                  </th>
-                  <th className="px-4 py-2 text-left text-xs font-semibold uppercase tracking-wide text-gray-500">
-                    SLA breaches
-                  </th>
-                  <th className="px-4 py-2 text-left text-xs font-semibold uppercase tracking-wide text-gray-500">
-                    Gem. duur
-                  </th>
-                </tr>
-              </thead>
-              <tbody className="divide-y divide-gray-200 bg-white">
-                {automationRows.map((workflow: AutomationWorkflowMetric) => (
-                  <tr
-                    key={workflow.workflowId}
-                    data-testid={`crm-dashboard-automation-${workflow.workflowId}`}
-                  >
-                    <td className="px-4 py-3 text-sm font-medium text-gray-900">
-                      {workflow.workflowId}
-                    </td>
-                    <td className="px-4 py-3 text-sm text-gray-600">
-                      {formatCount(workflow.runCount)}
-                    </td>
-                    <td className="px-4 py-3 text-sm text-gray-600">
-                      {formatPercent(workflow.failureRate, 2)}
-                    </td>
-                    <td className="px-4 py-3 text-sm text-gray-600">
-                      {formatCount(workflow.slaBreaches)}
-                    </td>
-                    <td className="px-4 py-3 text-sm text-gray-600">
-                      {formatMinutes(workflow.avgCompletionMinutes)}
-                    </td>
-                  </tr>
-                ))}
-                {automationRows.length === 0 && (
-                  <tr>
-                    <td colSpan={5} className="px-4 py-6 text-center text-sm text-gray-500">
-                      Geen automationruns geregistreerd.
-                    </td>
-                  </tr>
-                )}
-              </tbody>
-            </table>
-          </div>
-        </section>
-
-        <section
-          className="rounded-lg bg-white p-4 shadow"
-          data-testid="crm-dashboard-acquisition"
-          aria-label="Marketing acquisitie"
-        >
-          <div className="flex items-center justify-between mb-4">
-            <h2 className="text-xl font-semibold">Marketing & acquisitie</h2>
-            <span className="text-sm text-gray-500">
-              Lookback {formatCount(summary?.acquisition.lookbackDays)} dagen
-            </span>
-          </div>
-          <dl className="grid grid-cols-1 gap-3 sm:grid-cols-2">
-            <div
-              className="rounded-lg border border-gray-100 p-4"
-              data-testid="crm-dashboard-acquisition-ga-sessions"
-            >
-              <dt className="text-xs uppercase tracking-wide text-gray-500">GA4 sessies</dt>
-              <dd className="text-lg font-semibold text-gray-900">
-                {formatCount(summary?.acquisition.gaSessions)}
-              </dd>
-            </div>
-            <div
-              className="rounded-lg border border-gray-100 p-4"
-              data-testid="crm-dashboard-acquisition-new-users"
-            >
-              <dt className="text-xs uppercase tracking-wide text-gray-500">Nieuwe gebruikers</dt>
-              <dd className="text-lg font-semibold text-gray-900">
-                {formatCount(summary?.acquisition.gaNewUsers)}
-              </dd>
-            </div>
-            <div
-              className="rounded-lg border border-gray-100 p-4"
-              data-testid="crm-dashboard-acquisition-ga-conversions"
-            >
-              <dt className="text-xs uppercase tracking-wide text-gray-500">GA4 conversies</dt>
-              <dd className="text-lg font-semibold text-gray-900">
-                {formatCount(summary?.acquisition.gaConversions)}
-              </dd>
-            </div>
-            <div
-              className="rounded-lg border border-gray-100 p-4"
-              data-testid="crm-dashboard-acquisition-ga-value"
-            >
-              <dt className="text-xs uppercase tracking-wide text-gray-500">
-                Conversiewaarde (GA4)
-              </dt>
-              <dd className="text-lg font-semibold text-gray-900">
-                {formatCurrency(summary?.acquisition.gaConversionValue)}
-              </dd>
-            </div>
-            <div
-              className="rounded-lg border border-gray-100 p-4"
-              data-testid="crm-dashboard-acquisition-gtm-conversions"
-            >
-              <dt className="text-xs uppercase tracking-wide text-gray-500">GTM conversies</dt>
-              <dd className="text-lg font-semibold text-gray-900">
-                {formatCount(summary?.acquisition.gtmConversions)}
-              </dd>
-            </div>
-            <div
-              className="rounded-lg border border-gray-100 p-4"
-              data-testid="crm-dashboard-acquisition-gtm-value"
-            >
-              <dt className="text-xs uppercase tracking-wide text-gray-500">GTM omzet</dt>
-              <dd className="text-lg font-semibold text-gray-900">
-                {formatCurrency(summary?.acquisition.gtmConversionValue)}
-              </dd>
-            </div>
-            <div
-              className="rounded-lg border border-gray-100 p-4"
-              data-testid="crm-dashboard-acquisition-blended"
-            >
-              <dt className="text-xs uppercase tracking-wide text-gray-500">
-                Blended conversion rate
-              </dt>
-              <dd className="text-lg font-semibold text-gray-900">
-                {formatPercent(summary?.acquisition.blendedConversionRate, 2)}
-              </dd>
-            </div>
-            <div
-              className="rounded-lg border border-gray-100 p-4"
-              data-testid="crm-dashboard-acquisition-connectors"
-            >
-              <dt className="text-xs uppercase tracking-wide text-gray-500">Actieve connectors</dt>
-              <dd className="text-lg font-semibold text-gray-900">
-                {summary?.acquisition.activeConnectors?.join(', ') ?? '—'}
-              </dd>
-            </div>
-          </dl>
-        </section>
-      </div>
-
-      <section className="mt-8 rounded-lg bg-white p-4 shadow" data-testid="crm-dashboard-sources">
-        <div className="flex items-center justify-between mb-4">
-          <h2 className="text-xl font-semibold">Bron performance</h2>
-          <span className="text-sm text-gray-500">
-            {formatCount(summary?.sourcePerformance.length)} actieve bronnen
-          </span>
-        </div>
-        <div className="overflow-x-auto">
-          <table
-            className="min-w-full divide-y divide-gray-200"
-            data-testid="crm-dashboard-sources-table"
-          >
-            <thead className="bg-gray-50">
-              <tr>
-                <th className="px-4 py-2 text-left text-xs font-semibold uppercase tracking-wide text-gray-500">
-                  Bron
-                </th>
-                <th className="px-4 py-2 text-left text-xs font-semibold uppercase tracking-wide text-gray-500">
-                  Leads
-                </th>
-                <th className="px-4 py-2 text-left text-xs font-semibold uppercase tracking-wide text-gray-500">
-                  Deals
-                </th>
-                <th className="px-4 py-2 text-left text-xs font-semibold uppercase tracking-wide text-gray-500">
-                  Gewonnen
-                </th>
-                <th className="px-4 py-2 text-left text-xs font-semibold uppercase tracking-wide text-gray-500">
-                  Pipeline waarde
-                </th>
-                <th className="px-4 py-2 text-left text-xs font-semibold uppercase tracking-wide text-gray-500">
-                  Gewonnen waarde
-                </th>
-                <th className="px-4 py-2 text-left text-xs font-semibold uppercase tracking-wide text-gray-500">
-                  GA sessies
-                </th>
-                <th className="px-4 py-2 text-left text-xs font-semibold uppercase tracking-wide text-gray-500">
-                  GA conversies
-                </th>
-                <th className="px-4 py-2 text-left text-xs font-semibold uppercase tracking-wide text-gray-500">
-                  GTM conversies
-                </th>
-              </tr>
-            </thead>
-            <tbody className="divide-y divide-gray-200 bg-white">
-              {sourceRows.map((row: SourcePerformanceMetric) => (
-                <tr key={row.key} data-testid={`crm-dashboard-source-${row.key}`}>
-                  <td className="px-4 py-3 text-sm font-medium text-gray-900">{row.label}</td>
-                  <td className="px-4 py-3 text-sm text-gray-600">{formatCount(row.leadCount)}</td>
-                  <td className="px-4 py-3 text-sm text-gray-600">{formatCount(row.dealCount)}</td>
-                  <td className="px-4 py-3 text-sm text-gray-600">
-                    {formatCount(row.wonDealCount)}
-                  </td>
-                  <td className="px-4 py-3 text-sm text-gray-600">
-                    {formatCurrency(row.pipelineValue)}
-                  </td>
-                  <td className="px-4 py-3 text-sm text-gray-600">
-                    {formatCurrency(row.wonValue)}
-                  </td>
-                  <td className="px-4 py-3 text-sm text-gray-600">{formatCount(row.gaSessions)}</td>
-                  <td className="px-4 py-3 text-sm text-gray-600">
-                    {formatCount(row.gaConversions)}
-                  </td>
-                  <td className="px-4 py-3 text-sm text-gray-600">
-                    {formatCount(row.gtmConversions)}
-                  </td>
-                </tr>
-              ))}
-              {sourceRows.length === 0 && hasRequested && (
-                <tr>
-                  <td
-                    colSpan={9}
-                    className="px-4 py-6 text-center text-sm text-gray-500"
-                    data-testid="crm-dashboard-sources-empty"
-                  >
-                    Nog geen brongegevens beschikbaar.
-                  </td>
-                </tr>
-              )}
-            </tbody>
-          </table>
-        </div>
-      </section>
->>>>>>> f422165d
     </div>
   )
 }
