--- conflicted
+++ resolved
@@ -1,8 +1,4 @@
-<<<<<<< HEAD
 import { useEffect, useMemo } from 'react'
-=======
-import { useCallback, useEffect, useMemo, useState } from 'react'
->>>>>>> e2ab7348
 import crmStore from '../../stores/crmStore'
 import type {
   AutomationWorkflowMetric,
@@ -11,7 +7,6 @@
   SourcePerformanceMetric,
 } from '@rg-types/crmTypes'
 
-<<<<<<< HEAD
 type TaskStatus = 'planned' | 'in-progress' | 'complete'
 
 interface SalesReadinessTask {
@@ -27,9 +22,6 @@
   currency: 'EUR',
   maximumFractionDigits: 0,
 })
-=======
-const integerFormatter = new Intl.NumberFormat('nl-NL', { maximumFractionDigits: 0 })
->>>>>>> e2ab7348
 
 const formatCurrency = (value?: number | null, fractionDigits = 0) => {
   if (value === null || value === undefined || Number.isNaN(value)) {
@@ -38,18 +30,7 @@
 
 const formatCurrency = (value?: number | null) => currencyFormatter.format(Math.max(0, value ?? 0))
 
-<<<<<<< HEAD
 const formatCurrency = (value?: number | null) => currencyFormatter.format(Math.max(0, value ?? 0))
-=======
-const formatPercent = (value?: number | null, fractionDigits = 1) => {
-  if (value === null || value === undefined || Number.isNaN(value)) {
-    return `${(0).toFixed(fractionDigits)}%`
-  }
-
-  const normalised = value > 1 ? value : value * 100
-  return `${normalised.toFixed(fractionDigits)}%`
-}
->>>>>>> e2ab7348
 
 const formatPercent = (value?: number | null, fractionDigits = 1) => {
   if (value === null || value === undefined || Number.isNaN(value)) {
@@ -99,7 +80,6 @@
   })
 }
 
-<<<<<<< HEAD
 const statusStyles: Record<TaskStatus, string> = {
   complete: 'bg-emerald-50 border border-emerald-200 text-emerald-800',
   'in-progress': 'bg-amber-50 border border-amber-200 text-amber-800',
@@ -127,83 +107,6 @@
   }, [fetchDashboardSummary])
 
   const summary = dashboard
-=======
-type ReadinessInsight = {
-  id: string
-  title: string
-  detail: string
-  status: 'complete' | 'attention'
-}
-
-const READINESS_AUTOMATION_THRESHOLD = 0.02
-const READINESS_WINRATE_TARGET = 0.3
-
-const CRMDashboard = () => {
-  const [selectedLookback, setSelectedLookback] = useState<number>(30)
-  const dashboard = crmStore((state) => state.dashboard)
-  const isLoading = crmStore((state) => state.loading)
-  const storeError = crmStore((state) => state.error)
-  const fetchDashboardSummary = crmStore((state) => state.fetchDashboardSummary)
-  const [hasRequested, setHasRequested] = useState(false)
-  const [transientError, setTransientError] = useState<string | null>(null)
-
-  const summary = dashboard
-
-  useEffect(() => {
-    let cancelled = false
-
-    const fetchDashboard = async () => {
-      setIsLoading(true)
-      setError(null)
-      if (!cancelled) {
-        setSummary(null)
-      }
-
-      try {
-        const analytics = await crmStore.fetchDashboardSummary()
-        if (!cancelled) {
-          setSummary(analytics)
-        }
-      } catch (err) {
-        if (!cancelled) {
-          setError(
-            err instanceof Error
-              ? err.message
-              : 'Failed to load CRM analytics data. Please retry later.',
-          )
-        }
-      } finally {
-        if (!cancelled) {
-          console.error('Kon CRM-dashboardgegevens niet laden', error)
-          setTransientError(
-            error instanceof Error
-              ? error.message
-              : 'Kon CRM-dashboardgegevens niet laden. Probeer het opnieuw.',
-          )
-          setHasRequested(true)
-        }
-      }
-    }
-
-    fetchDashboard()
-
-    return () => {
-      cancelled = true
-    }
-  }, [])
-
-  const handleRefresh = useCallback(() => {
-    fetchDashboardSummary({ lookbackDays: selectedLookback }).catch((error) => {
-      console.error('Fout tijdens handmatige refresh van CRM-dashboard', error)
-      setTransientError(
-        error instanceof Error
-          ? error.message
-          : 'Kon CRM-dashboardgegevens niet verversen. Probeer het opnieuw.',
-      )
-    })
-  }, [fetchDashboardSummary, selectedLookback])
-
->>>>>>> e2ab7348
   const totalPipelineDeals = useMemo(() => {
     if (!summary) {
       return 0
@@ -438,11 +341,7 @@
     )
   }
 
-<<<<<<< HEAD
   if (error && !summary) {
-=======
-  if (errorMessage && !summary) {
->>>>>>> e2ab7348
     return (
       <div
         className="rounded border border-red-400 bg-red-100 px-4 py-3 text-red-700"
@@ -454,23 +353,6 @@
     )
   }
 
-<<<<<<< HEAD
-=======
-  if (!summary) {
-    return (
-      <div className="p-8 text-center text-gray-600" data-testid="crm-dashboard-empty">
-        Geen CRM analytics data beschikbaar. Probeer het later opnieuw.
-      </div>
-    )
-  }
-
-  const totalLeads = summary.leadFunnel.totalLeads ?? 0
-  const convertedLeads = summary.leadFunnel.leadsWithDeals ?? 0
-  const leadProgressPercent = totalLeads
-    ? Math.min(100, Math.round((convertedLeads / totalLeads) * 100))
-    : 0
-
->>>>>>> e2ab7348
   return (
     <div className="container mx-auto p-4 md:p-8" data-testid="crm-dashboard-root">
       <div className="flex flex-col gap-2 md:flex-row md:items-center md:justify-between">
@@ -513,11 +395,7 @@
             Open CRM import wizard
           </a>
           <span className="text-sm text-indigo-700" data-testid="crm-dashboard-crm-sync-hint">
-<<<<<<< HEAD
             Tip: importeer minimaal 3 pipelinefases zodat het salesteam direct opvolgacties ziet.
-=======
-            Tip: importeer minimaal 3 pipeline fases zodat het salesteam direct opvolgacties ziet.
->>>>>>> e2ab7348
           </span>
         </div>
       </div>
@@ -551,13 +429,8 @@
             {formatPercent(summary.sales.winRate)}
           </p>
           <p className="mt-1 text-xs text-gray-500">
-<<<<<<< HEAD
             {formatCount(summary?.sales.wonDealsLast30Days)} deals gewonnen ·{' '}
             {formatCurrency(summary?.headline.wonValueLast30Days)} omzet
-=======
-            {formatCount(summary.sales.wonDealsLast30Days)} deals gewonnen •{' '}
-            {formatCurrency(summary.headline.wonValueLast30Days)} omzet
->>>>>>> e2ab7348
           </p>
         </div>
         <div className="rounded-lg bg-white p-4 shadow" data-testid="crm-dashboard-kpi-forecast">
@@ -568,7 +441,6 @@
           <p className="mt-1 text-xs text-gray-500">
             Pipeline velocity: {formatCurrency(summary.sales.pipelineVelocityPerDay)} per dag
           </p>
-<<<<<<< HEAD
         </div>
       </div>
 
@@ -743,158 +615,6 @@
               Gemiddelde dealwaarde {formatCurrency(summary?.sales.avgDealValue)}
             </p>
           </div>
-=======
-        </div>
-      </div>
-
-      <div className="mt-8 grid grid-cols-1 gap-6 xl:grid-cols-2">
-        <section
-          className="rounded-lg bg-white p-4 shadow"
-          data-testid="crm-dashboard-funnel"
-          aria-label="Lead funnel"
-        >
-          <div className="flex flex-col gap-1 md:flex-row md:items-center md:justify-between">
-            <div>
-              <h2 className="text-xl font-semibold">Lead funnel</h2>
-              <p className="text-sm text-gray-500">
-                Conversieratio: {formatPercent(summary?.leadFunnel.conversionRate)}
-              </p>
-            </div>
-            <div className="text-right text-sm text-gray-500">
-              {formatCount(summary.sales.openDeals)} open deals
-            </div>
-          </div>
-
-          {summary.pipeline.length > 0 ? (
-            <div
-              className="mt-4 overflow-x-auto"
-              data-testid="crm-dashboard-pipeline-table-wrapper"
-            >
-              <table
-                className="min-w-full divide-y divide-gray-200"
-                data-testid="crm-dashboard-pipeline-table"
-              >
-                <thead className="bg-gray-50">
-                  <tr>
-                    <th className="px-4 py-3 text-left text-xs font-semibold uppercase tracking-wide text-gray-500">
-                      Fase
-                    </th>
-                    <th className="px-4 py-3 text-left text-xs font-semibold uppercase tracking-wide text-gray-500">
-                      Deals
-                    </th>
-                    <th className="px-4 py-3 text-left text-xs font-semibold uppercase tracking-wide text-gray-500">
-                      Waarde
-                    </th>
-                    <th className="px-4 py-3 text-left text-xs font-semibold uppercase tracking-wide text-gray-500">
-                      Gewogen
-                    </th>
-                    <th className="px-4 py-3 text-left text-xs font-semibold uppercase tracking-wide text-gray-500">
-                      Gem. leeftijd
-                    </th>
-                  </tr>
-                </thead>
-                <tbody className="divide-y divide-gray-200 bg-white">
-                  {summary.pipeline.map((stage: PipelineStageMetric) => (
-                    <tr
-                      key={stage.stageId}
-                      data-testid={`crm-dashboard-pipeline-stage-${stage.stageId}`}
-                    >
-                      <td className="px-4 py-3 text-sm font-medium text-gray-900">
-                        {stage.stageName}
-                      </td>
-                      <td className="px-4 py-3 text-sm text-gray-600">
-                        {formatCount(stage.dealCount)}
-                      </td>
-                      <td className="px-4 py-3 text-sm text-gray-600">
-                        {formatCurrency(stage.totalValue)}
-                      </td>
-                      <td className="px-4 py-3 text-sm text-gray-600">
-                        {formatCurrency(stage.weightedValue)}
-                      </td>
-                      <td className="px-4 py-3 text-sm text-gray-600">
-                        {formatDays(stage.avgAgeDays)}
-                      </td>
-                    </tr>
-                  ))}
-                </tbody>
-              </table>
-            </div>
-          ) : (
-            <div
-              className="mt-6 rounded-lg border border-dashed border-indigo-200 bg-indigo-50 p-6 text-center text-indigo-800"
-              data-testid="crm-dashboard-pipeline-empty"
-            >
-              <h3 className="text-lg font-semibold">Nog geen pipeline data</h3>
-              <p className="mt-2 text-sm">
-                Start de CRM import om deals in te lezen of maak handmatig een eerste opportunity
-                aan.
-              </p>
-            </div>
-          )}
-        </section>
-
-        <section className="rounded-lg bg-white p-4 shadow" data-testid="crm-dashboard-sales-card">
-          <h2 className="text-xl font-semibold" data-testid="crm-dashboard-sales-title">
-            Sales momentum
-          </h2>
-          <p className="text-sm text-gray-500">
-            Inzicht in dealflow en doorlooptijden voor het salesteam
-          </p>
-
-          <dl
-            className="mt-4 grid grid-cols-1 gap-4 sm:grid-cols-2"
-            data-testid="crm-dashboard-sales-metrics"
-          >
-            <div
-              className="rounded-md border border-gray-100 p-4"
-              data-testid="crm-dashboard-sales-open-deals"
-            >
-              <dt className="text-sm font-medium text-gray-500">Openstaande deals</dt>
-              <dd className="mt-2 text-2xl font-bold text-gray-900">
-                {formatCount(summary.sales.openDeals)}
-              </dd>
-              <p className="mt-1 text-xs text-gray-500">
-                {formatCount(summary.sales.totalDeals)} totaal geregistreerde deals
-              </p>
-            </div>
-            <div
-              className="rounded-md border border-gray-100 p-4"
-              data-testid="crm-dashboard-sales-bookings"
-            >
-              <dt className="text-sm font-medium text-gray-500">Boekingen laatste 30 dagen</dt>
-              <dd className="mt-2 text-2xl font-bold text-gray-900">
-                {formatCount(summary.sales.bookingsLast30Days)}
-              </dd>
-              <p className="mt-1 text-xs text-gray-500">
-                Gemiddelde dealwaarde {formatCurrency(summary.sales.avgDealValue)}
-              </p>
-            </div>
-            <div
-              className="rounded-md border border-gray-100 p-4"
-              data-testid="crm-dashboard-sales-cycle"
-            >
-              <dt className="text-sm font-medium text-gray-500">Gemiddelde doorlooptijd</dt>
-              <dd className="mt-2 text-2xl font-bold text-gray-900">
-                {formatDays(summary.headline.avgDealCycleDays)}
-              </dd>
-              <p className="mt-1 text-xs text-gray-500">Inclusief gewonnen én verloren deals</p>
-            </div>
-            <div
-              className="rounded-md border border-gray-100 p-4"
-              data-testid="crm-dashboard-sales-automation"
-            >
-              <dt className="text-sm font-medium text-gray-500">Actieve workflows</dt>
-              <dd className="mt-2 text-2xl font-bold text-gray-900">
-                {formatCount(summary.headline.activeWorkflows)}
-              </dd>
-              <p className="mt-1 text-xs text-gray-500">
-                Automatiseringsfoutpercentage{' '}
-                {formatPercent(summary.headline.automationFailureRate)}
-              </p>
-            </div>
-          </dl>
-
->>>>>>> e2ab7348
           <div
             className="rounded-md border border-gray-100 p-4"
             data-testid="crm-dashboard-sales-cycle"
@@ -917,7 +637,6 @@
               Automatiseringsfoutpercentage {formatPercent(summary?.headline.automationFailureRate)}
             </p>
           </div>
-<<<<<<< HEAD
         </dl>
 
         <div
@@ -934,224 +653,6 @@
           </p>
         </div>
       </section>
-=======
-        </section>
-      </div>
-
-      <div className="mt-8 grid grid-cols-1 gap-6 xl:grid-cols-3">
-        <section className="rounded-lg bg-white p-4 shadow" data-testid="crm-dashboard-lead-funnel">
-          <h2 className="text-xl font-semibold">Lead funnel</h2>
-          <p className="text-sm text-gray-500">Overzicht van leadgroei en conversie naar deals</p>
-          <dl className="mt-4 space-y-3">
-            <div className="flex items-center justify-between">
-              <dt className="text-sm text-gray-500">Totaal aantal leads</dt>
-              <dd className="text-base font-semibold text-gray-900">{formatCount(totalLeads)}</dd>
-            </div>
-            <div className="flex items-center justify-between">
-              <dt className="text-sm text-gray-500">Leads laatste 30 dagen</dt>
-              <dd className="text-base font-semibold text-gray-900">
-                {formatCount(summary.leadFunnel.leadsLast30Days)}
-              </dd>
-            </div>
-            <div className="flex items-center justify-between">
-              <dt className="text-sm text-gray-500">Leads met deal</dt>
-              <dd className="text-base font-semibold text-gray-900">
-                {formatCount(convertedLeads)}
-              </dd>
-            </div>
-            <div className="flex flex-col gap-2">
-              <div className="flex items-center justify-between text-sm text-gray-500">
-                <span>Conversie lead → deal</span>
-                <span className="font-semibold text-gray-900">
-                  {formatPercent(summary.leadFunnel.conversionRate)}
-                </span>
-              </div>
-              <div className="h-2 rounded-full bg-gray-100" aria-hidden="true">
-                <div
-                  className="h-full rounded-full bg-indigo-500 transition-all"
-                  style={{ width: `${leadProgressPercent}%` }}
-                  aria-label={`Conversie ${leadProgressPercent}%`}
-                />
-              </div>
-            </div>
-          </dl>
-        </section>
-
-        <section className="rounded-lg bg-white p-4 shadow" data-testid="crm-dashboard-acquisition">
-          <h2 className="text-xl font-semibold">Marketing &amp; acquisitie</h2>
-          <p className="text-sm text-gray-500">
-            Blended GA4/GTM prestaties voor het huidige venster
-          </p>
-          <dl className="mt-4 space-y-3">
-            <div className="flex items-center justify-between">
-              <dt className="text-sm text-gray-500">Sessies</dt>
-              <dd className="text-base font-semibold text-gray-900">
-                {formatCount(summary.acquisition.gaSessions)}
-              </dd>
-            </div>
-            <div className="flex items-center justify-between">
-              <dt className="text-sm text-gray-500">Nieuwe gebruikers</dt>
-              <dd className="text-base font-semibold text-gray-900">
-                {formatCount(summary.acquisition.gaNewUsers)}
-              </dd>
-            </div>
-            <div className="flex items-center justify-between">
-              <dt className="text-sm text-gray-500">Conversies (GA4 + GTM)</dt>
-              <dd className="text-base font-semibold text-gray-900">
-                {formatCount(
-                  summary.acquisition.gaConversions + summary.acquisition.gtmConversions,
-                )}
-              </dd>
-            </div>
-            <div className="flex items-center justify-between">
-              <dt className="text-sm text-gray-500">Totale omzetwaarde</dt>
-              <dd className="text-base font-semibold text-gray-900">
-                {formatCurrency(
-                  summary.acquisition.gaConversionValue + summary.acquisition.gtmConversionValue,
-                )}
-              </dd>
-            </div>
-            <div className="flex items-center justify-between">
-              <dt className="text-sm text-gray-500">Blended conversiepercentage</dt>
-              <dd className="text-base font-semibold text-gray-900">
-                {formatPercent(summary.acquisition.blendedConversionRate, 2)}
-              </dd>
-            </div>
-          </dl>
-          <p className="mt-4 text-xs text-gray-500">
-            Actieve connectoren:{' '}
-            {summary.acquisition.activeConnectors.join(', ') || 'geen gekoppelde kanalen'}
-          </p>
-        </section>
-
-        <section className="rounded-lg bg-white p-4 shadow" data-testid="crm-dashboard-automation">
-          <h2 className="text-xl font-semibold">Automation health</h2>
-          <p className="text-sm text-gray-500">
-            Belangrijkste workflows op basis van run-count en foutrate
-          </p>
-          {topAutomations.length === 0 ? (
-            <p className="mt-4 text-sm text-gray-500">Nog geen workflow runs geregistreerd.</p>
-          ) : (
-            <ul className="mt-4 space-y-3">
-              {topAutomations.map((workflow) => (
-                <li
-                  key={workflow.workflowId}
-                  className="rounded-md border border-gray-100 p-3"
-                  data-testid={`crm-dashboard-automation-${workflow.workflowId}`}
-                >
-                  <div className="flex items-center justify-between">
-                    <span className="text-sm font-medium text-gray-900">{workflow.workflowId}</span>
-                    <span
-                      className={`rounded-full px-2.5 py-0.5 text-xs font-semibold ${
-                        workflow.failureRate > READINESS_AUTOMATION_THRESHOLD
-                          ? 'bg-red-100 text-red-700'
-                          : 'bg-green-100 text-green-700'
-                      }`}
-                    >
-                      {formatPercent(workflow.failureRate)}
-                    </span>
-                  </div>
-                  <div className="mt-2 text-xs text-gray-500">
-                    {formatCount(workflow.runCount)} runs • {formatCount(workflow.failedRuns)}{' '}
-                    failures • {formatMinutes(workflow.avgCompletionMinutes)} doorlooptijd
-                  </div>
-                </li>
-              ))}
-            </ul>
-          )}
-        </section>
-      </div>
-
-      <div className="mt-8 grid grid-cols-1 gap-6 xl:grid-cols-2">
-        <section className="rounded-lg bg-white p-4 shadow" data-testid="crm-dashboard-sources">
-          <h2 className="text-xl font-semibold">Top bronnen</h2>
-          <p className="text-sm text-gray-500">
-            Belangrijkste leadbronnen op basis van pipelinewaarde
-          </p>
-          {topSources.length === 0 ? (
-            <p className="mt-4 text-sm text-gray-500">Nog geen brondata beschikbaar.</p>
-          ) : (
-            <div className="mt-4 overflow-x-auto">
-              <table
-                className="min-w-full divide-y divide-gray-200"
-                data-testid="crm-dashboard-sources-table"
-              >
-                <thead className="bg-gray-50">
-                  <tr>
-                    <th className="px-4 py-3 text-left text-xs font-semibold uppercase tracking-wide text-gray-500">
-                      Bron
-                    </th>
-                    <th className="px-4 py-3 text-left text-xs font-semibold uppercase tracking-wide text-gray-500">
-                      Leads
-                    </th>
-                    <th className="px-4 py-3 text-left text-xs font-semibold uppercase tracking-wide text-gray-500">
-                      Deals
-                    </th>
-                    <th className="px-4 py-3 text-left text-xs font-semibold uppercase tracking-wide text-gray-500">
-                      Gewonnen
-                    </th>
-                    <th className="px-4 py-3 text-left text-xs font-semibold uppercase tracking-wide text-gray-500">
-                      Pipelinewaarde
-                    </th>
-                  </tr>
-                </thead>
-                <tbody className="divide-y divide-gray-200 bg-white">
-                  {topSources.map((source) => (
-                    <tr key={source.key} data-testid={`crm-dashboard-source-${source.key}`}>
-                      <td className="px-4 py-3 text-sm font-medium text-gray-900">
-                        {source.label}
-                      </td>
-                      <td className="px-4 py-3 text-sm text-gray-600">
-                        {formatCount(source.leadCount)}
-                      </td>
-                      <td className="px-4 py-3 text-sm text-gray-600">
-                        {formatCount(source.dealCount)}
-                      </td>
-                      <td className="px-4 py-3 text-sm text-gray-600">
-                        {formatCount(source.wonDealCount)}
-                      </td>
-                      <td className="px-4 py-3 text-sm text-gray-600">
-                        {formatCurrency(source.pipelineValue)}
-                      </td>
-                    </tr>
-                  ))}
-                </tbody>
-              </table>
-            </div>
-          )}
-        </section>
-
-        <section className="rounded-lg bg-white p-4 shadow" data-testid="crm-dashboard-readiness">
-          <h2 className="text-xl font-semibold">Sales readiness checklist</h2>
-          <p className="text-sm text-gray-500">
-            Realtime status van de belangrijkste enablement-taken
-          </p>
-          <ul className="mt-4 space-y-3">
-            {readinessInsights.map((item) => (
-              <li
-                key={item.id}
-                className="flex items-start gap-3 rounded-md border border-gray-100 p-3"
-                data-testid={`crm-dashboard-readiness-${item.id}`}
-              >
-                <span
-                  className={`mt-0.5 inline-flex shrink-0 rounded-full px-2.5 py-0.5 text-xs font-semibold ${
-                    item.status === 'complete'
-                      ? 'bg-green-100 text-green-700'
-                      : 'bg-amber-100 text-amber-700'
-                  }`}
-                >
-                  {item.status === 'complete' ? 'Klaar' : 'Actie'}
-                </span>
-                <div>
-                  <p className="text-sm font-medium text-gray-900">{item.title}</p>
-                  <p className="mt-1 text-xs text-gray-500">{item.detail}</p>
-                </div>
-              </li>
-            ))}
-          </ul>
-        </section>
-      </div>
->>>>>>> e2ab7348
     </div>
   )
 }
