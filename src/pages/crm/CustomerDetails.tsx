import React, { useState, useEffect } from 'react'
import { useParams, Link } from 'react-router-dom'
import { formatDate } from '../../core/storage'
<<<<<<< HEAD
import crmStore, {
  type Customer as StoreCustomer,
  type Activity as StoreActivity,
} from '../../stores/crmStore'
=======
import crmStore, { type Customer, type Activity } from '../../stores/crmStore'
>>>>>>> 78f6be51

const CustomerDetails: React.FC = () => {
  const { customerId } = useParams<{ customerId: string }>()
  const [customer, setCustomer] = useState<Customer | null>(null)
  const [activities, setActivities] = useState<Activity[]>([])
  const [loading, setLoading] = useState<boolean>(true)
  const [error, setError] = useState<string | null>(null)

  const formatDateLabel = (dateString: string): string =>
    formatDate(dateString, {
      year: 'numeric',
      month: 'long',
      day: '2-digit',
    })

  useEffect(() => {
    const fetchCustomerDetails = async () => {
      try {
        setLoading(true)
        if (!customerId) {
          throw new Error('Customer id missing')
        }
        const customerData = await crmStore.getCustomerById(customerId)
        const customerActivities = await crmStore.getCustomerActivities(customerId)

        if (customerData) {
          setCustomer(customerData)
        } else {
          setCustomer(null)
          setError('Customer not found')
        }
        setActivities(customerActivities)
      } catch {
        setError('Failed to load customer details')
      } finally {
        setLoading(false)
      }
    }

    fetchCustomerDetails()
  }, [customerId])

  if (loading) {
    return (
      <div
        className="flex justify-center items-center h-screen"
        data-testid="customer-details-loading"
      >
        <div className="animate-spin rounded-full h-12 w-12 border-t-2 border-blue-500"></div>
      </div>
    )
  }

  if (error) {
    return (
      <div
        className="bg-red-100 border border-red-400 text-red-700 px-4 py-3 rounded relative"
        role="alert"
        data-testid="customer-details-error"
      >
        {error}
      </div>
    )
  }

  if (!customer) {
    return <div data-testid="customer-details-empty">No customer found</div>
  }

  return (
    <div className="container mx-auto px-4 py-8" data-testid="customer-details-root">
      <div className="grid md:grid-cols-2 gap-8" data-testid="customer-details-grid">
        {/* Customer Info Card */}
        <div className="bg-white shadow-md rounded-lg p-6" data-testid="customer-details-card">
          <h2 className="text-2xl font-bold mb-4 text-gray-800" data-testid="customer-details-name">
            {customer.name}
          </h2>
          <div className="space-y-2">
            <p className="text-gray-600" data-testid="customer-details-email">
              <strong>Email:</strong> {customer.email}
            </p>
            <p className="text-gray-600" data-testid="customer-details-phone">
              <strong>Phone:</strong> {customer.phone}
            </p>
            <p className="text-gray-600" data-testid="customer-details-company">
              <strong>Company:</strong> {customer.company ?? '—'}
            </p>
          </div>
        </div>

        {/* Activities Table */}
        <div
          className="bg-white shadow-md rounded-lg p-6"
          data-testid="customer-details-activities"
        >
          <h3
            className="text-xl font-semibold mb-4 text-gray-800"
            data-testid="customer-details-activities-title"
          >
            Recent Activities
          </h3>
          {activities.length === 0 ? (
            <p className="text-gray-500" data-testid="customer-details-activities-empty">
              No recent activities
            </p>
          ) : (
            <table
              className="w-full text-sm text-left"
              data-testid="customer-details-activities-table"
            >
              <thead className="bg-gray-100">
                <tr>
                  <th className="p-2">Type</th>
                  <th className="p-2">Date</th>
                  <th className="p-2">Description</th>
                </tr>
              </thead>
              <tbody>
                {activities.map((activity) => (
                  <tr
                    key={activity.id}
                    className="border-b"
                    data-testid={`customer-details-activity-${activity.id}`}
                  >
                    <td className="p-2">{activity.type}</td>
                    <td className="p-2">{formatDateLabel(activity.date)}</td>
                    <td className="p-2">{activity.description}</td>
                  </tr>
                ))}
              </tbody>
            </table>
          )}
        </div>
      </div>

      <div className="mt-8 text-center" data-testid="customer-details-back">
        <Link
          to="/customers"
          className="bg-blue-500 hover:bg-blue-600 text-white font-bold py-2 px-4 rounded"
          data-testid="customer-details-back-button"
        >
          Back to Customers
        </Link>
      </div>
    </div>
  )
}

export default CustomerDetails<|MERGE_RESOLUTION|>--- conflicted
+++ resolved
@@ -1,14 +1,10 @@
 import React, { useState, useEffect } from 'react'
 import { useParams, Link } from 'react-router-dom'
 import { formatDate } from '../../core/storage'
-<<<<<<< HEAD
 import crmStore, {
   type Customer as StoreCustomer,
   type Activity as StoreActivity,
 } from '../../stores/crmStore'
-=======
-import crmStore, { type Customer, type Activity } from '../../stores/crmStore'
->>>>>>> 78f6be51
 
 const CustomerDetails: React.FC = () => {
   const { customerId } = useParams<{ customerId: string }>()
