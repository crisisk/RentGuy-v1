--- conflicted
+++ resolved
@@ -1,14 +1,10 @@
 import { useState, useEffect, useMemo, type ChangeEvent } from 'react'
 import { Link } from 'react-router-dom'
 import { formatDate } from '../../core/storage'
-<<<<<<< HEAD
 import crmStore, {
   type Customer as StoreCustomer,
   type CustomerStatus,
 } from '../../stores/crmStore'
-=======
-import crmStore, { type Customer, type CustomerStatus } from '../../stores/crmStore'
->>>>>>> 78f6be51
 
 const CustomerList = () => {
   const [loading, setLoading] = useState(true)
