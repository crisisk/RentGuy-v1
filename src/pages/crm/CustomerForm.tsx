import React, { useState, useEffect } from 'react'
import { useNavigate, useParams } from 'react-router-dom'
import crmStore, { type CustomerInput, type CustomerStatus } from '../../stores/crmStore'

const CustomerForm: React.FC = () => {
  const { id } = useParams()
  const navigate = useNavigate()
  const [loading, setLoading] = useState(!!id)
  const [formError, setFormError] = useState('')
  const [isSubmitting, setIsSubmitting] = useState(false)

  const [formData, setFormData] = useState<CustomerInput>({
    name: '',
    email: '',
    phone: '',
    address: '',
    status: 'active',
  })

  const [errors, setErrors] = useState<Partial<Record<keyof CustomerInput, string>>>({})

  const statusOptions: CustomerStatus[] = ['active', 'inactive']

  useEffect(() => {
    if (id) {
      crmStore
        .getCustomer(id)
        .then((customer) => {
          if (customer) {
            setFormData({
              id: customer.id,
              name: customer.name,
              email: customer.email,
              phone: customer.phone,
              address: customer.address,
              status: customer.status,
              ...(customer.company ? { company: customer.company } : {}),
              ...(customer.notes ? { notes: customer.notes } : {}),
            })
          } else {
            setFormError('Customer not found')
          }
          setLoading(false)
        })
        .catch(() => {
          setFormError('Failed to load customer')
          setLoading(false)
        })
    }
  }, [id])

  const validate = (): boolean => {
    const newErrors: Partial<Record<keyof CustomerInput, string>> = {}
<<<<<<< HEAD
    const name = formData.name?.trim() ?? ''
    const email = formData.email ?? ''
    const phone = formData.phone ?? ''
    const address = formData.address?.trim() ?? ''

    if (!name) newErrors.name = 'Name is required'
    if (!/^\S+@\S+\.\S+$/.test(email)) newErrors.email = 'Invalid email'
    if (!/^\d{10,15}$/.test(phone)) newErrors.phone = 'Invalid phone number'
    if (!address) newErrors.address = 'Address is required'
=======
    if (!formData.name?.trim()) newErrors.name = 'Name is required'
    if (!formData.email || !/^\S+@\S+\.\S+$/.test(formData.email)) {
      newErrors.email = 'Invalid email'
    }
    if (!formData.phone || !/^\d{10,15}$/.test(formData.phone)) {
      newErrors.phone = 'Invalid phone number'
    }
    if (!formData.address?.trim()) newErrors.address = 'Address is required'
>>>>>>> 78f6be51
    setErrors(newErrors)
    return Object.keys(newErrors).length === 0
  }

  const handleSubmit = async (e: React.FormEvent) => {
    e.preventDefault()
    setFormError('')
    if (!validate()) return

    setIsSubmitting(true)
    try {
      await crmStore.saveCustomer(formData)
      navigate('/customers')
    } catch {
      setFormError('Failed to save customer')
    } finally {
      setIsSubmitting(false)
    }
  }

  const handleChange =
    (field: keyof CustomerInput) =>
    (e: React.ChangeEvent<HTMLInputElement | HTMLSelectElement>) => {
      const value =
        field === 'status' ? (e.target.value as CustomerStatus) : (e.target.value as string)
      setFormData((prev) => ({ ...prev, [field]: value }))
      setErrors((prev) => ({ ...prev, [field]: '' }))
    }

  if (loading)
    return (
      <div className="p-4 text-center" data-testid="customer-form-loading">
        Loading...
      </div>
    )
  if (formError)
    return (
      <div className="p-4 text-red-500" data-testid="customer-form-error">
        {formError}
      </div>
    )

  return (
    <div
      className="max-w-2xl mx-auto p-6 bg-white rounded-lg shadow-md"
      data-testid="customer-form-root"
    >
      <h1 className="text-2xl font-bold mb-6" data-testid="customer-form-title">
        {id ? 'Edit' : 'Create'} Customer
      </h1>

      <form onSubmit={handleSubmit} className="space-y-4" data-testid="customer-form">
        {formError && (
          <div className="text-red-500 text-sm" data-testid="customer-form-inline-error">
            {formError}
          </div>
        )}

        <div data-testid="customer-form-field-name">
          <label className="block text-sm font-medium mb-1" htmlFor="customer-name">
            Name *
          </label>
          <input
            id="customer-name"
            value={formData.name ?? ''}
            onChange={handleChange('name')}
            className={`w-full p-2 border rounded ${errors.name ? 'border-red-500' : 'border-gray-300'}`}
            data-testid="customer-form-input-name"
          />
          {errors.name && (
            <span className="text-red-500 text-sm" data-testid="customer-form-error-name">
              {errors.name}
            </span>
          )}
        </div>

        <div data-testid="customer-form-field-email">
          <label className="block text-sm font-medium mb-1" htmlFor="customer-email">
            Email *
          </label>
          <input
            id="customer-email"
            type="email"
            value={formData.email ?? ''}
            onChange={handleChange('email')}
            className={`w-full p-2 border rounded ${errors.email ? 'border-red-500' : 'border-gray-300'}`}
            data-testid="customer-form-input-email"
          />
          {errors.email && (
            <span className="text-red-500 text-sm" data-testid="customer-form-error-email">
              {errors.email}
            </span>
          )}
        </div>

        <div data-testid="customer-form-field-phone">
          <label className="block text-sm font-medium mb-1" htmlFor="customer-phone">
            Phone *
          </label>
          <input
            id="customer-phone"
            value={formData.phone ?? ''}
            onChange={handleChange('phone')}
            className={`w-full p-2 border rounded ${errors.phone ? 'border-red-500' : 'border-gray-300'}`}
            data-testid="customer-form-input-phone"
          />
          {errors.phone && (
            <span className="text-red-500 text-sm" data-testid="customer-form-error-phone">
              {errors.phone}
            </span>
          )}
        </div>

        <div data-testid="customer-form-field-address">
          <label className="block text-sm font-medium mb-1" htmlFor="customer-address">
            Address *
          </label>
          <input
            id="customer-address"
            value={formData.address ?? ''}
            onChange={handleChange('address')}
            className={`w-full p-2 border rounded ${errors.address ? 'border-red-500' : 'border-gray-300'}`}
            data-testid="customer-form-input-address"
          />
          {errors.address && (
            <span className="text-red-500 text-sm" data-testid="customer-form-error-address">
              {errors.address}
            </span>
          )}
        </div>

        <div data-testid="customer-form-field-status">
          <label className="block text-sm font-medium mb-1" htmlFor="customer-status">
            Status
          </label>
          <select
            id="customer-status"
            value={formData.status ?? 'active'}
            onChange={handleChange('status')}
            className="w-full p-2 border border-gray-300 rounded"
            data-testid="customer-form-select-status"
          >
            {statusOptions.map((status) => (
              <option key={status} value={status}>
                {status.charAt(0).toUpperCase() + status.slice(1)}
              </option>
            ))}
          </select>
        </div>

        <div className="flex gap-4 mt-6" data-testid="customer-form-actions">
          <button
            type="submit"
            disabled={isSubmitting}
            className="px-4 py-2 bg-blue-600 text-white rounded hover:bg-blue-700 disabled:bg-gray-400"
            data-testid="customer-form-submit"
          >
            {isSubmitting ? 'Saving...' : 'Save'}
          </button>
          <button
            type="button"
            onClick={() => navigate('/customers')}
            className="px-4 py-2 bg-gray-200 rounded hover:bg-gray-300"
            data-testid="customer-form-cancel"
          >
            Cancel
          </button>
        </div>
      </form>
    </div>
  )
}

export default CustomerForm<|MERGE_RESOLUTION|>--- conflicted
+++ resolved
@@ -51,7 +51,6 @@
 
   const validate = (): boolean => {
     const newErrors: Partial<Record<keyof CustomerInput, string>> = {}
-<<<<<<< HEAD
     const name = formData.name?.trim() ?? ''
     const email = formData.email ?? ''
     const phone = formData.phone ?? ''
@@ -61,16 +60,6 @@
     if (!/^\S+@\S+\.\S+$/.test(email)) newErrors.email = 'Invalid email'
     if (!/^\d{10,15}$/.test(phone)) newErrors.phone = 'Invalid phone number'
     if (!address) newErrors.address = 'Address is required'
-=======
-    if (!formData.name?.trim()) newErrors.name = 'Name is required'
-    if (!formData.email || !/^\S+@\S+\.\S+$/.test(formData.email)) {
-      newErrors.email = 'Invalid email'
-    }
-    if (!formData.phone || !/^\d{10,15}$/.test(formData.phone)) {
-      newErrors.phone = 'Invalid phone number'
-    }
-    if (!formData.address?.trim()) newErrors.address = 'Address is required'
->>>>>>> 78f6be51
     setErrors(newErrors)
     return Object.keys(newErrors).length === 0
   }
