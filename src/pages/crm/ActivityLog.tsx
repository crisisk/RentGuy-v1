import React, { useState, useEffect } from 'react'
import { formatDateTime } from '../../core/storage'
<<<<<<< HEAD
import crmStore, { type Activity as CRMActivity } from '../../stores/crmStore'
=======
import crmStore, { type Activity } from '../../stores/crmStore'
>>>>>>> 78f6be51

type ActivityLogEntry = Pick<Activity, 'id' | 'type' | 'description'> & {
  timestamp: string
  user: string
}

const normalizeActivityType = (type: string): ActivityLogEntry['type'] => {
  switch (type) {
    case 'call':
    case 'email':
    case 'meeting':
    case 'note':
      return type
    default:
      return 'note'
  }
}

const formatRelativeTime = (dateString: string): string => {
  const date = new Date(dateString)
  if (Number.isNaN(date.getTime())) {
    return '—'
  }

  const now = new Date()
  const diffMs = now.getTime() - date.getTime()
  const diffMinutes = Math.floor(diffMs / (1000 * 60))

  if (diffMinutes < 1) return 'Zojuist'
  if (diffMinutes < 60) return `${diffMinutes} min geleden`

  const diffHours = Math.floor(diffMinutes / 60)
  if (diffHours < 24) return `${diffHours} uur geleden`

  return formatDateTime(date, {
    day: '2-digit',
    month: '2-digit',
    year: 'numeric',
    hour: '2-digit',
    minute: '2-digit',
  })
}

const ActivityLog: React.FC = () => {
  const [activities, setActivities] = useState<ActivityLogEntry[]>([])
  const [isLoading, setIsLoading] = useState<boolean>(true)
  const [error, setError] = useState<string | null>(null)

  useEffect(() => {
    const fetchActivities = async () => {
      try {
        setIsLoading(true)
        const fetchedActivities = await crmStore.getActivityLog()
<<<<<<< HEAD
        const mappedActivities: ActivityLogEntry[] = fetchedActivities.map(
          (activity: CRMActivity) => ({
            id: activity.id,
            type: normalizeActivityType(activity.type),
            timestamp: activity.date,
            description: activity.description,
            user: activity.user ?? 'Onbekende gebruiker',
          }),
        )
=======
        const mappedActivities: ActivityLogEntry[] = fetchedActivities.map((activity) => ({
          id: activity.id,
          type: normalizeActivityType(activity.type),
          timestamp: activity.timestamp ?? activity.date,
          description: activity.description,
          user: activity.user ?? 'Onbekende gebruiker',
        }))
>>>>>>> 78f6be51
        setActivities(mappedActivities)
      } catch {
        setError('Failed to load activities')
      } finally {
        setIsLoading(false)
      }
    }

    fetchActivities()
  }, [])

  const renderActivityIcon = (type: ActivityLogEntry['type']) => {
    const icons = {
      call: '📞',
      email: '✉️',
      meeting: '📅',
      note: '📝',
    }
    return icons[type] || '📌'
  }

  if (isLoading) {
    return (
      <div className="flex justify-center items-center h-64" data-testid="crm-activity-log-loading">
        <div className="animate-spin rounded-full h-8 w-8 border-b-2 border-gray-900"></div>
      </div>
    )
  }

  if (error) {
    return (
      <div
        className="bg-red-100 border border-red-400 text-red-700 px-4 py-3 rounded relative"
        data-testid="crm-activity-log-error"
      >
        {error}
      </div>
    )
  }

  return (
    <div className="bg-white shadow-md rounded-lg p-4 md:p-6" data-testid="crm-activity-log-root">
      <h2 className="text-xl font-semibold mb-4 text-gray-800" data-testid="crm-activity-log-title">
        Activity Timeline
      </h2>
      {activities.length === 0 ? (
        <p className="text-gray-500 text-center" data-testid="crm-activity-log-empty">
          No activities found
        </p>
      ) : (
        <ul className="divide-y divide-gray-200" data-testid="crm-activity-log-list">
          {activities.map((activity) => (
            <li
              key={activity.id}
              className="py-4 hover:bg-gray-50 transition-colors flex items-start"
              data-testid={`crm-activity-log-item-${activity.id}`}
            >
              <div className="mr-4 text-2xl" data-testid={`crm-activity-log-icon-${activity.id}`}>
                {renderActivityIcon(activity.type)}
              </div>
              <div className="flex-1">
                <div className="flex justify-between items-center">
                  <h3
                    className="text-sm font-medium text-gray-900"
                    data-testid={`crm-activity-log-user-${activity.id}`}
                  >
                    {activity.user}
                  </h3>
                  <span
                    className="text-xs text-gray-500"
                    data-testid={`crm-activity-log-time-${activity.id}`}
                  >
                    {formatRelativeTime(activity.timestamp)}
                  </span>
                </div>
                <p
                  className="text-sm text-gray-600 mt-1"
                  data-testid={`crm-activity-log-description-${activity.id}`}
                >
                  {activity.description}
                </p>
              </div>
            </li>
          ))}
        </ul>
      )}
    </div>
  )
}

export default ActivityLog<|MERGE_RESOLUTION|>--- conflicted
+++ resolved
@@ -1,10 +1,6 @@
 import React, { useState, useEffect } from 'react'
 import { formatDateTime } from '../../core/storage'
-<<<<<<< HEAD
 import crmStore, { type Activity as CRMActivity } from '../../stores/crmStore'
-=======
-import crmStore, { type Activity } from '../../stores/crmStore'
->>>>>>> 78f6be51
 
 type ActivityLogEntry = Pick<Activity, 'id' | 'type' | 'description'> & {
   timestamp: string
@@ -58,7 +54,6 @@
       try {
         setIsLoading(true)
         const fetchedActivities = await crmStore.getActivityLog()
-<<<<<<< HEAD
         const mappedActivities: ActivityLogEntry[] = fetchedActivities.map(
           (activity: CRMActivity) => ({
             id: activity.id,
@@ -68,15 +63,6 @@
             user: activity.user ?? 'Onbekende gebruiker',
           }),
         )
-=======
-        const mappedActivities: ActivityLogEntry[] = fetchedActivities.map((activity) => ({
-          id: activity.id,
-          type: normalizeActivityType(activity.type),
-          timestamp: activity.timestamp ?? activity.date,
-          description: activity.description,
-          user: activity.user ?? 'Onbekende gebruiker',
-        }))
->>>>>>> 78f6be51
         setActivities(mappedActivities)
       } catch {
         setError('Failed to load activities')
