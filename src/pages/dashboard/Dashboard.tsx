--- conflicted
+++ resolved
@@ -2,7 +2,6 @@
 import { formatDateTime } from '../../core/storage'
 import projectStore, { type Project } from '../../stores/projectStore'
 
-<<<<<<< HEAD
 interface DashboardActivity {
   id: string
   title: string
@@ -16,18 +15,10 @@
   activeProjects: number
   upcomingProjects: number
 }
-=======
-type ProjectStats = Awaited<ReturnType<typeof projectStore.getStats>>
-type RecentActivity = Awaited<ReturnType<typeof projectStore.getRecentActivities>>[number]
-
-const generateRevenueData = () =>
-  Array.from({ length: 12 }, () => Math.floor(Math.random() * 10000) + 5000)
->>>>>>> 78f6be51
 
 const Dashboard = () => {
   const [loading, setLoading] = useState(true)
   const [error, setError] = useState('')
-<<<<<<< HEAD
   const [projectCount, setProjectCount] = useState<number>(0)
   const [stats, setStats] = useState<DashboardStats>({
     totalProjects: 0,
@@ -36,11 +27,6 @@
     upcomingProjects: 0,
   })
   const [activities, setActivities] = useState<DashboardActivity[]>([])
-=======
-  const [projects, setProjects] = useState<Project[]>([])
-  const [stats, setStats] = useState<ProjectStats | null>(null)
-  const [activities, setActivities] = useState<RecentActivity[]>([])
->>>>>>> 78f6be51
   const [revenueData, setRevenueData] = useState<number[]>([])
 
   const formatActivityDate = useCallback(
@@ -62,11 +48,7 @@
         const statsData = await projectStore.getStats()
         const activitiesData = await projectStore.getRecentActivities()
 
-<<<<<<< HEAD
         setProjectCount(projectData.length)
-=======
-        setProjects(projectData)
->>>>>>> 78f6be51
         setStats(statsData)
         setActivities(activitiesData)
         setRevenueData(generateRevenueData())
@@ -106,7 +88,6 @@
           data-testid="dashboard-card-total-projects"
         >
           <h3 className="text-gray-500 text-sm">Total Projects</h3>
-<<<<<<< HEAD
           <p className="text-2xl font-semibold">{projectCount}</p>
         </div>
         <div
@@ -115,41 +96,20 @@
         >
           <h3 className="text-gray-500 text-sm">Active Projects</h3>
           <p className="text-2xl font-semibold">{stats.activeProjects}</p>
-=======
-          <p className="text-2xl font-semibold">{projects.length}</p>
-        </div>
-        <div className="bg-white p-4 rounded-lg shadow-sm" data-testid="dashboard-card-total-tasks">
-          <h3 className="text-gray-500 text-sm">Total Tasks</h3>
-          <p className="text-2xl font-semibold">{stats?.totalProjects ?? 0}</p>
->>>>>>> 78f6be51
         </div>
         <div
           className="bg-white p-4 rounded-lg shadow-sm"
           data-testid="dashboard-card-completed-projects"
         >
-<<<<<<< HEAD
           <h3 className="text-gray-500 text-sm">Completed Projects</h3>
           <p className="text-2xl font-semibold">{stats.completedProjects}</p>
-=======
-          <h3 className="text-gray-500 text-sm">Completed Tasks</h3>
-          <p className="text-2xl font-semibold">{stats?.completedProjects ?? 0}</p>
->>>>>>> 78f6be51
         </div>
         <div
           className="bg-white p-4 rounded-lg shadow-sm"
           data-testid="dashboard-card-completion-rate"
         >
-<<<<<<< HEAD
           <h3 className="text-gray-500 text-sm">Upcoming Projects</h3>
           <p className="text-2xl font-semibold">{stats.upcomingProjects}</p>
-=======
-          <h3 className="text-gray-500 text-sm">Completion Rate</h3>
-          <p className="text-2xl font-semibold">
-            {stats?.totalProjects
-              ? `${Math.round(((stats.completedProjects ?? 0) / stats.totalProjects) * 100)}%`
-              : '0%'}
-          </p>
->>>>>>> 78f6be51
         </div>
       </div>
 
