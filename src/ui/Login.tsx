import {
  FormEvent,
  useCallback,
  useEffect,
  useMemo,
  useState,
  type ChangeEvent,
  type CSSProperties,
} from 'react'
<<<<<<< HEAD
import { login, deriveLoginErrorMessage, ensureAuthEmail, type AuthUser } from '@application/auth/api'
=======
import {
  confirmPasswordReset,
  deriveLoginErrorMessage,
  derivePasswordResetErrorMessage,
  deriveRegisterErrorMessage,
  ensureAuthEmail,
  login,
  registerUser,
  requestPasswordReset,
  type AuthUser,
} from '@application/auth/api'
>>>>>>> 193db370
import { brand, headingFontStack, withOpacity } from '@ui/branding'
import { resolveSupportConfig } from './experienceConfig'
import FlowExperienceShell from '@ui/FlowExperienceShell'
import FlowExplainerList, { type FlowExplainerItem } from '@ui/FlowExplainerList'
import FlowJourneyMap, { type FlowJourneyStep } from '@ui/FlowJourneyMap'
import { createFlowNavigation } from '@ui/flowNavigation'

type AuthView = 'login' | 'register' | 'reset-request' | 'reset-confirm'

export interface LoginProps {
  onLogin: (token: string, user: AuthUser) => void
  initialMode?: AuthView
  initialResetToken?: string
}

type AuthMode = 'login' | 'register' | 'forgot' | 'resetConfirm'

type FeedbackTone = 'success' | 'error'

interface FeedbackState {
  type: FeedbackTone
  message: string
}

interface InitialAuthState {
  mode: AuthMode
  resetToken?: string
  notice: FeedbackState | null
}

const linkStyle: CSSProperties = {
  color: withOpacity('#ffffff', 0.82),
  textDecoration: 'none',
  fontWeight: 600,
}

const footerLinkStyle: CSSProperties = {
  color: '#ffffff',
  fontWeight: 600,
  textDecoration: 'none',
}

const heroExplainers: FlowExplainerItem[] = [
  {
    id: 'branding',
    icon: '🎨',
    title: 'Co-branded ervaring',
    description:
      'Het Mister DJ merk en Sevensa governance lopen synchroon. Zo ziet Bart precies dezelfde flows als tijdens UAT.',
  },
  {
    id: 'observability',
    icon: '🛠️',
    title: 'Volledige audittrail',
    description:
      'Elke login triggert audit events en dashboards. Gebruik de demo om de monitoring- en rollbackscenario’s te verifiëren.',
  },
  {
    id: 'handover',
    icon: '🚀',
    title: 'End-to-end validatie',
    description:
      'Crew, finance en planning flows zijn gekoppeld. Een succesvolle login activeert alle explainers en checklists.',
  },
]

const credentialExplainers: FlowExplainerItem[] = [
  {
    id: 'bart',
    title: 'Bart · Operations',
    description: 'Compleet planner-, crew- en onboardingdomein voor de Mister DJ pilot.',
    meta: (
      <span>
        <strong>Gebruiker:</strong> bart · <strong>Wachtwoord:</strong> mr-dj
      </span>
    ),
  },
  {
    id: 'rentguy',
    title: 'RentGuy · Finance',
    description: 'Facturen, voorschotten en KPI-monitoring om cashflow te testen.',
    meta: (
      <span>
        <strong>Gebruiker:</strong> rentguy · <strong>Wachtwoord:</strong> rentguy
      </span>
    ),
  },
]

const loginJourney: FlowJourneyStep[] = [
  {
    id: 'login',
    title: '1. Inloggen',
    description: 'Gebruik de demo-accounts of je Sevensa SSO om toegang te krijgen tot de pilot.',
    status: 'current',
  },
  {
    id: 'role',
    title: '2. Rol bevestigen',
    description: 'Kies een persona om de juiste dashboards en explainers te activeren.',
    status: 'upcoming',
  },
  {
    id: 'planner',
    title: '3. Planner cockpit',
    description: 'Stuur projecten, crew en materiaal. Alle persona-flows zijn vanuit hier bereikbaar.',
    status: 'upcoming',
    href: '/planner',
  },
  {
    id: 'secrets',
    title: '4. Configuratie & launch',
    description: 'Controleer integraties en monitoring voordat je naar productie promoveert.',
    status: 'upcoming',
    href: '/dashboard',
  },
]

const loginBreadcrumbs = [
  { id: 'home', label: 'Pilot start', href: '/' },
  { id: 'login', label: 'Inloggen' },
]

const loginPersona = {
  name: 'Gastgebruiker',
  role: 'Pilot toegang',
  meta: 'Kies een persona na succesvolle login',
}

<<<<<<< HEAD
export function Login({ onLogin, initialMode = 'login', initialResetToken = '' }: LoginProps) {
  const [user, setUser] = useState('bart')
  const [password, setPassword] = useState('mr-dj')
  const [error, setError] = useState('')
  const [isSubmitting, setIsSubmitting] = useState(false)
  const [view, setView] = useState<AuthView>(initialMode)
  const [registerEmail, setRegisterEmail] = useState('')
  const [registerPassword, setRegisterPassword] = useState('')
  const [hasAcceptedTerms, setHasAcceptedTerms] = useState(false)
  const [registerErrors, setRegisterErrors] = useState<string[]>([])
  const [registerSuccess, setRegisterSuccess] = useState('')
  const [isRegistering, setIsRegistering] = useState(false)
  const [resetEmail, setResetEmail] = useState('')
  const [resetStatus, setResetStatus] = useState('')
  const [resetError, setResetError] = useState('')
  const [isRequestingReset, setIsRequestingReset] = useState(false)
  const [resetToken, setResetToken] = useState(initialResetToken)
  const [newPassword, setNewPassword] = useState('')
  const [confirmPassword, setConfirmPassword] = useState('')
  const [confirmError, setConfirmError] = useState('')
  const [isConfirmingReset, setIsConfirmingReset] = useState(false)
=======
function resolveInitialAuthState(): InitialAuthState {
  if (typeof window === 'undefined') {
    return { mode: 'login', notice: null }
  }

  const { pathname, search } = window.location

  if (pathname.startsWith('/password-reset/confirm')) {
    return {
      mode: 'resetConfirm',
      resetToken: readResetToken(search),
      notice: null,
    }
  }

  if (pathname.startsWith('/verify-email')) {
    return {
      mode: 'login',
      notice: {
        type: 'success',
        message: 'Account succesvol aangemaakt. Controleer je e-mail om je account te bevestigen.',
      },
    }
  }

  if (pathname.startsWith('/forgot-password') || pathname.startsWith('/password-reset')) {
    return { mode: 'forgot', notice: null }
  }

  if (pathname.startsWith('/register')) {
    return { mode: 'register', notice: null }
  }

  return { mode: 'login', notice: null }
}

function readResetToken(search: string): string {
  try {
    const params = new URLSearchParams(search)
    return params.get('token')?.trim() ?? ''
  } catch (error) {
    console.warn('Kon reset-token niet lezen', error)
    return ''
  }
}

function isValidEmail(value: string): boolean {
  const trimmed = value.trim()
  if (!trimmed) {
    return false
  }
  if (!trimmed.includes('@')) {
    return true
  }
  return /^[^\s@]+@[^\s@]+\.[^\s@]+$/.test(trimmed)
}

export function Login({ onLogin }: LoginProps) {
>>>>>>> 193db370
  const support = useMemo(() => resolveSupportConfig(), [])
  const helpCenterUrl = support.helpCenterBaseUrl
  const statusPageUrl = support.statusPageUrl
  const initialAuthState = useMemo(() => resolveInitialAuthState(), [])

  const [mode, setMode] = useState<AuthMode>(initialAuthState.mode)
  const [user, setUser] = useState('')
  const [password, setPassword] = useState('')
  const [authError, setAuthError] = useState('')
  const [authNotice, setAuthNotice] = useState<FeedbackState | null>(initialAuthState.notice)
  const [isSubmitting, setIsSubmitting] = useState(false)

  const [registerEmail, setRegisterEmail] = useState('')
  const [registerPassword, setRegisterPassword] = useState('')
  const [acceptTerms, setAcceptTerms] = useState(false)
  const [registerErrors, setRegisterErrors] = useState<string[]>([])
  const [isRegistering, setIsRegistering] = useState(false)

  const [resetEmail, setResetEmail] = useState('')
  const [resetFeedback, setResetFeedback] = useState<FeedbackState | null>(null)
  const [isRequestingReset, setIsRequestingReset] = useState(false)

  const [resetToken, setResetToken] = useState(initialAuthState.resetToken ?? '')
  const [resetPassword, setResetPassword] = useState('')
  const [resetPasswordConfirm, setResetPasswordConfirm] = useState('')
  const [resetError, setResetError] = useState('')
  const [isConfirmingReset, setIsConfirmingReset] = useState(false)

  useEffect(() => {
    setView(initialMode)
  }, [initialMode])

  useEffect(() => {
    setResetToken(initialResetToken)
  }, [initialResetToken])

  const handleScrollToForm = useCallback(() => {
    if (typeof document === 'undefined') {
      return
    }
<<<<<<< HEAD
    const form = document.getElementById('login-form')
    form?.scrollIntoView({ behavior: 'smooth', block: 'start' })
    const fieldId =
      view === 'register'
        ? 'register-email'
        : view === 'reset-request'
          ? 'reset-email'
          : view === 'reset-confirm'
            ? 'new-password'
            : 'login-user'
    const targetField = document.getElementById(fieldId) as HTMLInputElement | null
    if (targetField && typeof targetField.focus === 'function') {
      targetField.focus({ preventScroll: true })
=======

    const targetId =
      mode === 'register'
        ? 'register-form'
        : mode === 'forgot'
          ? 'reset-request-form'
          : mode === 'resetConfirm'
            ? 'reset-confirm-form'
            : 'login-form'

    document.getElementById(targetId)?.scrollIntoView({ behavior: 'smooth', block: 'start' })

    const focusId =
      mode === 'register'
        ? 'register-email'
        : mode === 'forgot'
          ? 'reset-email'
          : mode === 'resetConfirm'
            ? 'new-password'
            : 'login-email'

    const input = document.getElementById(focusId) as HTMLInputElement | null
    if (input && typeof input.focus === 'function') {
      input.focus({ preventScroll: true })
    }
  }, [mode])

  const handleModeChange = useCallback(
    (nextMode: AuthMode, path?: string) => {
      setMode(nextMode)
      setAuthError('')
      setResetFeedback(null)
      setResetError('')
      setAuthNotice(nextMode === 'login' ? authNotice : null)

      if (nextMode !== 'register') {
        setRegisterErrors([])
      }

      if (nextMode !== 'resetConfirm') {
        setResetPassword('')
        setResetPasswordConfirm('')
      }

      if (typeof window !== 'undefined' && path) {
        window.history.pushState({}, '', path)
      }
    },
    [authNotice],
  )

  useEffect(() => {
    if (typeof window === 'undefined') {
      return
    }

    const handlePopState = () => {
      const next = resolveInitialAuthState()
      setMode(next.mode)
      setAuthNotice(next.notice)
      setResetToken(next.resetToken ?? '')
    }

    window.addEventListener('popstate', handlePopState)
    return () => {
      window.removeEventListener('popstate', handlePopState)
>>>>>>> 193db370
    }
  }, [view])

  useEffect(() => {
    if (mode === 'resetConfirm' && typeof window !== 'undefined') {
      setResetToken(readResetToken(window.location.search))
    }
  }, [mode])

  const stage = useMemo(
    () => ({
      label: 'Authenticatie & toegang',
      status: 'in-progress' as const,
      detail: authError ? 'Controleer je gegevens en probeer opnieuw.' : 'Gebruik SSO of een demo-account om verder te gaan.',
    }),
    [authError],
  )

  const statusMessage = useMemo(() => {
    if (authError) {
      return {
        tone: 'danger' as const,
        title: 'Login mislukt',
        description: (
          <>
            {authError}
            <br />
            Controleer gebruikersnaam en wachtwoord of kies een ander demoprofiel.
          </>
        ),
      }
    }

    if (authNotice) {
      return {
        tone: authNotice.type === 'success' ? ('success' as const) : ('warning' as const),
        title: authNotice.type === 'success' ? 'Klaar om te starten' : 'Let op',
        description: authNotice.message,
      }
    }

    return {
      tone: 'info' as const,
      title: 'Welkom bij de pilotomgeving',
      description: 'Toegang tot de pilot activeert automatisch explainers, auditlogs en monitoring voor alle persona\'s.',
    }
  }, [authError, authNotice])

  const actions = useMemo(
    () => [
      {
        id: 'scroll-to-form',
        label: 'Ga naar formulier',
        variant: 'primary' as const,
        onClick: handleScrollToForm,
        icon: '🔐',
      },
      {
        id: 'contact-support',
        label: 'Mail pilot support',
        variant: 'ghost' as const,
        href: 'mailto:support@sevensa.nl?subject=RentGuy%20pilot%20login',
        icon: '✉️',
      },
    ],
    [handleScrollToForm],
  )

  const footerAside = useMemo(
    () => (
      <div style={{ display: 'grid', gap: 8 }}>
        <strong style={{ fontSize: '0.95rem' }}>Support & documentatie</strong>
        <p style={{ margin: 0, fontSize: '0.85rem', color: withOpacity('#FFFFFF', 0.82) }}>
          Bekijk de release notes en FAQ voor de laatste pilotwijzigingen of open een supportticket voor directe hulp.
        </p>
        <div style={{ display: 'flex', gap: 16, flexWrap: 'wrap' }}>
          <a href={helpCenterUrl} target="_blank" rel="noreferrer" style={footerLinkStyle}>
            Helpcenter
          </a>
          <a href={statusPageUrl} target="_blank" rel="noreferrer" style={footerLinkStyle}>
            Statuspagina
          </a>
        </div>
      </div>
    ),
    [helpCenterUrl, statusPageUrl],
  )

  const credentialList = useMemo(
    () => <FlowExplainerList tone="dark" items={credentialExplainers} minWidth={200} />,
    [],
  )

  const activeEmail = useMemo(() => {
    const trimmed = user.trim()
    if (!trimmed) {
      return 'bart@rentguy.demo'
    }
    return resolveEmail(trimmed)
  }, [user])

  const navigationRail = useMemo(
    () => ({
      title: 'Pilot gebruikersflows',
      caption: 'Doorloop de flows in volgorde om explainers, dashboards en go-live checks automatisch te activeren.',
      items: createFlowNavigation(
        'login',
        { secrets: 'blocked' },
        {
          login: (
            <span>
              Actieve demo: <strong>{activeEmail}</strong>
            </span>
          ),
          role: 'Kies je persona zodra de login is gelukt.',
          planner: 'Ontgrendel de cockpit na rolbevestiging.',
          secrets: 'Alleen beschikbaar voor administrators na go-live staging.',
        },
      ),
      footer: (
        <span>
          Tip: Gebruik dezelfde volgorde tijdens demo- en training-sessies zodat auditlogs en monitoring de juiste context
          bevatten.
        </span>
      ),
    }),
    [activeEmail],
  )

  const validateEmail = useCallback((value: string) => {
    if (!value || value.trim().length === 0) {
      return 'E-mail is verplicht'
    }
    const pattern = /^[^\s@]+@[^\s@]+\.[^\s@]+$/
    if (!pattern.test(value.trim())) {
      return 'Ongeldig e-mailadres'
    }
    return ''
  }, [])

  const validatePassword = useCallback((value: string, { allowEmpty = false }: { allowEmpty?: boolean } = {}) => {
    if (!value || value.trim().length === 0) {
      return allowEmpty ? '' : 'Wachtwoord is verplicht'
    }
    if (value.trim().length < 8) {
      return 'Wachtwoord moet minimaal 8 tekens bevatten'
    }
    return ''
  }, [])

  const showLoginView = useCallback((options: { preserveResetStatus?: boolean } = {}) => {
    setView('login')
    setRegisterErrors([])
    setRegisterSuccess('')
    if (!options.preserveResetStatus) {
      setResetStatus('')
    }
    setResetError('')
    setConfirmError('')
    if (typeof window !== 'undefined') {
      window.history.replaceState({}, '', '/login')
    }
  }, [])

  const showRegisterView = useCallback(() => {
    setView('register')
    setRegisterErrors([])
    setRegisterSuccess('')
    if (typeof window !== 'undefined') {
      window.history.replaceState({}, '', '/register')
    }
  }, [])

  const showResetRequestView = useCallback(() => {
    setView('reset-request')
    setResetStatus('')
    setResetError('')
    if (typeof window !== 'undefined') {
      window.history.replaceState({}, '', '/password-reset')
    }
  }, [])

  async function handleSubmit(event: FormEvent<HTMLFormElement>) {
    event.preventDefault()
    setAuthError('')
    setAuthNotice(null)
    setIsSubmitting(true)

    try {
      const email = resolveEmail(user)
      const result = await login({ email, password })

      if (result.ok) {
        const { token, user: payloadUser } = result.value
        const ensuredEmail = ensureAuthEmail(payloadUser.email ?? email)
        const nextUser: AuthUser = {
          ...payloadUser,
          email: ensuredEmail,
        }
        onLogin(token, nextUser)
      } else {
<<<<<<< HEAD
        console.warn('Login mislukt', result.error)
        setError(result.error.message || deriveLoginErrorMessage(result.error))
=======
        setAuthError(deriveLoginErrorMessage(result.error))
>>>>>>> 193db370
      }
    } catch (error) {
      console.error('Onverwachte loginfout', error)
      setAuthError('Login mislukt. Controleer gegevens.')
    } finally {
      setIsSubmitting(false)
    }
  }

<<<<<<< HEAD
  const handleRegisterSubmit = useCallback(
    async (event: FormEvent<HTMLFormElement>) => {
      event.preventDefault()
      const errors: string[] = []
      const emailError = validateEmail(registerEmail)
      const passwordError = validatePassword(registerPassword)
      if (emailError) {
        errors.push(emailError)
      }
      if (passwordError) {
        errors.push(passwordError)
      }
      if (!hasAcceptedTerms) {
        errors.push('Je moet de voorwaarden accepteren')
      }
      if (errors.length > 0) {
        setRegisterErrors(errors)
        setRegisterSuccess('')
        return
      }
      setRegisterErrors([])
      setIsRegistering(true)
      try {
        const response = await fetch('/api/register', {
          method: 'POST',
          headers: { 'Content-Type': 'application/json' },
          body: JSON.stringify({ email: registerEmail.trim(), password: registerPassword.trim() }),
        })
        if (!response.ok) {
          throw new Error('Registratie mislukt')
        }
        setRegisterSuccess('Account succesvol aangemaakt')
        if (typeof window !== 'undefined') {
          window.history.replaceState({}, '', '/verify-email')
        }
      } catch (registerError) {
        console.error('Registratie mislukt', registerError)
        setRegisterErrors(['Registratie mislukt. Probeer het opnieuw.'])
      } finally {
        setIsRegistering(false)
      }
    },
    [hasAcceptedTerms, registerEmail, registerPassword, validateEmail, validatePassword],
  )

  const handleResetSubmit = useCallback(
    async (event: FormEvent<HTMLFormElement>) => {
      event.preventDefault()
      const emailError = validateEmail(resetEmail)
      if (emailError) {
        setResetError(emailError)
        setResetStatus('')
        return
      }
      setResetError('')
      setIsRequestingReset(true)
      try {
        const response = await fetch('/api/password-reset', {
          method: 'POST',
          headers: { 'Content-Type': 'application/json' },
          body: JSON.stringify({ email: resetEmail.trim() }),
        })
        if (!response.ok) {
          throw new Error('Reset mislukt')
        }
        setResetStatus('Reset link verzonden')
        if (typeof window !== 'undefined') {
          window.history.replaceState({}, '', '/password-reset/sent')
        }
      } catch (resetErrorCause) {
        console.error('Reset verzoek mislukt', resetErrorCause)
        setResetError('Kon geen resetlink versturen. Probeer het opnieuw.')
      } finally {
        setIsRequestingReset(false)
      }
    },
    [resetEmail, validateEmail],
  )

  const handleConfirmSubmit = useCallback(
    async (event: FormEvent<HTMLFormElement>) => {
      event.preventDefault()
      if (!resetToken) {
        setConfirmError('Reset token ontbreekt. Vraag een nieuwe link aan.')
        return
      }
      const passwordError = validatePassword(newPassword)
      if (passwordError) {
        setConfirmError(passwordError)
        return
      }
      if (newPassword.trim() !== confirmPassword.trim()) {
        setConfirmError('Wachtwoorden komen niet overeen')
        return
      }
      setConfirmError('')
      setIsConfirmingReset(true)
      try {
        const response = await fetch('/api/password-reset/confirm', {
          method: 'POST',
          headers: { 'Content-Type': 'application/json' },
          body: JSON.stringify({ token: resetToken, password: newPassword.trim() }),
        })
        if (!response.ok) {
          throw new Error('Reset bevestigen mislukt')
        }
        setResetStatus('Wachtwoord succesvol gewijzigd')
        showLoginView({ preserveResetStatus: true })
      } catch (confirmErrorCause) {
        console.error('Reset bevestigen mislukt', confirmErrorCause)
        setConfirmError('Kon wachtwoord niet wijzigen. Probeer het opnieuw.')
      } finally {
        setIsConfirmingReset(false)
      }
    },
    [confirmPassword, newPassword, resetToken, showLoginView, validatePassword],
  )

  useEffect(() => {
    if (view === 'reset-confirm' && typeof window !== 'undefined') {
      const params = new URLSearchParams(window.location.search)
      const tokenParam = params.get('token') ?? ''
      if (tokenParam && tokenParam !== resetToken) {
        setResetToken(tokenParam)
      }
    }
  }, [resetToken, view])

  const renderLoginForm = () => (
    <>
=======
  async function handleRegister(event: FormEvent<HTMLFormElement>) {
    event.preventDefault()
    const trimmedEmail = registerEmail.trim()
    const trimmedPassword = registerPassword.trim()
    const errors: string[] = []

    if (!trimmedEmail) {
      errors.push('E-mail is verplicht')
    } else if (!isValidEmail(trimmedEmail)) {
      errors.push('Ongeldig e-mailadres')
    }

    if (!trimmedPassword) {
      errors.push('Wachtwoord is verplicht')
    } else if (trimmedPassword.length < 8) {
      errors.push('Wachtwoord moet minimaal 8 tekens bevatten')
    }

    if (!acceptTerms) {
      errors.push('Accepteer de voorwaarden om verder te gaan')
    }

    setRegisterErrors(errors)
    if (errors.length > 0) {
      return
    }

    setIsRegistering(true)

    try {
      const result = await registerUser({
        email: trimmedEmail,
        password: trimmedPassword,
        acceptTerms: true,
      })

      if (result.ok) {
        setRegisterEmail('')
        setRegisterPassword('')
        setAcceptTerms(false)
        setRegisterErrors([])
        setAuthNotice({
          type: 'success',
          message: 'Account succesvol aangemaakt. Controleer je e-mail om je account te bevestigen.',
        })
        setMode('login')
        if (typeof window !== 'undefined') {
          window.history.pushState({}, '', '/verify-email')
        }
      } else {
        setRegisterErrors([deriveRegisterErrorMessage(result.error)])
      }
    } catch (error) {
      console.error('Registratie mislukt', error)
      setRegisterErrors(['Account aanmaken is mislukt. Probeer het opnieuw.'])
    } finally {
      setIsRegistering(false)
    }
  }

  async function handleResetRequest(event: FormEvent<HTMLFormElement>) {
    event.preventDefault()
    setResetFeedback(null)

    const trimmedEmail = resetEmail.trim()
    if (!trimmedEmail) {
      setResetFeedback({ type: 'error', message: 'E-mail is verplicht' })
      return
    }

    if (!isValidEmail(trimmedEmail)) {
      setResetFeedback({ type: 'error', message: 'Ongeldig e-mailadres' })
      return
    }

    setIsRequestingReset(true)

    try {
      const result = await requestPasswordReset({ email: trimmedEmail })
      if (result.ok) {
        setResetFeedback({ type: 'success', message: 'Reset link verzonden' })
        setResetEmail('')
      } else {
        setResetFeedback({ type: 'error', message: derivePasswordResetErrorMessage(result.error) })
      }
    } catch (error) {
      console.error('Reset-aanvraag mislukt', error)
      setResetFeedback({ type: 'error', message: 'Resetaanvraag mislukt. Probeer het opnieuw.' })
    } finally {
      setIsRequestingReset(false)
    }
  }

  async function handleResetConfirm(event: FormEvent<HTMLFormElement>) {
    event.preventDefault()
    setResetError('')

    const trimmedPassword = resetPassword.trim()
    const trimmedConfirm = resetPasswordConfirm.trim()

    if (!resetToken) {
      setResetError('Deze resetlink is ongeldig of verlopen.')
      return
    }

    if (!trimmedPassword) {
      setResetError('Wachtwoord is verplicht')
      return
    }

    if (trimmedPassword.length < 8) {
      setResetError('Wachtwoord moet minimaal 8 tekens bevatten')
      return
    }

    if (trimmedPassword !== trimmedConfirm) {
      setResetError('Wachtwoorden komen niet overeen')
      return
    }

    setIsConfirmingReset(true)

    try {
      const result = await confirmPasswordReset({
        token: resetToken,
        password: trimmedPassword,
        confirmPassword: trimmedConfirm,
      })

      if (result.ok) {
        setAuthNotice({ type: 'success', message: 'Wachtwoord succesvol gewijzigd' })
        setMode('login')
        setResetPassword('')
        setResetPasswordConfirm('')
        setResetToken('')
        if (typeof window !== 'undefined') {
          window.history.replaceState({}, '', '/login')
        }
      } else {
        setResetError(derivePasswordResetErrorMessage(result.error))
      }
    } catch (error) {
      console.error('Reset bevestigen mislukt', error)
      setResetError('Wachtwoord resetten is mislukt. Probeer het opnieuw.')
    } finally {
      setIsConfirmingReset(false)
    }
  }

  const loginForm = (
    <form id="login-form" style={{ display: 'grid', gap: 18 }} onSubmit={handleSubmit}>
>>>>>>> 193db370
      <div style={{ display: 'grid', gap: 12 }}>
        <h2 style={{ margin: 0, fontFamily: headingFontStack }}>Demo login</h2>
        <p style={{ margin: 0, fontSize: '0.95rem', color: withOpacity('#ffffff', 0.8) }}>
          Gebruik de demo-accounts om flows te testen. Tokens, onboardingprogressie en audit logs worden automatisch gevuld.
        </p>
      </div>
<<<<<<< HEAD
      <label style={{ display: 'grid', gap: 6 }}>
        <span style={{ fontWeight: 600 }}>Gebruiker</span>
        <input
          id="login-user"
          data-testid="email-input"
          value={user}
          onChange={(event: ChangeEvent<HTMLInputElement>) => setUser(event.target.value)}
=======
      <label htmlFor="login-email" style={{ display: 'grid', gap: 6 }}>
        <span style={{ fontWeight: 600 }}>E-mailadres of gebruikersnaam</span>
        <input
          id="login-email"
          data-testid="email-input"
          value={user}
          onChange={(event: ChangeEvent<HTMLInputElement>) => {
            setUser(event.target.value)
            setAuthError('')
            setAuthNotice(null)
          }}
          placeholder="bijv. bart of bart@rentguy.demo"
>>>>>>> 193db370
          style={{
            padding: '12px 14px',
            borderRadius: 12,
            border: `1px solid ${withOpacity('#FFFFFF', 0.25)}`,
            background: withOpacity('#000000', 0.25),
            color: '#ffffff',
            fontSize: '0.95rem',
          }}
        />
      </label>
<<<<<<< HEAD
      <label style={{ display: 'grid', gap: 6 }}>
=======
      <label htmlFor="login-password" style={{ display: 'grid', gap: 6 }}>
>>>>>>> 193db370
        <span style={{ fontWeight: 600 }}>Wachtwoord</span>
        <input
          type="password"
          id="login-password"
          data-testid="password-input"
          value={password}
<<<<<<< HEAD
          onChange={(event: ChangeEvent<HTMLInputElement>) => setPassword(event.target.value)}
=======
          onChange={(event: ChangeEvent<HTMLInputElement>) => {
            setPassword(event.target.value)
            setAuthError('')
            setAuthNotice(null)
          }}
          placeholder="bijv. mr-dj"
>>>>>>> 193db370
          style={{
            padding: '12px 14px',
            borderRadius: 12,
            border: `1px solid ${withOpacity('#FFFFFF', 0.25)}`,
            background: withOpacity('#000000', 0.25),
            color: '#ffffff',
            fontSize: '0.95rem',
          }}
        />
      </label>
<<<<<<< HEAD
      {error && (
        <p role="alert" style={{ margin: 0, color: brand.colors.warning, fontSize: '0.85rem' }}>
          {error}
        </p>
      )}
      {!error && resetStatus && (
        <p role="status" style={{ margin: 0, color: brand.colors.success, fontSize: '0.9rem' }}>
          {resetStatus}
        </p>
      )}
      <div style={{ display: 'flex', justifyContent: 'space-between', alignItems: 'center', gap: 12 }}>
        <button
          type="button"
          data-testid="register-link"
          onClick={showRegisterView}
          style={{
            background: 'none',
            border: 'none',
            color: withOpacity('#ffffff', 0.85),
            fontWeight: 600,
            cursor: 'pointer',
            textDecoration: 'underline',
          }}
        >
          Nieuw account aanmaken
        </button>
        <button
          type="button"
          data-testid="forgot-password-link"
          onClick={showResetRequestView}
          style={{
            background: 'none',
            border: 'none',
            color: withOpacity('#ffffff', 0.75),
=======
      <div style={{ display: 'flex', gap: 10, flexWrap: 'wrap' }}>
        <button
          type="submit"
          data-testid="login-button"
          disabled={isSubmitting}
          style={{
            marginTop: 4,
            padding: '12px 18px',
            borderRadius: 999,
            border: 'none',
            backgroundImage: brand.colors.gradient,
            color: '#0F172A',
            fontWeight: 700,
            cursor: isSubmitting ? 'wait' : 'pointer',
            boxShadow: isSubmitting ? 'none' : '0 18px 36px rgba(79, 70, 229, 0.32)',
            opacity: isSubmitting ? 0.75 : 1,
          }}
        >
          {isSubmitting ? 'Inloggen…' : 'Inloggen'}
        </button>
        <button
          type="button"
          data-testid="register-link"
          onClick={() => handleModeChange('register', '/register')}
          style={{
            padding: '12px 18px',
            borderRadius: 999,
            border: `1px solid ${withOpacity('#FFFFFF', 0.35)}`,
            background: 'transparent',
            color: '#ffffff',
            fontWeight: 600,
            cursor: 'pointer',
          }}
        >
          Account aanmaken
        </button>
      </div>
      <div style={{ display: 'flex', justifyContent: 'space-between', alignItems: 'center', flexWrap: 'wrap', gap: 12 }}>
        <button
          type="button"
          data-testid="forgot-password-link"
          onClick={() => handleModeChange('forgot', '/forgot-password')}
          style={{
            background: 'none',
            border: 'none',
            color: withOpacity('#ffffff', 0.82),
>>>>>>> 193db370
            fontWeight: 600,
            cursor: 'pointer',
            textDecoration: 'underline',
          }}
        >
          Wachtwoord vergeten?
        </button>
<<<<<<< HEAD
      </div>
      <button
        type="submit"
        data-testid="login-button"
        disabled={isSubmitting}
        style={{
          marginTop: 4,
          padding: '12px 18px',
          borderRadius: 999,
          border: 'none',
          backgroundImage: brand.colors.gradient,
          color: '#0F172A',
          fontWeight: 700,
          cursor: isSubmitting ? 'wait' : 'pointer',
          boxShadow: isSubmitting ? 'none' : '0 18px 36px rgba(79, 70, 229, 0.32)',
          opacity: isSubmitting ? 0.75 : 1,
        }}
      >
        {isSubmitting ? 'Inloggen…' : 'Inloggen'}
      </button>
    </>
  )

  const renderRegisterForm = () => (
    <>
      <div style={{ display: 'grid', gap: 12 }}>
        <h2 style={{ margin: 0, fontFamily: headingFontStack }}>Registreren</h2>
        <p style={{ margin: 0, fontSize: '0.95rem', color: withOpacity('#ffffff', 0.8) }}>
          Maak een nieuw account aan voor toegang tot de pilotomgeving.
        </p>
      </div>
      <label style={{ display: 'grid', gap: 6 }}>
=======
        <div style={{ display: 'flex', gap: 8 }}>
          <button
            type="button"
            onClick={() => {
              setUser('bart')
              setPassword('mr-dj')
              setAuthError('')
            }}
            style={{
              background: withOpacity('#FFFFFF', 0.12),
              border: 'none',
              color: '#ffffff',
              padding: '6px 12px',
              borderRadius: 999,
              cursor: 'pointer',
              fontSize: '0.8rem',
              fontWeight: 600,
            }}
          >
            Vul Bart in
          </button>
          <button
            type="button"
            onClick={() => {
              setUser('rentguy')
              setPassword('rentguy')
              setAuthError('')
            }}
            style={{
              background: withOpacity('#FFFFFF', 0.12),
              border: 'none',
              color: '#ffffff',
              padding: '6px 12px',
              borderRadius: 999,
              cursor: 'pointer',
              fontSize: '0.8rem',
              fontWeight: 600,
            }}
          >
            Vul RentGuy in
          </button>
        </div>
      </div>
    </form>
  )

  const registerForm = (
    <form id="register-form" style={{ display: 'grid', gap: 16 }} onSubmit={handleRegister}>
      <div style={{ display: 'grid', gap: 12 }}>
        <h2 style={{ margin: 0, fontFamily: headingFontStack }}>Nieuw account aanmaken</h2>
        <p style={{ margin: 0, fontSize: '0.95rem', color: withOpacity('#ffffff', 0.8) }}>
          Maak een proefaccount aan om de pilotflows te volgen. We sturen een bevestiging naar je e-mailadres.
        </p>
      </div>
      <label htmlFor="register-email" style={{ display: 'grid', gap: 6 }}>
>>>>>>> 193db370
        <span style={{ fontWeight: 600 }}>E-mailadres</span>
        <input
          id="register-email"
          data-testid="email-input"
          value={registerEmail}
<<<<<<< HEAD
          onChange={(event: ChangeEvent<HTMLInputElement>) => setRegisterEmail(event.target.value)}
=======
          onChange={(event: ChangeEvent<HTMLInputElement>) => {
            setRegisterEmail(event.target.value)
            setRegisterErrors([])
          }}
>>>>>>> 193db370
          style={{
            padding: '12px 14px',
            borderRadius: 12,
            border: `1px solid ${withOpacity('#FFFFFF', 0.25)}`,
            background: withOpacity('#000000', 0.25),
            color: '#ffffff',
            fontSize: '0.95rem',
          }}
        />
      </label>
<<<<<<< HEAD
      <label style={{ display: 'grid', gap: 6 }}>
        <span style={{ fontWeight: 600 }}>Wachtwoord</span>
        <input
          type="password"
          data-testid="password-input"
          value={registerPassword}
          onChange={(event: ChangeEvent<HTMLInputElement>) => setRegisterPassword(event.target.value)}
=======
      <label htmlFor="register-password" style={{ display: 'grid', gap: 6 }}>
        <span style={{ fontWeight: 600 }}>Wachtwoord</span>
        <input
          type="password"
          id="register-password"
          data-testid="password-input"
          value={registerPassword}
          onChange={(event: ChangeEvent<HTMLInputElement>) => {
            setRegisterPassword(event.target.value)
            setRegisterErrors([])
          }}
>>>>>>> 193db370
          style={{
            padding: '12px 14px',
            borderRadius: 12,
            border: `1px solid ${withOpacity('#FFFFFF', 0.25)}`,
            background: withOpacity('#000000', 0.25),
            color: '#ffffff',
            fontSize: '0.95rem',
          }}
        />
      </label>
<<<<<<< HEAD
      <label style={{ display: 'flex', gap: 10, alignItems: 'center' }}>
        <input
          type="checkbox"
          data-testid="terms-checkbox"
          checked={hasAcceptedTerms}
          onChange={(event: ChangeEvent<HTMLInputElement>) => setHasAcceptedTerms(event.target.checked)}
        />
        <span>Ik ga akkoord met de voorwaarden</span>
      </label>
      {registerErrors.length > 0 && (
        <ul
          style={{
            margin: 0,
            paddingLeft: 18,
            color: brand.colors.warning,
            fontSize: '0.85rem',
            display: 'grid',
            gap: 4,
          }}
        >
          {registerErrors.map(message => (
            <li key={message}>{message}</li>
          ))}
        </ul>
      )}
      {registerSuccess && (
        <p role="status" style={{ margin: 0, color: brand.colors.success, fontSize: '0.9rem' }}>
          {registerSuccess}
        </p>
      )}
      <div style={{ display: 'flex', justifyContent: 'space-between', alignItems: 'center', gap: 12 }}>
        <button
          type="button"
          onClick={showLoginView}
          style={{
            background: 'none',
            border: 'none',
            color: withOpacity('#ffffff', 0.8),
            fontWeight: 600,
            cursor: 'pointer',
            textDecoration: 'underline',
          }}
        >
          Terug naar login
        </button>
=======
      <label style={{ display: 'flex', gap: 10, alignItems: 'flex-start' }}>
        <input
          type="checkbox"
          data-testid="terms-checkbox"
          checked={acceptTerms}
          onChange={(event: ChangeEvent<HTMLInputElement>) => {
            setAcceptTerms(event.target.checked)
            setRegisterErrors([])
          }}
          style={{ width: 18, height: 18, marginTop: 4 }}
        />
        <span style={{ color: withOpacity('#ffffff', 0.85), fontSize: '0.85rem' }}>
          Ik ga akkoord met de Sevensa voorwaarden en ontvang updates over de pilot.
        </span>
      </label>
      {registerErrors.length > 0 && (
        <ul style={{ margin: 0, paddingLeft: 20, color: brand.colors.warning, fontSize: '0.85rem', display: 'grid', gap: 4 }}>
          {registerErrors.map(error => (
            <li key={error}>{error}</li>
          ))}
        </ul>
      )}
      <div style={{ display: 'flex', gap: 10, flexWrap: 'wrap' }}>
>>>>>>> 193db370
        <button
          type="submit"
          data-testid="register-button"
          disabled={isRegistering}
          style={{
            padding: '12px 18px',
            borderRadius: 999,
            border: 'none',
            backgroundImage: brand.colors.gradient,
            color: '#0F172A',
            fontWeight: 700,
            cursor: isRegistering ? 'wait' : 'pointer',
            boxShadow: isRegistering ? 'none' : '0 18px 36px rgba(79, 70, 229, 0.32)',
            opacity: isRegistering ? 0.75 : 1,
          }}
        >
<<<<<<< HEAD
          {isRegistering ? 'Registreren…' : 'Account aanmaken'}
        </button>
      </div>
    </>
  )

  const renderResetRequestForm = () => (
    <>
      <div style={{ display: 'grid', gap: 12 }}>
        <h2 style={{ margin: 0, fontFamily: headingFontStack }}>Reset wachtwoord</h2>
        <p style={{ margin: 0, fontSize: '0.95rem', color: withOpacity('#ffffff', 0.8) }}>
          Vul je e-mailadres in en we sturen je een link om je wachtwoord opnieuw in te stellen.
        </p>
      </div>
      <label style={{ display: 'grid', gap: 6 }}>
=======
          {isRegistering ? 'Registreren…' : 'Account registreren'}
        </button>
        <button
          type="button"
          onClick={() => handleModeChange('login', '/login')}
          style={{
            padding: '12px 18px',
            borderRadius: 999,
            border: `1px solid ${withOpacity('#FFFFFF', 0.35)}`,
            background: 'transparent',
            color: '#ffffff',
            fontWeight: 600,
            cursor: 'pointer',
          }}
        >
          Terug naar inloggen
        </button>
      </div>
    </form>
  )

  const resetRequestForm = (
    <form id="reset-request-form" style={{ display: 'grid', gap: 16 }} onSubmit={handleResetRequest}>
      <div style={{ display: 'grid', gap: 12 }}>
        <h2 style={{ margin: 0, fontFamily: headingFontStack }}>Wachtwoord vergeten</h2>
        <p style={{ margin: 0, fontSize: '0.95rem', color: withOpacity('#ffffff', 0.8) }}>
          We sturen een e-mail met een resetlink zodat je een nieuw wachtwoord kunt instellen.
        </p>
      </div>
      <label htmlFor="reset-email" style={{ display: 'grid', gap: 6 }}>
>>>>>>> 193db370
        <span style={{ fontWeight: 600 }}>E-mailadres</span>
        <input
          id="reset-email"
          data-testid="email-input"
          value={resetEmail}
<<<<<<< HEAD
          onChange={(event: ChangeEvent<HTMLInputElement>) => setResetEmail(event.target.value)}
=======
          onChange={(event: ChangeEvent<HTMLInputElement>) => {
            setResetEmail(event.target.value)
            setResetFeedback(null)
          }}
>>>>>>> 193db370
          style={{
            padding: '12px 14px',
            borderRadius: 12,
            border: `1px solid ${withOpacity('#FFFFFF', 0.25)}`,
            background: withOpacity('#000000', 0.25),
            color: '#ffffff',
            fontSize: '0.95rem',
          }}
        />
      </label>
<<<<<<< HEAD
      {resetError && (
        <p role="alert" style={{ margin: 0, color: brand.colors.warning, fontSize: '0.85rem' }}>
          {resetError}
        </p>
      )}
      {resetStatus && (
        <p role="status" style={{ margin: 0, color: brand.colors.success, fontSize: '0.9rem' }}>
          {resetStatus}
        </p>
      )}
      <div style={{ display: 'flex', justifyContent: 'space-between', alignItems: 'center', gap: 12 }}>
        <button
          type="button"
          onClick={showLoginView}
          style={{
            background: 'none',
            border: 'none',
            color: withOpacity('#ffffff', 0.8),
            fontWeight: 600,
            cursor: 'pointer',
            textDecoration: 'underline',
          }}
        >
          Terug naar login
        </button>
=======
      {resetFeedback && (
        <p
          role={resetFeedback.type === 'error' ? 'alert' : 'status'}
          style={{
            margin: 0,
            color: resetFeedback.type === 'success' ? brand.colors.success : brand.colors.warning,
            fontSize: '0.9rem',
            fontWeight: 600,
          }}
        >
          {resetFeedback.message}
        </p>
      )}
      <div style={{ display: 'flex', gap: 10, flexWrap: 'wrap' }}>
>>>>>>> 193db370
        <button
          type="submit"
          data-testid="reset-request-button"
          disabled={isRequestingReset}
          style={{
            padding: '12px 18px',
            borderRadius: 999,
            border: 'none',
            backgroundImage: brand.colors.gradient,
            color: '#0F172A',
            fontWeight: 700,
            cursor: isRequestingReset ? 'wait' : 'pointer',
            boxShadow: isRequestingReset ? 'none' : '0 18px 36px rgba(79, 70, 229, 0.32)',
            opacity: isRequestingReset ? 0.75 : 1,
          }}
        >
<<<<<<< HEAD
          {isRequestingReset ? 'Versturen…' : 'Stuur resetlink'}
        </button>
      </div>
    </>
  )

  const renderResetConfirmForm = () => (
    <>
      <div style={{ display: 'grid', gap: 12 }}>
        <h2 style={{ margin: 0, fontFamily: headingFontStack }}>Nieuw wachtwoord instellen</h2>
        <p style={{ margin: 0, fontSize: '0.95rem', color: withOpacity('#ffffff', 0.8) }}>
          Kies een nieuw wachtwoord voor je account.
        </p>
      </div>
      <label style={{ display: 'grid', gap: 6 }}>
=======
          {isRequestingReset ? 'Verzenden…' : 'Reset link versturen'}
        </button>
        <button
          type="button"
          onClick={() => handleModeChange('login', '/login')}
          style={{
            padding: '12px 18px',
            borderRadius: 999,
            border: `1px solid ${withOpacity('#FFFFFF', 0.35)}`,
            background: 'transparent',
            color: '#ffffff',
            fontWeight: 600,
            cursor: 'pointer',
          }}
        >
          Terug naar inloggen
        </button>
      </div>
    </form>
  )

  const resetConfirmForm = (
    <form id="reset-confirm-form" style={{ display: 'grid', gap: 16 }} onSubmit={handleResetConfirm}>
      <div style={{ display: 'grid', gap: 12 }}>
        <h2 style={{ margin: 0, fontFamily: headingFontStack }}>Nieuw wachtwoord instellen</h2>
        <p style={{ margin: 0, fontSize: '0.95rem', color: withOpacity('#ffffff', 0.8) }}>
          Kies een sterk wachtwoord. Na bevestiging sturen we je terug naar het login-scherm.
        </p>
      </div>
      <label htmlFor="new-password" style={{ display: 'grid', gap: 6 }}>
>>>>>>> 193db370
        <span style={{ fontWeight: 600 }}>Nieuw wachtwoord</span>
        <input
          type="password"
          id="new-password"
          data-testid="new-password-input"
<<<<<<< HEAD
          value={newPassword}
          onChange={(event: ChangeEvent<HTMLInputElement>) => setNewPassword(event.target.value)}
=======
          value={resetPassword}
          onChange={(event: ChangeEvent<HTMLInputElement>) => {
            setResetPassword(event.target.value)
            setResetError('')
          }}
>>>>>>> 193db370
          style={{
            padding: '12px 14px',
            borderRadius: 12,
            border: `1px solid ${withOpacity('#FFFFFF', 0.25)}`,
            background: withOpacity('#000000', 0.25),
            color: '#ffffff',
            fontSize: '0.95rem',
          }}
        />
      </label>
<<<<<<< HEAD
      <label style={{ display: 'grid', gap: 6 }}>
        <span style={{ fontWeight: 600 }}>Bevestig wachtwoord</span>
        <input
          type="password"
          data-testid="confirm-password-input"
          value={confirmPassword}
          onChange={(event: ChangeEvent<HTMLInputElement>) => setConfirmPassword(event.target.value)}
=======
      <label htmlFor="confirm-password" style={{ display: 'grid', gap: 6 }}>
        <span style={{ fontWeight: 600 }}>Bevestig wachtwoord</span>
        <input
          type="password"
          id="confirm-password"
          data-testid="confirm-password-input"
          value={resetPasswordConfirm}
          onChange={(event: ChangeEvent<HTMLInputElement>) => {
            setResetPasswordConfirm(event.target.value)
            setResetError('')
          }}
>>>>>>> 193db370
          style={{
            padding: '12px 14px',
            borderRadius: 12,
            border: `1px solid ${withOpacity('#FFFFFF', 0.25)}`,
            background: withOpacity('#000000', 0.25),
            color: '#ffffff',
            fontSize: '0.95rem',
          }}
        />
      </label>
<<<<<<< HEAD
      {confirmError && (
        <p role="alert" style={{ margin: 0, color: brand.colors.warning, fontSize: '0.85rem' }}>
          {confirmError}
        </p>
      )}
      {resetStatus && (
        <p role="status" style={{ margin: 0, color: brand.colors.success, fontSize: '0.9rem' }}>
          {resetStatus}
        </p>
      )}
      <div style={{ display: 'flex', justifyContent: 'space-between', alignItems: 'center', gap: 12 }}>
        <button
          type="button"
          onClick={showLoginView}
          style={{
            background: 'none',
            border: 'none',
            color: withOpacity('#ffffff', 0.8),
            fontWeight: 600,
            cursor: 'pointer',
            textDecoration: 'underline',
          }}
        >
          Terug naar login
        </button>
=======
      {resetError && (
        <p role="alert" style={{ margin: 0, color: brand.colors.warning, fontSize: '0.9rem', fontWeight: 600 }}>
          {resetError}
        </p>
      )}
      <div style={{ display: 'flex', gap: 10, flexWrap: 'wrap' }}>
>>>>>>> 193db370
        <button
          type="submit"
          data-testid="reset-confirm-button"
          disabled={isConfirmingReset}
          style={{
            padding: '12px 18px',
            borderRadius: 999,
            border: 'none',
            backgroundImage: brand.colors.gradient,
            color: '#0F172A',
            fontWeight: 700,
            cursor: isConfirmingReset ? 'wait' : 'pointer',
            boxShadow: isConfirmingReset ? 'none' : '0 18px 36px rgba(79, 70, 229, 0.32)',
            opacity: isConfirmingReset ? 0.75 : 1,
          }}
        >
<<<<<<< HEAD
          {isConfirmingReset ? 'Opslaan…' : 'Wachtwoord opslaan'}
        </button>
      </div>
    </>
  )

  const formSubmitHandler =
    view === 'login'
      ? handleSubmit
      : view === 'register'
        ? handleRegisterSubmit
        : view === 'reset-request'
          ? handleResetSubmit
          : handleConfirmSubmit

=======
          {isConfirmingReset ? 'Opslaan…' : 'Wachtwoord bijwerken'}
        </button>
        <button
          type="button"
          onClick={() => handleModeChange('login', '/login')}
          style={{
            padding: '12px 18px',
            borderRadius: 999,
            border: `1px solid ${withOpacity('#FFFFFF', 0.35)}`,
            background: 'transparent',
            color: '#ffffff',
            fontWeight: 600,
            cursor: 'pointer',
          }}
        >
          Annuleren
        </button>
      </div>
    </form>
  )

>>>>>>> 193db370
  const heroAside = (
    <div style={{ display: 'grid', gap: 20 }}>
      <div
        style={{
          display: 'flex',
          gap: 12,
          padding: '12px 16px',
          borderRadius: 18,
          background: withOpacity('#000000', 0.28),
          border: `1px solid ${withOpacity('#FFFFFF', 0.18)}`,
          alignItems: 'center',
        }}
      >
        <span
          aria-hidden
          style={{
            display: 'inline-flex',
            alignItems: 'center',
            justifyContent: 'center',
            width: 42,
            height: 42,
            borderRadius: 16,
            background: brand.colors.softHighlight,
            color: brand.colors.secondary,
            fontWeight: 700,
            fontSize: '1.1rem',
          }}
        >
          ★
        </span>
        <div style={{ display: 'grid', gap: 4 }}>
          <strong style={{ letterSpacing: '0.08em', textTransform: 'uppercase', fontSize: '0.82rem' }}>Demo accounts</strong>
          <span style={{ color: withOpacity('#ffffff', 0.78), fontSize: '0.88rem' }}>
            Start als Bart (operations) of RentGuy (finance) om meteen de persona explainers te ontgrendelen.
          </span>
        </div>
      </div>

<<<<<<< HEAD
      <form id="login-form" style={{ display: 'grid', gap: 18 }} onSubmit={formSubmitHandler}>
        {view === 'login'
          ? renderLoginForm()
          : view === 'register'
            ? renderRegisterForm()
            : view === 'reset-request'
              ? renderResetRequestForm()
              : renderResetConfirmForm()}
      </form>
=======
      {mode === 'login' && loginForm}
      {mode === 'register' && registerForm}
      {mode === 'forgot' && resetRequestForm}
      {mode === 'resetConfirm' && resetConfirmForm}
>>>>>>> 193db370

      {credentialList}

      <div style={{ display: 'flex', gap: 16, flexWrap: 'wrap', fontSize: '0.85rem', color: withOpacity('#ffffff', 0.7) }}>
        <a href={brand.provider.url} target="_blank" rel="noreferrer" style={linkStyle}>
          Over Sevensa
        </a>
        <a href={brand.tenant.url} target="_blank" rel="noreferrer" style={linkStyle}>
          Bekijk Mister DJ
        </a>
      </div>
    </div>
  )

  return (
    <FlowExperienceShell
      layout="split"
      heroTone="dark"
      eyebrow="Pilotomgeving"
      heroBadge={`${brand.shortName} × ${brand.tenant.name}`}
      title="Activeer de Mister DJ beleving met Sevensa RentGuy"
      description={
        <>
          <span>
            Dit is de co-branded omgeving voor onze eerste klant. We combineren Sevensa governance met de {brand.tenant.tagline.toLowerCase()} zodat Bart en team de planning, crew en facturatie end-to-end kunnen testen.
          </span>
          <span>
            Elk persona dashboard bevat explainers en best practices zodat UAT-sessies en go-live readiness objectief aantoonbaar zijn.
          </span>
        </>
      }
      heroPrologue={<FlowExplainerList tone="dark" items={heroExplainers} minWidth={240} />}
      heroAside={heroAside}
      heroFooter={
        <FlowJourneyMap
          steps={loginJourney}
          subtitle="De aanbevolen volgorde zorgt ervoor dat explainers en dashboards met de juiste data geladen worden."
        />
      }
      breadcrumbs={loginBreadcrumbs}
      persona={loginPersona}
      stage={stage}
      actions={actions}
      statusMessage={statusMessage}
      footerAside={footerAside}
      navigationRail={navigationRail}
    />
  )
}

function resolveEmail(candidate: string): string {
  const trimmed = candidate.trim()
  if (!trimmed) {
    return 'bart@rentguy.demo'
  }
  if (trimmed.includes('@')) {
    return trimmed
  }
  if (trimmed === 'bart') {
    return 'bart@rentguy.demo'
  }
  if (trimmed === 'rentguy') {
    return 'rentguy@demo.local'
  }
  return `${trimmed}@demo.local`
}

export default Login<|MERGE_RESOLUTION|>--- conflicted
+++ resolved
@@ -7,9 +7,6 @@
   type ChangeEvent,
   type CSSProperties,
 } from 'react'
-<<<<<<< HEAD
-import { login, deriveLoginErrorMessage, ensureAuthEmail, type AuthUser } from '@application/auth/api'
-=======
 import {
   confirmPasswordReset,
   deriveLoginErrorMessage,
@@ -21,7 +18,6 @@
   requestPasswordReset,
   type AuthUser,
 } from '@application/auth/api'
->>>>>>> 193db370
 import { brand, headingFontStack, withOpacity } from '@ui/branding'
 import { resolveSupportConfig } from './experienceConfig'
 import FlowExperienceShell from '@ui/FlowExperienceShell'
@@ -151,29 +147,6 @@
   meta: 'Kies een persona na succesvolle login',
 }
 
-<<<<<<< HEAD
-export function Login({ onLogin, initialMode = 'login', initialResetToken = '' }: LoginProps) {
-  const [user, setUser] = useState('bart')
-  const [password, setPassword] = useState('mr-dj')
-  const [error, setError] = useState('')
-  const [isSubmitting, setIsSubmitting] = useState(false)
-  const [view, setView] = useState<AuthView>(initialMode)
-  const [registerEmail, setRegisterEmail] = useState('')
-  const [registerPassword, setRegisterPassword] = useState('')
-  const [hasAcceptedTerms, setHasAcceptedTerms] = useState(false)
-  const [registerErrors, setRegisterErrors] = useState<string[]>([])
-  const [registerSuccess, setRegisterSuccess] = useState('')
-  const [isRegistering, setIsRegistering] = useState(false)
-  const [resetEmail, setResetEmail] = useState('')
-  const [resetStatus, setResetStatus] = useState('')
-  const [resetError, setResetError] = useState('')
-  const [isRequestingReset, setIsRequestingReset] = useState(false)
-  const [resetToken, setResetToken] = useState(initialResetToken)
-  const [newPassword, setNewPassword] = useState('')
-  const [confirmPassword, setConfirmPassword] = useState('')
-  const [confirmError, setConfirmError] = useState('')
-  const [isConfirmingReset, setIsConfirmingReset] = useState(false)
-=======
 function resolveInitialAuthState(): InitialAuthState {
   if (typeof window === 'undefined') {
     return { mode: 'login', notice: null }
@@ -232,7 +205,6 @@
 }
 
 export function Login({ onLogin }: LoginProps) {
->>>>>>> 193db370
   const support = useMemo(() => resolveSupportConfig(), [])
   const helpCenterUrl = support.helpCenterBaseUrl
   const statusPageUrl = support.statusPageUrl
@@ -273,21 +245,6 @@
     if (typeof document === 'undefined') {
       return
     }
-<<<<<<< HEAD
-    const form = document.getElementById('login-form')
-    form?.scrollIntoView({ behavior: 'smooth', block: 'start' })
-    const fieldId =
-      view === 'register'
-        ? 'register-email'
-        : view === 'reset-request'
-          ? 'reset-email'
-          : view === 'reset-confirm'
-            ? 'new-password'
-            : 'login-user'
-    const targetField = document.getElementById(fieldId) as HTMLInputElement | null
-    if (targetField && typeof targetField.focus === 'function') {
-      targetField.focus({ preventScroll: true })
-=======
 
     const targetId =
       mode === 'register'
@@ -354,7 +311,6 @@
     window.addEventListener('popstate', handlePopState)
     return () => {
       window.removeEventListener('popstate', handlePopState)
->>>>>>> 193db370
     }
   }, [view])
 
@@ -556,12 +512,7 @@
         }
         onLogin(token, nextUser)
       } else {
-<<<<<<< HEAD
-        console.warn('Login mislukt', result.error)
-        setError(result.error.message || deriveLoginErrorMessage(result.error))
-=======
         setAuthError(deriveLoginErrorMessage(result.error))
->>>>>>> 193db370
       }
     } catch (error) {
       console.error('Onverwachte loginfout', error)
@@ -571,138 +522,6 @@
     }
   }
 
-<<<<<<< HEAD
-  const handleRegisterSubmit = useCallback(
-    async (event: FormEvent<HTMLFormElement>) => {
-      event.preventDefault()
-      const errors: string[] = []
-      const emailError = validateEmail(registerEmail)
-      const passwordError = validatePassword(registerPassword)
-      if (emailError) {
-        errors.push(emailError)
-      }
-      if (passwordError) {
-        errors.push(passwordError)
-      }
-      if (!hasAcceptedTerms) {
-        errors.push('Je moet de voorwaarden accepteren')
-      }
-      if (errors.length > 0) {
-        setRegisterErrors(errors)
-        setRegisterSuccess('')
-        return
-      }
-      setRegisterErrors([])
-      setIsRegistering(true)
-      try {
-        const response = await fetch('/api/register', {
-          method: 'POST',
-          headers: { 'Content-Type': 'application/json' },
-          body: JSON.stringify({ email: registerEmail.trim(), password: registerPassword.trim() }),
-        })
-        if (!response.ok) {
-          throw new Error('Registratie mislukt')
-        }
-        setRegisterSuccess('Account succesvol aangemaakt')
-        if (typeof window !== 'undefined') {
-          window.history.replaceState({}, '', '/verify-email')
-        }
-      } catch (registerError) {
-        console.error('Registratie mislukt', registerError)
-        setRegisterErrors(['Registratie mislukt. Probeer het opnieuw.'])
-      } finally {
-        setIsRegistering(false)
-      }
-    },
-    [hasAcceptedTerms, registerEmail, registerPassword, validateEmail, validatePassword],
-  )
-
-  const handleResetSubmit = useCallback(
-    async (event: FormEvent<HTMLFormElement>) => {
-      event.preventDefault()
-      const emailError = validateEmail(resetEmail)
-      if (emailError) {
-        setResetError(emailError)
-        setResetStatus('')
-        return
-      }
-      setResetError('')
-      setIsRequestingReset(true)
-      try {
-        const response = await fetch('/api/password-reset', {
-          method: 'POST',
-          headers: { 'Content-Type': 'application/json' },
-          body: JSON.stringify({ email: resetEmail.trim() }),
-        })
-        if (!response.ok) {
-          throw new Error('Reset mislukt')
-        }
-        setResetStatus('Reset link verzonden')
-        if (typeof window !== 'undefined') {
-          window.history.replaceState({}, '', '/password-reset/sent')
-        }
-      } catch (resetErrorCause) {
-        console.error('Reset verzoek mislukt', resetErrorCause)
-        setResetError('Kon geen resetlink versturen. Probeer het opnieuw.')
-      } finally {
-        setIsRequestingReset(false)
-      }
-    },
-    [resetEmail, validateEmail],
-  )
-
-  const handleConfirmSubmit = useCallback(
-    async (event: FormEvent<HTMLFormElement>) => {
-      event.preventDefault()
-      if (!resetToken) {
-        setConfirmError('Reset token ontbreekt. Vraag een nieuwe link aan.')
-        return
-      }
-      const passwordError = validatePassword(newPassword)
-      if (passwordError) {
-        setConfirmError(passwordError)
-        return
-      }
-      if (newPassword.trim() !== confirmPassword.trim()) {
-        setConfirmError('Wachtwoorden komen niet overeen')
-        return
-      }
-      setConfirmError('')
-      setIsConfirmingReset(true)
-      try {
-        const response = await fetch('/api/password-reset/confirm', {
-          method: 'POST',
-          headers: { 'Content-Type': 'application/json' },
-          body: JSON.stringify({ token: resetToken, password: newPassword.trim() }),
-        })
-        if (!response.ok) {
-          throw new Error('Reset bevestigen mislukt')
-        }
-        setResetStatus('Wachtwoord succesvol gewijzigd')
-        showLoginView({ preserveResetStatus: true })
-      } catch (confirmErrorCause) {
-        console.error('Reset bevestigen mislukt', confirmErrorCause)
-        setConfirmError('Kon wachtwoord niet wijzigen. Probeer het opnieuw.')
-      } finally {
-        setIsConfirmingReset(false)
-      }
-    },
-    [confirmPassword, newPassword, resetToken, showLoginView, validatePassword],
-  )
-
-  useEffect(() => {
-    if (view === 'reset-confirm' && typeof window !== 'undefined') {
-      const params = new URLSearchParams(window.location.search)
-      const tokenParam = params.get('token') ?? ''
-      if (tokenParam && tokenParam !== resetToken) {
-        setResetToken(tokenParam)
-      }
-    }
-  }, [resetToken, view])
-
-  const renderLoginForm = () => (
-    <>
-=======
   async function handleRegister(event: FormEvent<HTMLFormElement>) {
     event.preventDefault()
     const trimmedEmail = registerEmail.trim()
@@ -854,22 +673,12 @@
 
   const loginForm = (
     <form id="login-form" style={{ display: 'grid', gap: 18 }} onSubmit={handleSubmit}>
->>>>>>> 193db370
       <div style={{ display: 'grid', gap: 12 }}>
         <h2 style={{ margin: 0, fontFamily: headingFontStack }}>Demo login</h2>
         <p style={{ margin: 0, fontSize: '0.95rem', color: withOpacity('#ffffff', 0.8) }}>
           Gebruik de demo-accounts om flows te testen. Tokens, onboardingprogressie en audit logs worden automatisch gevuld.
         </p>
       </div>
-<<<<<<< HEAD
-      <label style={{ display: 'grid', gap: 6 }}>
-        <span style={{ fontWeight: 600 }}>Gebruiker</span>
-        <input
-          id="login-user"
-          data-testid="email-input"
-          value={user}
-          onChange={(event: ChangeEvent<HTMLInputElement>) => setUser(event.target.value)}
-=======
       <label htmlFor="login-email" style={{ display: 'grid', gap: 6 }}>
         <span style={{ fontWeight: 600 }}>E-mailadres of gebruikersnaam</span>
         <input
@@ -882,7 +691,6 @@
             setAuthNotice(null)
           }}
           placeholder="bijv. bart of bart@rentguy.demo"
->>>>>>> 193db370
           style={{
             padding: '12px 14px',
             borderRadius: 12,
@@ -893,27 +701,19 @@
           }}
         />
       </label>
-<<<<<<< HEAD
-      <label style={{ display: 'grid', gap: 6 }}>
-=======
       <label htmlFor="login-password" style={{ display: 'grid', gap: 6 }}>
->>>>>>> 193db370
         <span style={{ fontWeight: 600 }}>Wachtwoord</span>
         <input
           type="password"
           id="login-password"
           data-testid="password-input"
           value={password}
-<<<<<<< HEAD
-          onChange={(event: ChangeEvent<HTMLInputElement>) => setPassword(event.target.value)}
-=======
           onChange={(event: ChangeEvent<HTMLInputElement>) => {
             setPassword(event.target.value)
             setAuthError('')
             setAuthNotice(null)
           }}
           placeholder="bijv. mr-dj"
->>>>>>> 193db370
           style={{
             padding: '12px 14px',
             borderRadius: 12,
@@ -924,42 +724,6 @@
           }}
         />
       </label>
-<<<<<<< HEAD
-      {error && (
-        <p role="alert" style={{ margin: 0, color: brand.colors.warning, fontSize: '0.85rem' }}>
-          {error}
-        </p>
-      )}
-      {!error && resetStatus && (
-        <p role="status" style={{ margin: 0, color: brand.colors.success, fontSize: '0.9rem' }}>
-          {resetStatus}
-        </p>
-      )}
-      <div style={{ display: 'flex', justifyContent: 'space-between', alignItems: 'center', gap: 12 }}>
-        <button
-          type="button"
-          data-testid="register-link"
-          onClick={showRegisterView}
-          style={{
-            background: 'none',
-            border: 'none',
-            color: withOpacity('#ffffff', 0.85),
-            fontWeight: 600,
-            cursor: 'pointer',
-            textDecoration: 'underline',
-          }}
-        >
-          Nieuw account aanmaken
-        </button>
-        <button
-          type="button"
-          data-testid="forgot-password-link"
-          onClick={showResetRequestView}
-          style={{
-            background: 'none',
-            border: 'none',
-            color: withOpacity('#ffffff', 0.75),
-=======
       <div style={{ display: 'flex', gap: 10, flexWrap: 'wrap' }}>
         <button
           type="submit"
@@ -1006,7 +770,6 @@
             background: 'none',
             border: 'none',
             color: withOpacity('#ffffff', 0.82),
->>>>>>> 193db370
             fontWeight: 600,
             cursor: 'pointer',
             textDecoration: 'underline',
@@ -1014,40 +777,6 @@
         >
           Wachtwoord vergeten?
         </button>
-<<<<<<< HEAD
-      </div>
-      <button
-        type="submit"
-        data-testid="login-button"
-        disabled={isSubmitting}
-        style={{
-          marginTop: 4,
-          padding: '12px 18px',
-          borderRadius: 999,
-          border: 'none',
-          backgroundImage: brand.colors.gradient,
-          color: '#0F172A',
-          fontWeight: 700,
-          cursor: isSubmitting ? 'wait' : 'pointer',
-          boxShadow: isSubmitting ? 'none' : '0 18px 36px rgba(79, 70, 229, 0.32)',
-          opacity: isSubmitting ? 0.75 : 1,
-        }}
-      >
-        {isSubmitting ? 'Inloggen…' : 'Inloggen'}
-      </button>
-    </>
-  )
-
-  const renderRegisterForm = () => (
-    <>
-      <div style={{ display: 'grid', gap: 12 }}>
-        <h2 style={{ margin: 0, fontFamily: headingFontStack }}>Registreren</h2>
-        <p style={{ margin: 0, fontSize: '0.95rem', color: withOpacity('#ffffff', 0.8) }}>
-          Maak een nieuw account aan voor toegang tot de pilotomgeving.
-        </p>
-      </div>
-      <label style={{ display: 'grid', gap: 6 }}>
-=======
         <div style={{ display: 'flex', gap: 8 }}>
           <button
             type="button"
@@ -1103,20 +832,15 @@
         </p>
       </div>
       <label htmlFor="register-email" style={{ display: 'grid', gap: 6 }}>
->>>>>>> 193db370
         <span style={{ fontWeight: 600 }}>E-mailadres</span>
         <input
           id="register-email"
           data-testid="email-input"
           value={registerEmail}
-<<<<<<< HEAD
-          onChange={(event: ChangeEvent<HTMLInputElement>) => setRegisterEmail(event.target.value)}
-=======
           onChange={(event: ChangeEvent<HTMLInputElement>) => {
             setRegisterEmail(event.target.value)
             setRegisterErrors([])
           }}
->>>>>>> 193db370
           style={{
             padding: '12px 14px',
             borderRadius: 12,
@@ -1127,15 +851,6 @@
           }}
         />
       </label>
-<<<<<<< HEAD
-      <label style={{ display: 'grid', gap: 6 }}>
-        <span style={{ fontWeight: 600 }}>Wachtwoord</span>
-        <input
-          type="password"
-          data-testid="password-input"
-          value={registerPassword}
-          onChange={(event: ChangeEvent<HTMLInputElement>) => setRegisterPassword(event.target.value)}
-=======
       <label htmlFor="register-password" style={{ display: 'grid', gap: 6 }}>
         <span style={{ fontWeight: 600 }}>Wachtwoord</span>
         <input
@@ -1147,7 +862,6 @@
             setRegisterPassword(event.target.value)
             setRegisterErrors([])
           }}
->>>>>>> 193db370
           style={{
             padding: '12px 14px',
             borderRadius: 12,
@@ -1158,53 +872,6 @@
           }}
         />
       </label>
-<<<<<<< HEAD
-      <label style={{ display: 'flex', gap: 10, alignItems: 'center' }}>
-        <input
-          type="checkbox"
-          data-testid="terms-checkbox"
-          checked={hasAcceptedTerms}
-          onChange={(event: ChangeEvent<HTMLInputElement>) => setHasAcceptedTerms(event.target.checked)}
-        />
-        <span>Ik ga akkoord met de voorwaarden</span>
-      </label>
-      {registerErrors.length > 0 && (
-        <ul
-          style={{
-            margin: 0,
-            paddingLeft: 18,
-            color: brand.colors.warning,
-            fontSize: '0.85rem',
-            display: 'grid',
-            gap: 4,
-          }}
-        >
-          {registerErrors.map(message => (
-            <li key={message}>{message}</li>
-          ))}
-        </ul>
-      )}
-      {registerSuccess && (
-        <p role="status" style={{ margin: 0, color: brand.colors.success, fontSize: '0.9rem' }}>
-          {registerSuccess}
-        </p>
-      )}
-      <div style={{ display: 'flex', justifyContent: 'space-between', alignItems: 'center', gap: 12 }}>
-        <button
-          type="button"
-          onClick={showLoginView}
-          style={{
-            background: 'none',
-            border: 'none',
-            color: withOpacity('#ffffff', 0.8),
-            fontWeight: 600,
-            cursor: 'pointer',
-            textDecoration: 'underline',
-          }}
-        >
-          Terug naar login
-        </button>
-=======
       <label style={{ display: 'flex', gap: 10, alignItems: 'flex-start' }}>
         <input
           type="checkbox"
@@ -1228,7 +895,6 @@
         </ul>
       )}
       <div style={{ display: 'flex', gap: 10, flexWrap: 'wrap' }}>
->>>>>>> 193db370
         <button
           type="submit"
           data-testid="register-button"
@@ -1245,23 +911,6 @@
             opacity: isRegistering ? 0.75 : 1,
           }}
         >
-<<<<<<< HEAD
-          {isRegistering ? 'Registreren…' : 'Account aanmaken'}
-        </button>
-      </div>
-    </>
-  )
-
-  const renderResetRequestForm = () => (
-    <>
-      <div style={{ display: 'grid', gap: 12 }}>
-        <h2 style={{ margin: 0, fontFamily: headingFontStack }}>Reset wachtwoord</h2>
-        <p style={{ margin: 0, fontSize: '0.95rem', color: withOpacity('#ffffff', 0.8) }}>
-          Vul je e-mailadres in en we sturen je een link om je wachtwoord opnieuw in te stellen.
-        </p>
-      </div>
-      <label style={{ display: 'grid', gap: 6 }}>
-=======
           {isRegistering ? 'Registreren…' : 'Account registreren'}
         </button>
         <button
@@ -1292,20 +941,15 @@
         </p>
       </div>
       <label htmlFor="reset-email" style={{ display: 'grid', gap: 6 }}>
->>>>>>> 193db370
         <span style={{ fontWeight: 600 }}>E-mailadres</span>
         <input
           id="reset-email"
           data-testid="email-input"
           value={resetEmail}
-<<<<<<< HEAD
-          onChange={(event: ChangeEvent<HTMLInputElement>) => setResetEmail(event.target.value)}
-=======
           onChange={(event: ChangeEvent<HTMLInputElement>) => {
             setResetEmail(event.target.value)
             setResetFeedback(null)
           }}
->>>>>>> 193db370
           style={{
             padding: '12px 14px',
             borderRadius: 12,
@@ -1316,33 +960,6 @@
           }}
         />
       </label>
-<<<<<<< HEAD
-      {resetError && (
-        <p role="alert" style={{ margin: 0, color: brand.colors.warning, fontSize: '0.85rem' }}>
-          {resetError}
-        </p>
-      )}
-      {resetStatus && (
-        <p role="status" style={{ margin: 0, color: brand.colors.success, fontSize: '0.9rem' }}>
-          {resetStatus}
-        </p>
-      )}
-      <div style={{ display: 'flex', justifyContent: 'space-between', alignItems: 'center', gap: 12 }}>
-        <button
-          type="button"
-          onClick={showLoginView}
-          style={{
-            background: 'none',
-            border: 'none',
-            color: withOpacity('#ffffff', 0.8),
-            fontWeight: 600,
-            cursor: 'pointer',
-            textDecoration: 'underline',
-          }}
-        >
-          Terug naar login
-        </button>
-=======
       {resetFeedback && (
         <p
           role={resetFeedback.type === 'error' ? 'alert' : 'status'}
@@ -1357,7 +974,6 @@
         </p>
       )}
       <div style={{ display: 'flex', gap: 10, flexWrap: 'wrap' }}>
->>>>>>> 193db370
         <button
           type="submit"
           data-testid="reset-request-button"
@@ -1374,23 +990,6 @@
             opacity: isRequestingReset ? 0.75 : 1,
           }}
         >
-<<<<<<< HEAD
-          {isRequestingReset ? 'Versturen…' : 'Stuur resetlink'}
-        </button>
-      </div>
-    </>
-  )
-
-  const renderResetConfirmForm = () => (
-    <>
-      <div style={{ display: 'grid', gap: 12 }}>
-        <h2 style={{ margin: 0, fontFamily: headingFontStack }}>Nieuw wachtwoord instellen</h2>
-        <p style={{ margin: 0, fontSize: '0.95rem', color: withOpacity('#ffffff', 0.8) }}>
-          Kies een nieuw wachtwoord voor je account.
-        </p>
-      </div>
-      <label style={{ display: 'grid', gap: 6 }}>
-=======
           {isRequestingReset ? 'Verzenden…' : 'Reset link versturen'}
         </button>
         <button
@@ -1421,22 +1020,16 @@
         </p>
       </div>
       <label htmlFor="new-password" style={{ display: 'grid', gap: 6 }}>
->>>>>>> 193db370
         <span style={{ fontWeight: 600 }}>Nieuw wachtwoord</span>
         <input
           type="password"
           id="new-password"
           data-testid="new-password-input"
-<<<<<<< HEAD
-          value={newPassword}
-          onChange={(event: ChangeEvent<HTMLInputElement>) => setNewPassword(event.target.value)}
-=======
           value={resetPassword}
           onChange={(event: ChangeEvent<HTMLInputElement>) => {
             setResetPassword(event.target.value)
             setResetError('')
           }}
->>>>>>> 193db370
           style={{
             padding: '12px 14px',
             borderRadius: 12,
@@ -1447,15 +1040,6 @@
           }}
         />
       </label>
-<<<<<<< HEAD
-      <label style={{ display: 'grid', gap: 6 }}>
-        <span style={{ fontWeight: 600 }}>Bevestig wachtwoord</span>
-        <input
-          type="password"
-          data-testid="confirm-password-input"
-          value={confirmPassword}
-          onChange={(event: ChangeEvent<HTMLInputElement>) => setConfirmPassword(event.target.value)}
-=======
       <label htmlFor="confirm-password" style={{ display: 'grid', gap: 6 }}>
         <span style={{ fontWeight: 600 }}>Bevestig wachtwoord</span>
         <input
@@ -1467,7 +1051,6 @@
             setResetPasswordConfirm(event.target.value)
             setResetError('')
           }}
->>>>>>> 193db370
           style={{
             padding: '12px 14px',
             borderRadius: 12,
@@ -1478,40 +1061,12 @@
           }}
         />
       </label>
-<<<<<<< HEAD
-      {confirmError && (
-        <p role="alert" style={{ margin: 0, color: brand.colors.warning, fontSize: '0.85rem' }}>
-          {confirmError}
-        </p>
-      )}
-      {resetStatus && (
-        <p role="status" style={{ margin: 0, color: brand.colors.success, fontSize: '0.9rem' }}>
-          {resetStatus}
-        </p>
-      )}
-      <div style={{ display: 'flex', justifyContent: 'space-between', alignItems: 'center', gap: 12 }}>
-        <button
-          type="button"
-          onClick={showLoginView}
-          style={{
-            background: 'none',
-            border: 'none',
-            color: withOpacity('#ffffff', 0.8),
-            fontWeight: 600,
-            cursor: 'pointer',
-            textDecoration: 'underline',
-          }}
-        >
-          Terug naar login
-        </button>
-=======
       {resetError && (
         <p role="alert" style={{ margin: 0, color: brand.colors.warning, fontSize: '0.9rem', fontWeight: 600 }}>
           {resetError}
         </p>
       )}
       <div style={{ display: 'flex', gap: 10, flexWrap: 'wrap' }}>
->>>>>>> 193db370
         <button
           type="submit"
           data-testid="reset-confirm-button"
@@ -1528,23 +1083,6 @@
             opacity: isConfirmingReset ? 0.75 : 1,
           }}
         >
-<<<<<<< HEAD
-          {isConfirmingReset ? 'Opslaan…' : 'Wachtwoord opslaan'}
-        </button>
-      </div>
-    </>
-  )
-
-  const formSubmitHandler =
-    view === 'login'
-      ? handleSubmit
-      : view === 'register'
-        ? handleRegisterSubmit
-        : view === 'reset-request'
-          ? handleResetSubmit
-          : handleConfirmSubmit
-
-=======
           {isConfirmingReset ? 'Opslaan…' : 'Wachtwoord bijwerken'}
         </button>
         <button
@@ -1566,7 +1104,6 @@
     </form>
   )
 
->>>>>>> 193db370
   const heroAside = (
     <div style={{ display: 'grid', gap: 20 }}>
       <div
@@ -1605,22 +1142,10 @@
         </div>
       </div>
 
-<<<<<<< HEAD
-      <form id="login-form" style={{ display: 'grid', gap: 18 }} onSubmit={formSubmitHandler}>
-        {view === 'login'
-          ? renderLoginForm()
-          : view === 'register'
-            ? renderRegisterForm()
-            : view === 'reset-request'
-              ? renderResetRequestForm()
-              : renderResetConfirmForm()}
-      </form>
-=======
       {mode === 'login' && loginForm}
       {mode === 'register' && registerForm}
       {mode === 'forgot' && resetRequestForm}
       {mode === 'resetConfirm' && resetConfirmForm}
->>>>>>> 193db370
 
       {credentialList}
 
