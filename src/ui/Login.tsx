--- conflicted
+++ resolved
@@ -1142,83 +1142,10 @@
         </div>
       </div>
 
-<<<<<<< HEAD
-      <form id="login-form" style={{ display: 'grid', gap: 18 }} onSubmit={handleSubmit}>
-        <div style={{ display: 'grid', gap: 12 }}>
-          <h2 style={{ margin: 0, fontFamily: headingFontStack }}>Demo login</h2>
-          <p style={{ margin: 0, fontSize: '0.95rem', color: withOpacity('#ffffff', 0.8) }}>
-            Gebruik de demo-accounts om flows te testen. Tokens, onboardingprogressie en audit logs worden automatisch
-            gevuld.
-          </p>
-        </div>
-        <label style={{ display: 'grid', gap: 6 }}>
-          <span style={{ fontWeight: 600 }}>Gebruiker</span>
-          <input
-            id="login-user"
-            value={user}
-            onChange={(event: ChangeEvent<HTMLInputElement>) => setUser(event.target.value)}
-            data-testid="email-input"
-            autoComplete="username"
-            style={{
-              padding: '12px 14px',
-              borderRadius: 12,
-              border: `1px solid ${withOpacity('#FFFFFF', 0.25)}`,
-              background: withOpacity('#000000', 0.25),
-              color: '#ffffff',
-              fontSize: '0.95rem',
-            }}
-          />
-        </label>
-        <label style={{ display: 'grid', gap: 6 }}>
-          <span style={{ fontWeight: 600 }}>Wachtwoord</span>
-          <input
-            type="password"
-            id="login-password"
-            value={password}
-            onChange={(event: ChangeEvent<HTMLInputElement>) => setPassword(event.target.value)}
-            data-testid="password-input"
-            autoComplete="current-password"
-            style={{
-              padding: '12px 14px',
-              borderRadius: 12,
-              border: `1px solid ${withOpacity('#FFFFFF', 0.25)}`,
-              background: withOpacity('#000000', 0.25),
-              color: '#ffffff',
-              fontSize: '0.95rem',
-            }}
-          />
-        </label>
-        {error && (
-          <p role="alert" style={{ margin: 0, color: brand.colors.warning, fontSize: '0.85rem' }}>
-            {error}
-          </p>
-        )}
-        <button
-          type="submit"
-          disabled={isSubmitting}
-          data-testid="login-button"
-          style={{
-            marginTop: 4,
-            padding: '12px 18px',
-            borderRadius: 999,
-            border: 'none',
-            backgroundImage: brand.colors.gradient,
-            color: '#0F172A',
-            fontWeight: 700,
-            cursor: isSubmitting ? 'wait' : 'pointer',
-            boxShadow: isSubmitting ? 'none' : '0 18px 36px rgba(79, 70, 229, 0.32)',
-            opacity: isSubmitting ? 0.75 : 1,
-          }}
-        >
-          {isSubmitting ? 'Inloggen…' : 'Inloggen'}
-        </button>
-      </form>
-=======
       {mode === 'login' && loginForm}
       {mode === 'register' && registerForm}
       {mode === 'forgot' && resetRequestForm}
       {mode === 'resetConfirm' && resetConfirmForm}
->>>>>>> 6d79b4a0
 
       {credentialList}
 
@@ -1272,25 +1199,14 @@
 function resolveEmail(candidate: string): string {
   const trimmed = candidate.trim()
   if (!trimmed) {
-<<<<<<< HEAD
-    return 'bart@rentguy.demo'
+    return 'info@rentguy.nl'
   }
   if (trimmed.includes('@')) {
-    return ensureAuthEmail(trimmed)
+    return trimmed
   }
   if (trimmed === 'bart') {
     return 'bart@rentguy.demo'
   }
-=======
-    return 'bart@rentguy.demo'
-  }
-  if (trimmed.includes('@')) {
-    return trimmed
-  }
-  if (trimmed === 'bart') {
-    return 'bart@rentguy.demo'
-  }
->>>>>>> 6d79b4a0
   if (trimmed === 'rentguy') {
     return 'rentguy@demo.local'
   }
