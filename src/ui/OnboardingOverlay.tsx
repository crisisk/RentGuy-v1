--- conflicted
+++ resolved
@@ -369,7 +369,6 @@
   },
 }
 
-<<<<<<< HEAD
 const onboardingEventNameMap: Record<OnboardingEventType, string> = {
   data_fallback: 'onboarding_data_fallback',
   data_error: 'onboarding_data_error',
@@ -377,75 +376,6 @@
   step_error: 'onboarding_step_error',
   cta_clicked: 'onboarding_cta_clicked',
   retry_clicked: 'onboarding_retry_clicked',
-=======
-const personaLabels: Record<PersonaKey, string> = {
-  planner: 'Operations planner',
-  admin: 'Administrator',
-  viewer: 'Project stakeholder',
-  finance: 'Finance specialist',
-  warehouse: 'Warehouse coördinator',
-  crew: 'Crew lead',
-  support: 'Support agent',
-  sales: 'Sales specialist',
-  compliance: 'Compliance officer',
-}
-
-const personaGateOverrides: Partial<Record<PersonaKey, string>> = {
-  viewer:
-    'Je hebt alleen-lezen toegang als stakeholder. Vraag het operations- of adminteam om deze stap voor je af te ronden.',
-  support:
-    'Supportrollen kunnen deze configuratie niet aanpassen. Escaleer naar de operations planner voor de volgende actie.',
-  sales:
-    'Sales heeft geen schrijfrechten voor deze module. Vraag een operations planner of administrator om dit onderdeel te activeren.',
-  compliance:
-    'Compliance kan deze stap niet vrijgeven. Neem contact op met operations of finance om de workflow te vervolledigen.',
-}
-
-const statusCopy: Record<string, { tone: 'danger' | 'warning' | 'info'; message?: string }> = {
-  blocked: { tone: 'danger' },
-  locked: {
-    tone: 'danger',
-    message:
-      'Deze stap is momenteel vergrendeld door het onboardingteam. Je ontvangt een update zodra dit is vrijgegeven.',
-  },
-  error: {
-    tone: 'danger',
-    message:
-      'Het systeem kon de status van deze stap niet synchroniseren. Probeer het later opnieuw of contacteer Sevensa support.',
-  },
-  in_review: {
-    tone: 'warning',
-    message:
-      'Deze stap wordt gecontroleerd door het onboardingteam. Zodra de review is afgerond kun je verder.',
-  },
-  awaiting_review: {
-    tone: 'warning',
-    message: 'Deze stap wacht op goedkeuring van het onboardingteam.',
-  },
-  paused: {
-    tone: 'warning',
-    message: 'Het onboardingteam heeft deze stap tijdelijk gepauzeerd.',
-  },
-}
-
-function resolvePersonaGateMessage(persona: PersonaKey, moduleLabel?: string): string {
-  const override = personaGateOverrides[persona]
-  if (override) {
-    return override
-  }
-
-  const personaLabel = personaLabels[persona] ?? 'jouw huidige persona'
-  const moduleSuffix = moduleLabel ? ` binnen ${moduleLabel}` : ''
-  return `Deze stap is geblokkeerd voor jouw rol (${personaLabel}). Vraag een administrator of operations collega om${moduleSuffix} vrij te geven.`
-}
-
-function formatStatusLabel(status: string): string {
-  return status
-    .split(/[_-]/)
-    .filter(Boolean)
-    .map((segment) => segment.charAt(0).toUpperCase() + segment.slice(1))
-    .join(' ')
->>>>>>> f2e33282
 }
 
 const fallbackTipsSource: OnboardingTip[] = Array.isArray(onboardingTipsData)
@@ -802,32 +732,6 @@
   return 'Onbekende fout'
 }
 
-<<<<<<< HEAD
-=======
-function emitOnboardingEvent(
-  type: OnboardingEventType,
-  payload: Record<string, unknown> = {},
-): void {
-  const detail = { type, timestamp: new Date().toISOString(), ...payload }
-
-  if (typeof window !== 'undefined') {
-    try {
-      window.dispatchEvent(new CustomEvent('rentguy:onboarding', { detail }))
-      const candidate = window as WindowWithDataLayer
-      if (Array.isArray(candidate.dataLayer)) {
-        candidate.dataLayer.push({ event: `rentguy_${type}`, ...detail })
-      }
-    } catch (error) {
-      console.warn('Onboarding event kon niet verstuurd worden', error)
-    }
-  }
-
-  if (typeof console !== 'undefined' && typeof console.info === 'function') {
-    console.info('[onboarding]', type, detail)
-  }
-}
-
->>>>>>> f2e33282
 export default function OnboardingOverlay({
   email,
   role,
@@ -933,11 +837,7 @@
     setAllowRetry(false)
     setStepErrors({})
     setReloadToken((value) => value + 1)
-<<<<<<< HEAD
   }, [trackOnboardingEvent])
-=======
-  }, [emailContext, persona])
->>>>>>> f2e33282
 
   useEffect(() => {
     let ignore = false
@@ -975,32 +875,13 @@
 
         setSteps(resolvedSteps)
         setTips(resolvedTips)
-<<<<<<< HEAD
         const completedCount = progressData.filter((item) => item.status === 'complete').length
         const progressForEvent = createProgressSnapshot(completedCount, resolvedSteps.length)
-=======
->>>>>>> f2e33282
         setDone(
           new Set(
             progressData.filter((item) => item.status === 'complete').map((item) => item.step_code),
           ),
         )
-<<<<<<< HEAD
-=======
-        setStepStatuses(buildStatusMap(resolvedSteps, progressData))
-        setStepErrors((current) => {
-          if (!Object.keys(current).length) {
-            return current
-          }
-          const next: Record<string, string> = {}
-          for (const step of resolvedSteps) {
-            if (current[step.code]) {
-              next[step.code] = current[step.code]
-            }
-          }
-          return next
-        })
->>>>>>> f2e33282
 
         const usedFallbackSteps = !stepsResult.ok || stepsData.length === 0
         const usedFallbackTips = !tipsResult.ok || tipsData.length === 0
@@ -1167,28 +1048,6 @@
             result.value.filter((item) => item.status === 'complete').map((item) => item.step_code),
           ),
         )
-<<<<<<< HEAD
-=======
-        setStepStatuses(buildStatusMap(steps, result.value))
-        setStepErrors((current) => {
-          if (!Object.keys(current).length) {
-            return current
-          }
-          const completedCodes = new Set(
-            result.value.filter((item) => item.status === 'complete').map((item) => item.step_code),
-          )
-          if (completedCodes.size === 0) {
-            return current
-          }
-          const next = { ...current }
-          completedCodes.forEach((code) => {
-            if (next[code]) {
-              delete next[code]
-            }
-          })
-          return next
-        })
->>>>>>> f2e33282
       } else {
         console.error('Kon voortgang niet verversen', result.error)
         showError(
@@ -1198,19 +1057,11 @@
             allowRetry: true,
           },
         )
-<<<<<<< HEAD
         trackOnboardingEvent(
           'data_error',
           { stepCode: null, message: getErrorMessage(result.error), context: 'refresh' },
           { progress: progressSnapshot },
         )
-=======
-        emitOnboardingEvent('data_error', {
-          email: emailContext,
-          persona,
-          message: getErrorMessage(result.error),
-        })
->>>>>>> f2e33282
       }
     } catch (error) {
       if (controller.signal.aborted) return
@@ -1222,30 +1073,18 @@
           allowRetry: true,
         },
       )
-<<<<<<< HEAD
       trackOnboardingEvent(
         'data_error',
         { stepCode: null, message: getErrorMessage(error), context: 'refresh' },
         { progress: progressSnapshot },
       )
-=======
-      emitOnboardingEvent('data_error', {
-        email: emailContext,
-        persona,
-        message: getErrorMessage(error),
-      })
->>>>>>> f2e33282
     } finally {
       controllersRef.current.delete(controller)
       if (!controller.signal.aborted) {
         setRefreshingProgress(false)
       }
     }
-<<<<<<< HEAD
   }, [emailParam, hasEmail, progressSnapshot, refreshingProgress, showError, trackOnboardingEvent])
-=======
-  }, [emailContext, emailParam, hasEmail, persona, refreshingProgress, showError, steps])
->>>>>>> f2e33282
 
   const mark = useCallback(
     async (step: NormalizedOnboardingStep) => {
@@ -1254,14 +1093,6 @@
         showError(
           'Geen gebruikerscontext beschikbaar om stappen af te ronden. Log opnieuw in en probeer het opnieuw.',
         )
-<<<<<<< HEAD
-=======
-        setStepErrors((current) => ({
-          ...current,
-          [step.code]:
-            'We konden niet vaststellen voor welk account deze stap moet worden afgerond. Log opnieuw in en probeer het opnieuw.',
-        }))
->>>>>>> f2e33282
         return
       }
       const now = Date.now()
@@ -1318,19 +1149,8 @@
               allowRetry: true,
             },
           )
-<<<<<<< HEAD
           trackOnboardingEvent('step_error', {
             stepCode: step.code,
-=======
-          setStepErrors((current) => ({
-            ...current,
-            [step.code]: getErrorMessage(completionResult.error),
-          }))
-          emitOnboardingEvent('step_error', {
-            email: emailContext,
-            persona,
-            step: step.code,
->>>>>>> f2e33282
             message: getErrorMessage(completionResult.error),
             context: 'completeStep',
           })
@@ -1348,18 +1168,6 @@
                 .map((item) => item.step_code),
             ),
           )
-<<<<<<< HEAD
-=======
-          setStepStatuses(buildStatusMap(steps, progressResult.value))
-          setStepErrors((current) => {
-            if (!current[step.code]) {
-              return current
-            }
-            const next = { ...current }
-            delete next[step.code]
-            return next
-          })
->>>>>>> f2e33282
           lastCompletionRef.current = Date.now()
           const updatedProgress = createProgressSnapshotFromRecords(progressResult.value)
           trackOnboardingEvent(
@@ -1376,19 +1184,8 @@
               allowRetry: true,
             },
           )
-<<<<<<< HEAD
           trackOnboardingEvent('step_error', {
             stepCode: step.code,
-=======
-          setStepErrors((current) => ({
-            ...current,
-            [step.code]: getErrorMessage(progressResult.error),
-          }))
-          emitOnboardingEvent('step_error', {
-            email: emailContext,
-            persona,
-            step: step.code,
->>>>>>> f2e33282
             message: getErrorMessage(progressResult.error),
             context: 'progressAfterCompletion',
           })
@@ -1403,19 +1200,8 @@
             allowRetry: true,
           },
         )
-<<<<<<< HEAD
         trackOnboardingEvent('step_error', {
           stepCode: step.code,
-=======
-        setStepErrors((current) => ({
-          ...current,
-          [step.code]: getErrorMessage(error),
-        }))
-        emitOnboardingEvent('step_error', {
-          email: emailContext,
-          persona,
-          step: step.code,
->>>>>>> f2e33282
           message: getErrorMessage(error),
           context: 'completeStepCatch',
         })
@@ -1426,22 +1212,7 @@
         }
       }
     },
-<<<<<<< HEAD
     [busyStep, clearError, emailParam, hasEmail, showError, trackOnboardingEvent],
-=======
-    [
-      busyStep,
-      clearError,
-      done,
-      emailContext,
-      emailParam,
-      hasEmail,
-      persona,
-      showError,
-      stepStatuses,
-      steps,
-    ],
->>>>>>> f2e33282
   )
 
   const handleAction = useCallback(
@@ -1461,18 +1232,10 @@
         return
       }
       setBusyActionStep(step.code)
-<<<<<<< HEAD
       trackOnboardingEvent('cta_clicked', {
         stepCode: step.code,
         href: action.href,
         action: 'open_cta',
-=======
-      emitOnboardingEvent('cta_clicked', {
-        email: emailContext,
-        persona,
-        step: step.code,
-        href: action.href,
->>>>>>> f2e33282
       })
       if (typeof window === 'undefined') {
         setBusyActionStep('')
@@ -1486,11 +1249,7 @@
         }
       })
     },
-<<<<<<< HEAD
     [trackOnboardingEvent],
-=======
-    [done, emailContext, persona, stepStatuses],
->>>>>>> f2e33282
   )
 
   return (
