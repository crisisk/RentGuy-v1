import { useCallback, useEffect, useMemo, useRef, useState, type CSSProperties, type ReactNode } from 'react'
import ExperienceLayout, { type ExperienceLayoutProps } from '@ui/ExperienceLayout'
import FlowExperienceNavRail, { type FlowExperienceNavRailProps } from '@ui/FlowExperienceNavRail'
import { brand, withOpacity } from '@ui/branding'

type FlowStageStatus = 'completed' | 'in-progress' | 'upcoming'

type FlowActionVariant = 'primary' | 'secondary' | 'ghost'

export interface FlowExperienceBreadcrumb {
  id: string
  label: string
  href?: string
}

export interface FlowExperienceAction {
  id: string
  label: string
  variant?: FlowActionVariant
  href?: string
  onClick?: () => void
  icon?: ReactNode
  disabled?: boolean
  testId?: string
}

export interface FlowExperiencePersona {
  name: string
  role: string
  initials?: string
  meta?: string
}

export interface FlowExperienceStage {
  label: string
  status: FlowStageStatus
  detail?: string
}

export interface FlowExperienceStatusMessage {
  tone: 'info' | 'success' | 'warning' | 'danger'
  title?: string
  description: ReactNode
}

export interface FlowExperienceShellProps
  extends Omit<ExperienceLayoutProps, 'headerSlot'> {
  breadcrumbs?: FlowExperienceBreadcrumb[]
  persona?: FlowExperiencePersona
  stage?: FlowExperienceStage
  actions?: FlowExperienceAction[]
  statusMessage?: FlowExperienceStatusMessage
  footerAside?: ReactNode
  navigationRail?: FlowExperienceNavRailProps
}

const actionTone: Record<FlowActionVariant, CSSProperties> = {
  primary: {
    background: 'linear-gradient(135deg, rgba(79, 70, 229, 0.95) 0%, rgba(56, 189, 248, 0.95) 100%)',
    color: '#ffffff',
    border: 'none',
  },
  secondary: {
    background: withOpacity('#FFFFFF', 0.1),
    color: '#ffffff',
    border: `1px solid ${withOpacity('#FFFFFF', 0.4)}`,
  },
  ghost: {
    background: 'transparent',
    color: withOpacity('#FFFFFF', 0.85),
    border: 'none',
  },
}

const tonePalette: Record<FlowExperienceStatusMessage['tone'], { background: string; border: string; accent: string }> = {
  info: {
    background: withOpacity(brand.colors.primary, 0.08),
    border: withOpacity(brand.colors.primary, 0.24),
    accent: brand.colors.primary,
  },
  success: {
    background: withOpacity(brand.colors.success, 0.12),
    border: withOpacity(brand.colors.success, 0.3),
    accent: brand.colors.success,
  },
  warning: {
    background: withOpacity(brand.colors.warning, 0.14),
    border: withOpacity(brand.colors.warning, 0.32),
    accent: brand.colors.warning,
  },
  danger: {
    background: withOpacity(brand.colors.danger, 0.16),
    border: withOpacity(brand.colors.danger, 0.34),
    accent: brand.colors.danger,
  },
}

export default function FlowExperienceShell({
  breadcrumbs,
  persona,
  stage,
  actions,
  statusMessage,
  footerAside,
  navigationRail,
  children,
  ...layoutProps
}: FlowExperienceShellProps) {
  const [isActionMenuOpen, setIsActionMenuOpen] = useState(false)
  const actionMenuRef = useRef<HTMLDivElement | null>(null)
  const actionMenuId = useMemo(() => `flow-experience-action-menu-${Math.random().toString(36).slice(2)}`, [])

  const closeMenu = useCallback(() => {
    setIsActionMenuOpen(false)
  }, [])

  useEffect(() => {
    if (!isActionMenuOpen) {
      return
    }

    const handleClick = (event: MouseEvent) => {
      if (!actionMenuRef.current) {
        return
      }
      const target = event.target as Node | null
      if (target && actionMenuRef.current.contains(target)) {
        return
      }
      closeMenu()
    }

    document.addEventListener('mousedown', handleClick)
    return () => {
      document.removeEventListener('mousedown', handleClick)
    }
  }, [closeMenu, isActionMenuOpen])

  useEffect(() => {
    const handleKey = (event: KeyboardEvent) => {
      if (event.key === 'Escape') {
        closeMenu()
      }
    }

    document.addEventListener('keydown', handleKey)
    return () => {
      document.removeEventListener('keydown', handleKey)
    }
  }, [closeMenu])

  useEffect(() => {
    closeMenu()
  }, [actions, closeMenu])

  const headerSlot = (
    <div
      style={{
        display: 'flex',
        alignItems: 'center',
        gap: 16,
        flexWrap: 'wrap',
        justifyContent: 'flex-end',
      }}
    >
      {breadcrumbs && breadcrumbs.length > 0 && (
        <nav aria-label="Breadcrumbs" style={{ display: 'flex', alignItems: 'center', gap: 10, flexWrap: 'wrap' }}>
          {breadcrumbs.map((crumb, index) => {
            const isLast = index === breadcrumbs.length - 1
            return (
              <span key={crumb.id} style={{ display: 'flex', alignItems: 'center', gap: 10 }}>
                {crumb.href && !isLast ? (
                  <a
                    href={crumb.href}
                    style={{
                      color: withOpacity('#FFFFFF', 0.9),
                      textDecoration: 'none',
                      fontWeight: 600,
                    }}
                  >
                    {crumb.label}
                  </a>
                ) : (
                  <span style={{ color: withOpacity('#FFFFFF', isLast ? 0.95 : 0.65), fontWeight: isLast ? 700 : 500 }}>
                    {crumb.label}
                  </span>
                )}
                {!isLast && <span aria-hidden style={{ color: withOpacity('#FFFFFF', 0.4) }}>›</span>}
              </span>
            )
          })}
        </nav>
      )}
      {persona && (
        <button
          type="button"
          data-testid="user-menu"
          aria-haspopup="menu"
          aria-label={`Gebruikersmenu voor ${persona.name}`}
          style={{
            display: 'flex',
            alignItems: 'center',
            gap: 10,
            padding: '6px 12px',
            borderRadius: 999,
            background: withOpacity('#FFFFFF', 0.12),
            color: '#ffffff',
            border: 'none',
            cursor: 'pointer',
          }}
        >
          <span
            data-testid="user-avatar"
            aria-hidden
            data-testid="user-avatar"
            style={{
              display: 'flex',
              alignItems: 'center',
              gap: 10,
              padding: '6px 12px',
              borderRadius: 999,
              background: withOpacity('#FFFFFF', 0.12),
              color: '#ffffff',
              border: 'none',
              cursor: 'pointer',
            }}
          >
<<<<<<< HEAD
            {persona.initials ?? persona.name.slice(0, 2).toUpperCase()}
          </span>
          <div style={{ display: 'grid', gap: 2, textAlign: 'left' }}>
            <span style={{ fontWeight: 600, letterSpacing: '0.04em', textTransform: 'uppercase', fontSize: '0.68rem' }}>
              {persona.role}
            </span>
            <span style={{ fontSize: '0.82rem', fontWeight: 600 }}>{persona.name}</span>
            {persona.meta && (
              <span style={{ fontSize: '0.7rem', color: withOpacity('#FFFFFF', 0.75) }}>{persona.meta}</span>
            )}
          </div>
        </button>
=======
            <span
              aria-hidden
              data-testid="user-avatar"
              style={{
                display: 'inline-flex',
                alignItems: 'center',
                justifyContent: 'center',
                width: 28,
                height: 28,
                borderRadius: '50%',
                background: withOpacity('#000000', 0.32),
                fontWeight: 700,
                fontSize: '0.85rem',
              }}
            >
              {persona.initials ?? persona.name.slice(0, 2).toUpperCase()}
            </span>
            <div style={{ display: 'grid', gap: 2, textAlign: 'left' }}>
              <span style={{ fontWeight: 600, letterSpacing: '0.04em', textTransform: 'uppercase', fontSize: '0.68rem' }}>
                {persona.role}
              </span>
              <span style={{ fontSize: '0.82rem', fontWeight: 600 }}>{persona.name}</span>
              {persona.meta && (
                <span style={{ fontSize: '0.7rem', color: withOpacity('#FFFFFF', 0.75) }}>{persona.meta}</span>
              )}
            </div>
          </button>
          {isUserMenuOpen && logoutAction && (
            <div
              role="menu"
              style={{
                position: 'absolute',
                top: 'calc(100% + 8px)',
                right: 0,
                display: 'grid',
                gap: 6,
                padding: '10px 12px',
                minWidth: 180,
                borderRadius: 14,
                background: withOpacity('#0F172A', 0.92),
                border: `1px solid ${withOpacity('#FFFFFF', 0.18)}`,
                boxShadow: '0 16px 32px rgba(15, 23, 42, 0.35)',
              }}
            >
              <button
                type="button"
                data-testid="logout-button"
                onClick={() => {
                  logoutAction.onClick?.()
                  setIsUserMenuOpen(false)
                }}
                style={{
                  display: 'flex',
                  alignItems: 'center',
                  justifyContent: 'space-between',
                  gap: 8,
                  padding: '8px 10px',
                  borderRadius: 10,
                  background: 'transparent',
                  color: '#ffffff',
                  border: 'none',
                  fontWeight: 600,
                  cursor: 'pointer',
                }}
              >
                Uitloggen
                <span aria-hidden>🚪</span>
              </button>
            </div>
          )}
        </div>
>>>>>>> 6d79b4a0
      )}
      {stage && (
        <div
          style={{
            display: 'grid',
            gap: 2,
            padding: '6px 12px',
            borderRadius: 14,
            background: withOpacity('#FFFFFF', 0.08),
            color: '#ffffff',
            minWidth: 160,
          }}
        >
          <span style={{ fontSize: '0.68rem', letterSpacing: '0.12em', textTransform: 'uppercase', fontWeight: 600 }}>
            {stage.status === 'completed'
              ? '✅ Afgerond'
              : stage.status === 'in-progress'
              ? '🔄 Bezig'
              : '⏭️ Volgende'}
          </span>
          <span style={{ fontWeight: 600 }}>{stage.label}</span>
          {stage.detail && (
            <span style={{ fontSize: '0.75rem', color: withOpacity('#FFFFFF', 0.76) }}>{stage.detail}</span>
          )}
        </div>
      )}
      {actions && actions.length > 0 && (
        <div ref={actionMenuRef} style={{ position: 'relative' }}>
          <button
            type="button"
            data-testid="user-menu"
            onClick={() => setIsActionMenuOpen(open => !open)}
            aria-haspopup="true"
            aria-expanded={isActionMenuOpen}
            aria-controls={actionMenuId}
            style={{
              display: 'inline-flex',
              alignItems: 'center',
              gap: 8,
              padding: '8px 16px',
              borderRadius: 999,
              border: `1px solid ${withOpacity('#FFFFFF', 0.35)}`,
              background: withOpacity('#FFFFFF', 0.12),
              color: '#ffffff',
              fontWeight: 600,
              cursor: 'pointer',
              fontSize: '0.85rem',
<<<<<<< HEAD
              ...actionTone[variant],
            }

            const content = (
              <span style={{ display: 'inline-flex', alignItems: 'center', gap: 8 }}>
                {action.icon && <span aria-hidden>{action.icon}</span>}
                {action.label}
              </span>
            )

            const testId = `${action.id}-button`

            if (action.href && !action.disabled) {
              return (
                <a key={action.id} href={action.href} style={baseStyle} data-testid={testId}>
                  {content}
                </a>
              )
            }

            if (action.href && action.disabled) {
              return (
                <span
                  key={action.id}
                  style={{ ...baseStyle, pointerEvents: 'none' }}
                  aria-disabled="true"
                  data-testid={testId}
                >
                  {content}
                </span>
              )
            }

            return (
              <button
                key={action.id}
                type="button"
                onClick={action.onClick}
                disabled={action.disabled}
                style={baseStyle}
                data-testid={testId}
              >
                {content}
              </button>
            )
          })}
=======
            }}
          >
            <span aria-hidden>👤</span>
            Acties
          </button>
          {isActionMenuOpen && (
            <div
              id={actionMenuId}
              role="menu"
              style={{
                position: 'absolute',
                top: 'calc(100% + 10px)',
                right: 0,
                minWidth: 220,
                display: 'grid',
                gap: 8,
                padding: 12,
                borderRadius: 18,
                background: 'linear-gradient(135deg, rgba(15, 23, 42, 0.96) 0%, rgba(30, 41, 59, 0.94) 100%)',
                border: `1px solid ${withOpacity('#FFFFFF', 0.18)}`,
                boxShadow: '0 24px 48px rgba(15, 23, 42, 0.45)',
                zIndex: 30,
              }}
            >
              {actions.map(action => renderActionMenuItem(action, closeMenu))}
            </div>
          )}
>>>>>>> 6d79b4a0
        </div>
      )}
    </div>
  )

  const messageBlock = statusMessage ? renderStatusMessage(statusMessage) : null

  const content = (
    <div style={{ display: 'grid', gap: 24 }}>
      {messageBlock}
      {children}
      {footerAside && (
        <aside
          style={{
            marginTop: 12,
            padding: '20px 24px',
            borderRadius: 20,
            background: 'linear-gradient(135deg, rgba(15, 23, 42, 0.92) 0%, rgba(30, 64, 175, 0.88) 100%)',
            color: withOpacity('#FFFFFF', 0.9),
            border: `1px solid ${withOpacity('#FFFFFF', 0.16)}`,
          }}
        >
          {footerAside}
        </aside>
      )}
    </div>
  )

  return (
    <ExperienceLayout headerSlot={headerSlot} {...layoutProps}>
      {navigationRail ? (
        <div
          style={{
            display: 'grid',
            gap: 24,
            alignItems: 'start',
            gridTemplateColumns: 'repeat(auto-fit, minmax(280px, 1fr))',
          }}
        >
          <FlowExperienceNavRail {...navigationRail} />
          {content}
        </div>
      ) : (
        content
      )}
    </ExperienceLayout>
  )
}

function renderStatusMessage(message: FlowExperienceStatusMessage) {
  const palette = tonePalette[message.tone]
  return (
    <div
      role={message.tone === 'danger' ? 'alert' : 'status'}
      aria-live={message.tone === 'danger' ? 'assertive' : 'polite'}
      style={{
        display: 'grid',
        gap: 6,
        padding: '16px 18px',
        borderRadius: 18,
        background: palette.background,
        border: `1px solid ${palette.border}`,
        color: palette.accent,
        fontWeight: 500,
      }}
    >
      {message.title && <strong style={{ fontSize: '0.95rem' }}>{message.title}</strong>}
      <div style={{ color: withOpacity(palette.accent, 0.82), fontSize: '0.92rem' }}>{message.description}</div>
    </div>
  )
}

function renderActionMenuItem(action: FlowExperienceAction, closeMenu: () => void) {
  const variant = action.variant ?? 'secondary'
  const baseStyle: CSSProperties = {
    display: 'flex',
    alignItems: 'center',
    justifyContent: 'space-between',
    gap: 10,
    padding: '10px 14px',
    borderRadius: 14,
    fontWeight: 600,
    fontSize: '0.85rem',
    textDecoration: 'none',
    cursor: action.disabled ? 'not-allowed' : 'pointer',
    opacity: action.disabled ? 0.65 : 1,
    width: '100%',
    ...actionTone[variant],
  }

  const content = (
    <span style={{ display: 'inline-flex', alignItems: 'center', gap: 10 }}>
      {action.icon && <span aria-hidden>{action.icon}</span>}
      {action.label}
    </span>
  )

  if (action.href && !action.disabled) {
    return (
      <a
        key={action.id}
        href={action.href}
        style={baseStyle}
        onClick={() => {
          closeMenu()
          action.onClick?.()
        }}
        data-testid={action.testId}
      >
        {content}
      </a>
    )
  }

  if (action.href && action.disabled) {
    return (
      <span
        key={action.id}
        style={{ ...baseStyle, pointerEvents: 'none' }}
        aria-disabled="true"
        data-testid={action.testId}
      >
        {content}
      </span>
    )
  }

  return (
    <button
      key={action.id}
      type="button"
      onClick={() => {
        closeMenu()
        action.onClick?.()
      }}
      disabled={action.disabled}
      style={baseStyle}
      data-testid={action.testId}
    >
      {content}
    </button>
  )
}<|MERGE_RESOLUTION|>--- conflicted
+++ resolved
@@ -225,20 +225,6 @@
               cursor: 'pointer',
             }}
           >
-<<<<<<< HEAD
-            {persona.initials ?? persona.name.slice(0, 2).toUpperCase()}
-          </span>
-          <div style={{ display: 'grid', gap: 2, textAlign: 'left' }}>
-            <span style={{ fontWeight: 600, letterSpacing: '0.04em', textTransform: 'uppercase', fontSize: '0.68rem' }}>
-              {persona.role}
-            </span>
-            <span style={{ fontSize: '0.82rem', fontWeight: 600 }}>{persona.name}</span>
-            {persona.meta && (
-              <span style={{ fontSize: '0.7rem', color: withOpacity('#FFFFFF', 0.75) }}>{persona.meta}</span>
-            )}
-          </div>
-        </button>
-=======
             <span
               aria-hidden
               data-testid="user-avatar"
@@ -310,7 +296,6 @@
             </div>
           )}
         </div>
->>>>>>> 6d79b4a0
       )}
       {stage && (
         <div
@@ -358,54 +343,6 @@
               fontWeight: 600,
               cursor: 'pointer',
               fontSize: '0.85rem',
-<<<<<<< HEAD
-              ...actionTone[variant],
-            }
-
-            const content = (
-              <span style={{ display: 'inline-flex', alignItems: 'center', gap: 8 }}>
-                {action.icon && <span aria-hidden>{action.icon}</span>}
-                {action.label}
-              </span>
-            )
-
-            const testId = `${action.id}-button`
-
-            if (action.href && !action.disabled) {
-              return (
-                <a key={action.id} href={action.href} style={baseStyle} data-testid={testId}>
-                  {content}
-                </a>
-              )
-            }
-
-            if (action.href && action.disabled) {
-              return (
-                <span
-                  key={action.id}
-                  style={{ ...baseStyle, pointerEvents: 'none' }}
-                  aria-disabled="true"
-                  data-testid={testId}
-                >
-                  {content}
-                </span>
-              )
-            }
-
-            return (
-              <button
-                key={action.id}
-                type="button"
-                onClick={action.onClick}
-                disabled={action.disabled}
-                style={baseStyle}
-                data-testid={testId}
-              >
-                {content}
-              </button>
-            )
-          })}
-=======
             }}
           >
             <span aria-hidden>👤</span>
@@ -433,7 +370,6 @@
               {actions.map(action => renderActionMenuItem(action, closeMenu))}
             </div>
           )}
->>>>>>> 6d79b4a0
         </div>
       )}
     </div>
