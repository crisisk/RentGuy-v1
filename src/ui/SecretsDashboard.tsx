import { useCallback, useEffect, useMemo, useState, type ChangeEvent } from 'react'
import { Link } from 'react-router-dom'
import { fetchEmailDiagnostics, fetchManagedSecrets, syncManagedSecrets, updateManagedSecret } from '@application/platform/secrets/api'
import type { EmailDiagnostics, ManagedSecret } from '@rg-types/platform'
import { brand, brandFontStack, headingFontStack, withOpacity } from '@ui/branding'
import FlowGuidancePanel, { type FlowItem } from '@ui/FlowGuidancePanel'
<<<<<<< HEAD
import ExperienceLayout from '@ui/ExperienceLayout'
import FlowExplainerList, { type FlowExplainerItem } from '@ui/FlowExplainerList'
=======
>>>>>>> eaa07511

interface SecretsDashboardProps {
  onLogout: () => void
}

type FeedbackTone = 'success' | 'error' | 'info'

interface FeedbackMessage {
  tone: FeedbackTone
  message: string
}

const timestampFormatter = new Intl.DateTimeFormat('nl-NL', {
  dateStyle: 'medium',
  timeStyle: 'short',
})

function formatTimestamp(value?: string | null): string {
  if (!value) return '—'
  const parsed = new Date(value)
  if (Number.isNaN(parsed.getTime())) return '—'
  return timestampFormatter.format(parsed)
}

const categoryLabels: Record<string, string> = {
  core: 'Kernconfiguratie',
  email: 'E-mail & notificaties',
  payments: 'Betalingen',
  integrations: 'Integraties',
  mr_dj: 'Mr. DJ integratie',
  observability: 'Observability',
  custom: 'Aangepast',
}

const categoryOrder = ['core', 'email', 'payments', 'integrations', 'mr_dj', 'observability', 'custom']

function categoryWeight(category: string): number {
  const index = categoryOrder.indexOf(category)
  return index === -1 ? categoryOrder.length : index
}

const integrationKeys = [
  'SMTP_HOST',
  'SMTP_PORT',
  'SMTP_USER',
  'SMTP_PASS',
  'MAIL_FROM',
  'MRDJ_API_URL',
  'MRDJ_SERVICE_ACCOUNT_EMAIL',
  'MRDJ_SERVICE_ACCOUNT_PASSWORD',
  'MRDJ_WEBHOOK_SECRET',
] as const

export default function SecretsDashboard({ onLogout }: SecretsDashboardProps): JSX.Element {
  const [secrets, setSecrets] = useState<ManagedSecret[]>([])
  const [formValues, setFormValues] = useState<Record<string, string>>({})
  const [loading, setLoading] = useState(true)
  const [error, setError] = useState<string | null>(null)
  const [feedback, setFeedback] = useState<FeedbackMessage | null>(null)
  const [savingKeys, setSavingKeys] = useState<Set<string>>(() => new Set())
  const [syncing, setSyncing] = useState(false)
  const [emailDiagnostics, setEmailDiagnostics] = useState<EmailDiagnostics | null>(null)
  const [activeTab, setActiveTab] = useState<'secrets' | 'integration'>('secrets')

  const markSaving = useCallback((key: string, saving: boolean) => {
    setSavingKeys(prev => {
      const next = new Set(prev)
      if (saving) {
        next.add(key)
      } else {
        next.delete(key)
      }
      return next
    })
  }, [])

  const fetchSecrets = useCallback(async () => {
    const result = await fetchManagedSecrets()
    if (result.ok) {
      setSecrets(result.value)
      setError(null)
      return true
    }
    setError(result.error.message ?? 'Secrets konden niet geladen worden.')
    return false
  }, [])

  const refreshEmailDiagnostics = useCallback(async () => {
    const result = await fetchEmailDiagnostics()
    if (result.ok) {
      setEmailDiagnostics(result.value)
    } else {
      setEmailDiagnostics(null)
      console.warn('Kon e-maildiagnose niet laden', result.error)
    }
  }, [])

  useEffect(() => {
    let active = true
    setLoading(true)
    ;(async () => {
      await fetchSecrets()
      if (active) {
        setLoading(false)
      }
    })()
    refreshEmailDiagnostics()
    return () => {
      active = false
    }
  }, [fetchSecrets, refreshEmailDiagnostics])

  const grouped = useMemo(() => {
    const buckets = new Map<string, ManagedSecret[]>()
    for (const secret of secrets) {
      const bucketKey = secret.category || 'custom'
      const bucket = buckets.get(bucketKey) ?? []
      bucket.push(secret)
      buckets.set(bucketKey, bucket)
    }
    return buckets
  }, [secrets])

  const integrationSecrets = useMemo(
    () =>
      integrationKeys.map(key => ({
        key,
        secret: secrets.find(item => item.key === key) ?? null,
      })),
    [secrets],
  )

  const missingIntegrationKeys = useMemo(
    () => integrationSecrets.filter(entry => !entry.secret || !entry.secret.hasValue).map(entry => entry.key),
    [integrationSecrets],
  )

  const integrationReady = missingIntegrationKeys.length === 0

  const handleInputChange = useCallback((key: string, value: string) => {
    setFormValues(prev => ({
      ...prev,
      [key]: value,
    }))
  }, [])

  const handleSave = useCallback(
    async (secret: ManagedSecret) => {
      const draftValue = formValues[secret.key] ?? ''
      const trimmed = draftValue.trim()

      if (!secret.hasValue && trimmed.length === 0) {
        setFeedback({ tone: 'error', message: `Vul een waarde in voor ${secret.label} voordat je opslaat.` })
        return
      }

      setFeedback(null)
      markSaving(secret.key, true)
      const result = await updateManagedSecret(secret.key, { value: trimmed.length > 0 ? trimmed : '' })
      if (result.ok) {
        setSecrets(prev => prev.map(item => (item.key === secret.key ? result.value : item)))
        setFormValues(prev => ({ ...prev, [secret.key]: '' }))
        setFeedback({ tone: trimmed.length > 0 ? 'success' : 'info', message: `${secret.label} is ${trimmed.length > 0 ? 'opgeslagen' : 'leeg gemaakt'}.` })
        await refreshEmailDiagnostics()
      } else {
        setFeedback({ tone: 'error', message: result.error.message ?? 'Opslaan mislukt. Probeer het opnieuw.' })
      }
      markSaving(secret.key, false)
    },
    [formValues, markSaving, refreshEmailDiagnostics],
  )

  const handleSync = useCallback(async () => {
    setFeedback(null)
    setSyncing(true)
    const result = await syncManagedSecrets()
    if (result.ok) {
      const restartHint = result.value.triggeredRestart ? ' Herstart de backend-service om wijzigingen toe te passen.' : ''
      setFeedback({
        tone: 'success',
        message: `Secrets opgeslagen naar ${result.value.envPath}. ${restartHint}`.trim(),
      })
      await fetchSecrets()
      await refreshEmailDiagnostics()
    } else {
      setFeedback({ tone: 'error', message: result.error.message ?? 'Synchroniseren naar het systeem is mislukt.' })
    }
    setSyncing(false)
  }, [fetchSecrets, refreshEmailDiagnostics])

  const totalSecrets = secrets.length

  const configuredSecrets = useMemo(
    () => secrets.reduce((count, secret) => (secret.hasValue ? count + 1 : count), 0),
    [secrets],
  )

  const openSecretsTab = useCallback(() => setActiveTab('secrets'), [])

  const openIntegrationTab = useCallback(() => setActiveTab('integration'), [])

  const triggerSync = useCallback(() => {
    if (!syncing) {
      void handleSync()
    }
  }, [handleSync, syncing])

  const triggerEmailRefresh = useCallback(() => {
    void refreshEmailDiagnostics()
  }, [refreshEmailDiagnostics])

  const openGithubRepo = useCallback(() => {
    if (typeof window !== 'undefined') {
      window.open('https://github.com/crisisk/mr-djv1', '_blank', 'noopener,noreferrer')
    }
  }, [])

  const flowItems = useMemo<FlowItem[]>(() => {
    const missingSecrets = Math.max(totalSecrets - configuredSecrets, 0)
    const syncLabel = syncing ? 'Synchroniseert…' : 'Sync naar omgeving'
    const integrationTone: FlowItem['status'] = integrationReady
      ? 'success'
      : missingIntegrationKeys.length > 2
      ? 'danger'
      : 'warning'
    const integrationMetric = integrationReady
      ? 'Compleet'
      : `${missingIntegrationKeys.length} ontbreekt`
    const integrationHelper = integrationReady
      ? 'Alle koppelingen zijn ingericht. Plan nu een end-to-end regressietest.'
      : `Ontbrekend: ${missingIntegrationKeys.slice(0, 3).join(', ')}${missingIntegrationKeys.length > 3 ? '…' : ''}`
    const emailTone: FlowItem['status'] = !emailDiagnostics
      ? 'warning'
      : emailDiagnostics.status === 'ok'
      ? 'success'
      : emailDiagnostics.status === 'warning'
      ? 'warning'
      : 'danger'
    const emailMetric = emailDiagnostics ? emailDiagnostics.status.toUpperCase() : 'Geen data'
    const emailHelper = emailDiagnostics
      ? emailDiagnostics.missing.length > 0
        ? `Ontbrekend: ${emailDiagnostics.missing.join(', ')}`
        : 'Alle vereiste velden zijn gevuld. Controleer logs voor deliverability.'
      : 'Voer een test om SMTP en notificaties te valideren.'

    const integrationSecondary: FlowItem['secondaryAction'] = integrationReady
      ? undefined
      : { label: 'Open GitHub checklist', onClick: openGithubRepo, variant: 'secondary' }

    return [
      {
        id: 'core-secrets',
        title: 'Basisconfiguratie',
        icon: '🔐',
        status: missingSecrets > 0 ? 'warning' : 'success',
        metricLabel: 'Secrets ingevuld',
        metricValue: totalSecrets > 0 ? `${configuredSecrets}/${totalSecrets}` : '0/0',
        description:
          'Zorg dat kernvariabelen voor SMTP, betalingen en observability ingevuld zijn voordat je synchroniseert.',
        helperText:
          'Best practice: werk categorie voor categorie af en log wijzigingen voor het Sevensa auditregister.',
        primaryAction: { label: 'Open secrets-tab', onClick: openSecretsTab },
        secondaryAction: { label: syncLabel, onClick: triggerSync, variant: 'secondary' },
      },
      {
        id: 'integration-bridge',
        title: 'MR DJ integraties',
        icon: '🌐',
        status: integrationTone,
        metricLabel: 'Integratievariabelen',
        metricValue: integrationMetric,
        description:
          'Controleer service-accounts en webhook-secrets voor de Express/React koppeling zodat deploys vlekkeloos verlopen.',
        helperText: integrationHelper,
        primaryAction: { label: 'Bekijk integraties', onClick: openIntegrationTab },
        ...(integrationSecondary ? { secondaryAction: integrationSecondary } : {}),
      },
      {
        id: 'email-delivery',
        title: 'E-mail deliverability',
        icon: '✉️',
        status: emailTone,
        metricLabel: 'SMTP status',
        metricValue: emailMetric,
        description:
          'Monitor de Express-mail pipeline en valideer dat authenticatie en SPF/DMARC configuraties actief blijven.',
        helperText: emailHelper,
        primaryAction: { label: 'Ververs diagnose', onClick: triggerEmailRefresh },
        secondaryAction: { label: 'Naar secrets-tab', onClick: openSecretsTab, variant: 'secondary' },
      },
    ]
  }, [
    configuredSecrets,
    emailDiagnostics,
    integrationReady,
    missingIntegrationKeys,
    openGithubRepo,
    openIntegrationTab,
    openSecretsTab,
    syncing,
    totalSecrets,
    triggerEmailRefresh,
    triggerSync,
  ])

<<<<<<< HEAD
  const heroExplainers = useMemo<FlowExplainerItem[]>(() => {
    const coveragePct = totalSecrets > 0 ? Math.round((configuredSecrets / totalSecrets) * 100) : 0
    const missingList = missingIntegrationKeys.length
      ? `${missingIntegrationKeys.slice(0, 2).join(', ')}${missingIntegrationKeys.length > 2 ? '…' : ''}`
      : 'Geen'
    const emailDescription = emailDiagnostics
      ? emailDiagnostics.message
      : 'Voer een diagnose uit om SMTP, authenticatie en notificaties te valideren voordat je live gaat.'
    const emailMeta = emailDiagnostics
      ? emailDiagnostics.nodeReady
        ? 'Express notificaties klaar'
        : 'Node configuratie vereist'
      : 'Diagnose nog niet uitgevoerd'

    return [
      {
        id: 'coverage',
        icon: '🔐',
        title: 'Secrets coverage',
        description:
          totalSecrets > 0
            ? `${configuredSecrets} van ${totalSecrets} secrets ingevuld (${coveragePct}%).`
            : 'Nog geen secrets ingeladen. Synchroniseer om de basisconfiguratie op te bouwen.',
        meta: syncing ? 'Synchroniseren…' : 'Laatste wijzigingen klaar voor sync',
        ...(syncing ? {} : { action: { label: 'Synchroniseer nu', onClick: triggerSync } }),
      },
      {
        id: 'integration-readiness',
        icon: '🧩',
        title: 'Integratiegereedheid',
        description: integrationReady
          ? 'Alle MR DJ integratievariabelen zijn ingevuld. Je kunt de release checklist afronden.'
          : 'Werk ontbrekende integratievariabelen bij en synchroniseer opnieuw voor een groene status.',
        meta: integrationReady ? 'Compleet' : `Ontbrekend: ${missingList}`,
        ...(integrationReady ? {} : { action: { label: 'Bekijk integraties', onClick: openIntegrationTab } }),
      },
      {
        id: 'email-diagnostics',
        icon: '📬',
        title: 'E-maildiagnose',
        description: emailDescription,
        meta: emailMeta,
        action: { label: 'Ververs diagnose', onClick: triggerEmailRefresh },
      },
    ]
  }, [
    configuredSecrets,
    emailDiagnostics,
    integrationReady,
    missingIntegrationKeys,
    openIntegrationTab,
    syncing,
    totalSecrets,
    triggerEmailRefresh,
    triggerSync,
  ])

=======
>>>>>>> eaa07511
  const renderFeedback = () => {
    if (!feedback) return null
    const color = feedback.tone === 'success' ? brand.colors.success : feedback.tone === 'error' ? brand.colors.danger : brand.colors.primary
    return (
      <div
        role="status"
        style={{
          padding: '14px 18px',
          borderRadius: 16,
          background: withOpacity(color, 0.12),
          border: `1px solid ${withOpacity(color, 0.4)}`,
          color: color,
          fontWeight: 600,
        }}
      >
        {feedback.message}
      </div>
    )
  }

  const renderEmailDiagnostics = () => {
    if (!emailDiagnostics) {
      return (
        <div
          style={{
            display: 'grid',
            gap: 8,
            padding: '20px 24px',
            borderRadius: 20,
            background: withOpacity(brand.colors.primary, 0.05),
            border: `1px dashed ${withOpacity(brand.colors.primary, 0.4)}`,
          }}
        >
          <strong style={{ fontFamily: headingFontStack, color: brand.colors.primary }}>E-maildiagnose niet beschikbaar</strong>
          <span style={{ color: brand.colors.mutedText }}>
            De status kon niet worden opgehaald. Controleer de verbinding en probeer het later opnieuw.
          </span>
        </div>
      )
    }

    const statusColor = emailDiagnostics.status === 'ok' ? brand.colors.success : emailDiagnostics.status === 'warning' ? brand.colors.warning : brand.colors.danger
    return (
      <div
        style={{
          display: 'grid',
          gap: 12,
          padding: '24px 28px',
          borderRadius: 24,
          background: 'linear-gradient(135deg, rgba(255,255,255,0.94) 0%, rgba(227, 232, 255, 0.82) 100%)',
          border: `1px solid ${withOpacity(statusColor, 0.4)}`,
          boxShadow: brand.colors.shadow,
        }}
      >
        <div style={{ display: 'flex', justifyContent: 'space-between', alignItems: 'center', gap: 12 }}>
          <div>
            <span style={{ fontSize: '0.75rem', textTransform: 'uppercase', letterSpacing: '0.22em', color: brand.colors.mutedText }}>
              E-mailintegratie
            </span>
            <h3 style={{ margin: 4, fontFamily: headingFontStack, color: statusColor }}>Status: {emailDiagnostics.status.toUpperCase()}</h3>
          </div>
          <div
            style={{
              padding: '6px 12px',
              borderRadius: 999,
              fontWeight: 600,
              color: '#fff',
              background: statusColor,
              letterSpacing: '0.04em',
            }}
          >
            {emailDiagnostics.nodeReady ? 'Express-ready' : 'Configuratie vereist'}
          </div>
        </div>
        <p style={{ margin: 0, color: brand.colors.mutedText }}>{emailDiagnostics.message}</p>
        {emailDiagnostics.missing.length > 0 && (
          <div style={{ color: brand.colors.danger }}>
            Ontbrekend: {emailDiagnostics.missing.join(', ')}
          </div>
        )}
        <div style={{ display: 'flex', flexWrap: 'wrap', gap: 8, color: brand.colors.mutedText }}>
          <strong style={{ fontFamily: headingFontStack }}>Geconfigureerd:</strong>
          {emailDiagnostics.configured.length > 0 ? emailDiagnostics.configured.join(', ') : '—'}
        </div>
        <div style={{ color: brand.colors.mutedText }}>
          Authenticatie: {emailDiagnostics.authConfigured ? 'ingesteld' : 'niet ingesteld'}
        </div>
      </div>
    )
  }

  const renderIntegrationTab = () => {
    return (
      <div style={{ display: 'grid', gap: 24 }}>
        <section
          style={{
            display: 'grid',
            gap: 16,
            padding: '24px 28px',
            borderRadius: 28,
            background: 'linear-gradient(135deg, rgba(255,255,255,0.95) 0%, rgba(231, 240, 255, 0.88) 100%)',
            border: `1px solid ${withOpacity(brand.colors.secondary, 0.25)}`,
            boxShadow: brand.colors.shadow,
          }}
        >
          <div style={{ display: 'flex', justifyContent: 'space-between', alignItems: 'center', gap: 12, flexWrap: 'wrap' }}>
            <div style={{ display: 'grid', gap: 8 }}>
              <span style={{ textTransform: 'uppercase', fontSize: '0.75rem', letterSpacing: '0.22em', color: brand.colors.mutedText }}>
                Mr. DJ Express/React koppeling
              </span>
              <h2 style={{ margin: 0, fontFamily: headingFontStack, color: brand.colors.secondary }}>
                Productie-credentials overzicht
              </h2>
              <p style={{ margin: 0, maxWidth: 620, color: brand.colors.mutedText }}>
                Synchroniseer deze waardes naar het mr-djv1 project ({' '}
                <a href="https://github.com/crisisk/mr-djv1" target="_blank" rel="noreferrer" style={{ color: brand.colors.primary }}>
                  GitHub
                </a>
                ) om de Express API en React frontend te laten authenticeren tegen RentGuy en SMTP e-mail af te handelen.
              </p>
            </div>
            <div
              style={{
                padding: '8px 18px',
                borderRadius: 999,
                fontWeight: 600,
                color: '#fff',
                background: integrationReady ? brand.colors.success : brand.colors.warning,
                letterSpacing: '0.04em',
                minWidth: 220,
                textAlign: 'center',
              }}
            >
              {integrationReady ? 'Productiesetup compleet' : 'Aanvullende configuratie vereist'}
            </div>
          </div>
          {!integrationReady && missingIntegrationKeys.length > 0 && (
            <div style={{ color: brand.colors.danger, fontWeight: 600 }}>
              Ontbrekende variabelen: {missingIntegrationKeys.join(', ')}
            </div>
          )}
        </section>

        <section style={{ display: 'grid', gap: 16 }}>
          <h3 style={{ margin: 0, fontFamily: headingFontStack, color: brand.colors.secondary }}>Benodigde variabelen</h3>
          <div
            style={{
              display: 'grid',
              gap: 12,
              background: 'linear-gradient(135deg, rgba(255,255,255,0.97) 0%, rgba(227, 233, 255, 0.85) 100%)',
              borderRadius: 24,
              padding: '18px 22px',
              border: `1px solid ${withOpacity(brand.colors.primary, 0.18)}`,
              boxShadow: brand.colors.shadow,
            }}
          >
            {integrationSecrets.map(entry => {
              const secret = entry.secret
              const hasValue = secret?.hasValue ?? false
              const valueHint = secret?.valueHint ?? 'Nog niet ingesteld'
              const label = secret?.label ?? entry.key
              const description = secret?.description ?? 'Configureer deze variabele in het secrets dashboard.'

              return (
                <div
                  key={entry.key}
                  style={{
                    display: 'grid',
                    gap: 6,
                    padding: '12px 14px',
                    borderRadius: 16,
                    background: '#ffffff',
                    border: `1px solid ${withOpacity(brand.colors.primary, 0.1)}`,
                  }}
                >
                  <div style={{ display: 'flex', justifyContent: 'space-between', alignItems: 'center', gap: 12, flexWrap: 'wrap' }}>
                    <div style={{ display: 'grid', gap: 4 }}>
                      <strong style={{ fontFamily: headingFontStack }}>{label}</strong>
                      <span style={{ fontSize: '0.85rem', color: brand.colors.mutedText }}>{entry.key}</span>
                    </div>
                    <span
                      style={{
                        padding: '4px 10px',
                        borderRadius: 999,
                        background: withOpacity(hasValue ? brand.colors.success : brand.colors.warning, 0.18),
                        color: hasValue ? brand.colors.success : brand.colors.warning,
                        fontSize: '0.75rem',
                        fontWeight: 600,
                        letterSpacing: '0.05em',
                      }}
                    >
                      {hasValue ? 'Geconfigureerd' : 'Ontbreekt'}
                    </span>
                  </div>
                  <p style={{ margin: 0, color: brand.colors.mutedText }}>{description}</p>
                  {secret && (
                    <div style={{ display: 'flex', justifyContent: 'space-between', alignItems: 'center', fontSize: '0.8rem', color: brand.colors.mutedText, flexWrap: 'wrap', gap: 8 }}>
                      <span>Laatst gewijzigd: {formatTimestamp(secret.updatedAt)}</span>
                      <span>Waardevoorbeeld: {secret.isSensitive ? secret.valueHint ?? 'Verborgen' : valueHint}</span>
                    </div>
                  )}
                  {!secret && <span style={{ color: brand.colors.mutedText }}>Wordt toegevoegd bij de eerstvolgende synchronisatie.</span>}
                </div>
              )
            })}
          </div>
        </section>

        <section style={{ display: 'grid', gap: 12 }}>
          <h3 style={{ margin: 0, fontFamily: headingFontStack, color: brand.colors.secondary }}>SMTP status</h3>
          {renderEmailDiagnostics()}
        </section>

        <section
          style={{
            display: 'grid',
            gap: 12,
            padding: '22px 26px',
            borderRadius: 24,
            background: 'linear-gradient(135deg, rgba(255,255,255,0.92) 0%, rgba(232, 240, 255, 0.82) 100%)',
            border: `1px solid ${withOpacity(brand.colors.secondary, 0.2)}`,
            boxShadow: brand.colors.shadow,
          }}
        >
          <h3 style={{ margin: 0, fontFamily: headingFontStack, color: brand.colors.secondary }}>Aanbevolen integratiestappen</h3>
          <ol style={{ margin: 0, paddingLeft: 20, color: brand.colors.mutedText, display: 'grid', gap: 8 }}>
            <li>
              Vul alle SMTP- en Mr. DJ-variabelen in en klik op <strong>Secrets synchroniseren</strong> om <code>.env.secrets</code> te
              genereren. Mount dit bestand als <code>.env.production</code> in de Express-host.
            </li>
            <li>
              Update het mr-djv1 project met deze waarden ({' '}
              <code>MRDJ_SERVICE_ACCOUNT_EMAIL</code>, <code>MRDJ_SERVICE_ACCOUNT_PASSWORD</code> en <code>MRDJ_WEBHOOK_SECRET</code>) en gebruik
              ze in de Express authenticatiemiddleware voor aanroepen naar RentGuy.
            </li>
            <li>
              Configureer de React frontend (.env) met <code>VITE_API_URL</code> of een gelijkwaardige variabele die verwijst naar{' '}
              <code>MRDJ_API_URL</code>. Zorg ervoor dat de mailer in mr-djv1 dezelfde SMTP-instellingen gebruikt als hierboven opgeslagen.
            </li>
            <li>
              Gebruik het webhook secret om inkomende events vanuit RentGuy te verifiëren en registreer het geheim ook in de mr-djv1
              configuratie (bijvoorbeeld <code>RENTGUY_WEBHOOK_SECRET</code>).
            </li>
            <li>
              Documenteer bij wijzigingen welke services opnieuw moeten starten. Secrets met het label <em>Herstart vereist</em> dienen na
              synchronisatie zowel op FastAPI als Express opnieuw geladen te worden.
            </li>
          </ol>
          <p style={{ margin: 0, color: brand.colors.mutedText }}>
            Zie de integratiehandleiding voor meer details over CI/CD en secret sync tussen RentGuy en mr-djv1.
          </p>
        </section>
      </div>
    )
  }

  const renderSecretManagement = () => (
    <>
      {error && (
        <div
          role="alert"
          style={{
            padding: '16px 20px',
            borderRadius: 18,
            border: `1px solid ${withOpacity(brand.colors.danger, 0.4)}`,
            background: withOpacity(brand.colors.danger, 0.08),
            color: brand.colors.danger,
            fontWeight: 600,
          }}
        >
          {error}
        </div>
      )}

      {renderFeedback()}

      <div style={{ display: 'grid', gap: 18 }}>
        <div style={{ display: 'flex', flexWrap: 'wrap', gap: 12, justifyContent: 'space-between', alignItems: 'center' }}>
          <span style={{ fontWeight: 600, color: brand.colors.mutedText }}>Synchroniseer opgeslagen waarden naar het systeem.</span>
          <button
            type="button"
            onClick={handleSync}
            disabled={syncing}
            style={{
              padding: '10px 18px',
              borderRadius: 999,
              border: 'none',
              background: syncing ? withOpacity(brand.colors.primary, 0.4) : brand.colors.primary,
              color: '#fff',
              fontWeight: 600,
              cursor: syncing ? 'not-allowed' : 'pointer',
              boxShadow: syncing ? 'none' : '0 12px 24px rgba(79, 70, 229, 0.24)',
              transition: 'background 0.2s ease',
            }}
          >
            {syncing ? 'Synchroniseren…' : 'Secrets synchroniseren'}
          </button>
        </div>
        {renderEmailDiagnostics()}
      </div>

      <div style={{ display: 'grid', gap: 24 }}>
        {Array.from(grouped.entries())
          .sort((a, b) => categoryWeight(a[0]) - categoryWeight(b[0]))
          .map(([category, items]) => {
            const label = categoryLabels[category] ?? categoryLabels.custom
            const sortedItems = [...items].sort((a, b) => a.label.localeCompare(b.label))
            return (
              <section key={category} style={{ display: 'grid', gap: 16 }}>
                <div style={{ display: 'flex', justifyContent: 'space-between', alignItems: 'center' }}>
                  <h2 style={{ margin: 0, fontFamily: headingFontStack, color: brand.colors.secondary }}>{label}</h2>
                  <span style={{ color: brand.colors.mutedText }}>{sortedItems.length} variabelen</span>
                </div>
                <div
                  style={{
                    display: 'grid',
                    gap: 16,
                    background: 'linear-gradient(135deg, rgba(255,255,255,0.96) 0%, rgba(227, 232, 255, 0.86) 100%)',
                    borderRadius: 24,
                    padding: '18px 24px',
                    border: `1px solid ${withOpacity(brand.colors.primary, 0.18)}`,
                    boxShadow: brand.colors.shadow,
                  }}
                >
                  {sortedItems.map(item => {
                    const inputValue = formValues[item.key] ?? ''
                    const saving = savingKeys.has(item.key)
                    const placeholder = item.hasValue
                      ? item.isSensitive
                        ? item.valueHint ?? 'Waarde geconfigureerd'
                        : item.valueHint ?? 'Waarde geconfigureerd'
                      : 'Nog niet ingesteld'

                    return (
                      <div
                        key={item.key}
                        style={{
                          display: 'grid',
                          gap: 8,
                          padding: '14px 16px',
                          borderRadius: 18,
                          background: '#ffffff',
                          border: `1px solid ${withOpacity(brand.colors.primary, 0.12)}`,
                        }}
                      >
                        <div style={{ display: 'flex', flexWrap: 'wrap', gap: 8, justifyContent: 'space-between' }}>
                          <div>
                            <strong style={{ fontFamily: headingFontStack }}>{item.label}</strong>
                            <div style={{ fontSize: '0.85rem', color: brand.colors.mutedText }}>{item.description ?? '—'}</div>
                          </div>
                          <div style={{ display: 'flex', gap: 8, alignItems: 'center', flexWrap: 'wrap' }}>
                            <span
                              style={{
                                padding: '4px 10px',
                                borderRadius: 999,
                                background: withOpacity(item.hasValue ? brand.colors.success : brand.colors.warning, 0.15),
                                color: item.hasValue ? brand.colors.success : brand.colors.warning,
                                fontSize: '0.75rem',
                                fontWeight: 600,
                                letterSpacing: '0.05em',
                              }}
                            >
                              {item.hasValue ? 'Geconfigureerd' : 'Ontbreekt'}
                            </span>
                            {item.requiresRestart && (
                              <span
                                style={{
                                  padding: '4px 10px',
                                  borderRadius: 999,
                                  background: withOpacity(brand.colors.secondary, 0.15),
                                  color: brand.colors.secondary,
                                  fontSize: '0.75rem',
                                  fontWeight: 600,
                                  letterSpacing: '0.05em',
                                }}
                              >
                                Herstart vereist
                              </span>
                            )}
                          </div>
                        </div>
                        <div style={{ display: 'grid', gap: 12 }}>
                          <input
                            type={item.isSensitive ? 'password' : 'text'}
                            value={inputValue}
                            placeholder={placeholder}
                            onChange={(event: ChangeEvent<HTMLInputElement>) => handleInputChange(item.key, event.target.value)}
                            style={{
                              padding: '10px 14px',
                              borderRadius: 12,
                              border: `1px solid ${withOpacity(brand.colors.primary, 0.24)}`,
                              fontSize: '1rem',
                              fontFamily: 'inherit',
                            }}
                          />
                          <div style={{ display: 'flex', justifyContent: 'space-between', alignItems: 'center', fontSize: '0.8rem', color: brand.colors.mutedText }}>
                            <span>Laatst gewijzigd: {formatTimestamp(item.updatedAt)}</span>
                            <span>Laatste sync: {formatTimestamp(item.lastSyncedAt)}</span>
                          </div>
                          <div style={{ display: 'flex', gap: 12, justifyContent: 'flex-end' }}>
                            <button
                              type="button"
                              onClick={() => handleSave(item)}
                              disabled={saving}
                              style={{
                                padding: '8px 18px',
                                borderRadius: 999,
                                border: 'none',
                                background: saving ? withOpacity(brand.colors.primary, 0.4) : brand.colors.primary,
                                color: '#fff',
                                fontWeight: 600,
                                cursor: saving ? 'not-allowed' : 'pointer',
                                boxShadow: saving ? 'none' : '0 10px 20px rgba(79, 70, 229, 0.2)',
                                minWidth: 140,
                              }}
                            >
                              {saving ? 'Opslaan…' : 'Opslaan'}
                            </button>
                          </div>
                        </div>
                      </div>
                    )
                  })}
                </div>
              </section>
            )
          })}
      </div>
    </>
  )

  if (loading) {
    return (
      <div
        style={{
          minHeight: '100vh',
          background: brand.colors.appBackground,
          display: 'flex',
          alignItems: 'center',
          justifyContent: 'center',
          fontFamily: brandFontStack,
          color: brand.colors.text,
        }}
      >
        <div style={{ display: 'grid', gap: 16, textAlign: 'center' }}>
          <div
            aria-hidden
            style={{
              width: 48,
              height: 48,
              borderRadius: '50%',
              border: `4px solid ${withOpacity(brand.colors.primary, 0.2)}`,
              borderTopColor: brand.colors.primary,
              animation: 'rg-spin 1s linear infinite',
              margin: '0 auto',
            }}
          />
          <span style={{ fontWeight: 600 }}>Gegevens laden…</span>
          <style>
            {`@keyframes rg-spin { from { transform: rotate(0deg); } to { transform: rotate(360deg); } }`}
          </style>
        </div>
      </div>
    )
  }

  const headerSlot = (
    <>
      <Link
        to="/planner"
        style={{
          padding: '10px 18px',
          borderRadius: 999,
          textDecoration: 'none',
          background: '#ffffff',
          color: brand.colors.primary,
          fontWeight: 600,
          border: `1px solid ${withOpacity('#FFFFFF', 0.3)}`,
          boxShadow: '0 14px 28px rgba(79, 70, 229, 0.24)',
        }}
      >
        Terug naar planner
      </Link>
      <button
        type="button"
        onClick={onLogout}
        style={{
          padding: '10px 20px',
          borderRadius: 999,
          border: 'none',
          backgroundImage: brand.colors.gradient,
          color: '#0F172A',
          fontWeight: 700,
          cursor: 'pointer',
          boxShadow: '0 18px 40px rgba(79, 70, 229, 0.28)',
        }}
      >
        Uitloggen
      </button>
    </>
  )

  return (
    <ExperienceLayout
      eyebrow="Configuration command center"
      heroBadge="Compliance & integraties"
      title="Secrets & configuratie-dashboard"
      description={
        <>
          <span>Beheer alle .env-variabelen centraal en publiceer ze veilig naar de platformdiensten.</span>
          <span>Gebruik de explainers om integraties, e-mail en synchronisaties aantoonbaar gereed te houden.</span>
        </>
      }
      heroPrologue={<FlowExplainerList items={heroExplainers} minWidth={240} />}
      headerSlot={headerSlot}
    >
      <>
        <FlowGuidancePanel
          eyebrow="Setup flows"
          title="Volg de platformconfiguratie"
          description="Deze checklist laat zien welke stappen voor secrets, integraties en e-mail nog aandacht vragen. Gebruik dit als command center zodat elk deploy-venster aantoonbaar compliant is."
          flows={flowItems}
        />

        <FlowGuidancePanel
          eyebrow="Setup flows"
          title="Volg de platformconfiguratie"
          description="Deze checklist laat zien welke stappen voor secrets, integraties en e-mail nog aandacht vragen. Gebruik dit als command center zodat elk deploy-venster aantoonbaar compliant is."
          flows={flowItems}
        />

        <div
          role="tablist"
          aria-label="Secrets tabs"
          style={{
            display: 'flex',
            gap: 12,
            flexWrap: 'wrap',
            background: withOpacity(brand.colors.primary, 0.08),
            padding: '8px 10px',
            borderRadius: 999,
          }}
        >
          <button
            type="button"
            role="tab"
            aria-selected={activeTab === 'secrets'}
            onClick={() => setActiveTab('secrets')}
            style={{
              padding: '10px 22px',
              borderRadius: 999,
              border: 'none',
              background: activeTab === 'secrets' ? brand.colors.primary : 'transparent',
              color: activeTab === 'secrets' ? '#fff' : brand.colors.primary,
              fontWeight: 600,
              cursor: activeTab === 'secrets' ? 'default' : 'pointer',
              boxShadow: activeTab === 'secrets' ? '0 10px 24px rgba(79, 70, 229, 0.24)' : 'none',
              transition: 'background 0.2s ease',
            }}
          >
            Secretbeheer
          </button>
          <button
            type="button"
            role="tab"
            aria-selected={activeTab === 'integration'}
            onClick={() => setActiveTab('integration')}
            style={{
              padding: '10px 22px',
              borderRadius: 999,
              border: 'none',
              background: activeTab === 'integration' ? brand.colors.secondary : 'transparent',
              color: activeTab === 'integration' ? '#fff' : brand.colors.secondary,
              fontWeight: 600,
              cursor: activeTab === 'integration' ? 'default' : 'pointer',
              boxShadow: activeTab === 'integration' ? '0 10px 24px rgba(99, 102, 241, 0.22)' : 'none',
              transition: 'background 0.2s ease',
            }}
          >
            Mr. DJ integratie
          </button>
        </div>

        {activeTab === 'integration' ? renderIntegrationTab() : renderSecretManagement()}
      </>
    </ExperienceLayout>
  )
}<|MERGE_RESOLUTION|>--- conflicted
+++ resolved
@@ -4,11 +4,8 @@
 import type { EmailDiagnostics, ManagedSecret } from '@rg-types/platform'
 import { brand, brandFontStack, headingFontStack, withOpacity } from '@ui/branding'
 import FlowGuidancePanel, { type FlowItem } from '@ui/FlowGuidancePanel'
-<<<<<<< HEAD
 import ExperienceLayout from '@ui/ExperienceLayout'
 import FlowExplainerList, { type FlowExplainerItem } from '@ui/FlowExplainerList'
-=======
->>>>>>> eaa07511
 
 interface SecretsDashboardProps {
   onLogout: () => void
@@ -314,7 +311,6 @@
     triggerSync,
   ])
 
-<<<<<<< HEAD
   const heroExplainers = useMemo<FlowExplainerItem[]>(() => {
     const coveragePct = totalSecrets > 0 ? Math.round((configuredSecrets / totalSecrets) * 100) : 0
     const missingList = missingIntegrationKeys.length
@@ -372,8 +368,6 @@
     triggerSync,
   ])
 
-=======
->>>>>>> eaa07511
   const renderFeedback = () => {
     if (!feedback) return null
     const color = feedback.tone === 'success' ? brand.colors.success : feedback.tone === 'error' ? brand.colors.danger : brand.colors.primary
