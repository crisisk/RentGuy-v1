--- conflicted
+++ resolved
@@ -18,11 +18,7 @@
   }
 }
 
-<<<<<<< HEAD
 const hasWindow = (): boolean => typeof window !== 'undefined'
-=======
-const getWindow = (): Window | null => (typeof window === 'undefined' ? null : window)
->>>>>>> 78f6be51
 
 const ensureDataLayer = (): DataLayerEntry[] | null => {
   const currentWindow = getWindow()
