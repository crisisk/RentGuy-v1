--- conflicted
+++ resolved
@@ -10,16 +10,6 @@
   eventId: string
   timestamp: string
   channel: string
-<<<<<<< HEAD
-=======
-  legacyEvent?: string
-}
-
-export type AnalyticsDataLayer = AnalyticsEventDetail[]
-
-interface WindowWithDataLayer extends Window {
-  dataLayer?: AnalyticsDataLayer
->>>>>>> 78f6be51
 }
 
 export type AnalyticsDataLayerEntry = Record<string, unknown>
@@ -67,7 +57,6 @@
   }
 }
 
-<<<<<<< HEAD
 const pushToBuffer = (event: AnalyticsEventDetail) => {
   bufferedEvents = [...bufferedEvents, event]
   if (bufferedEvents.length > BUFFER_LIMIT) {
@@ -83,16 +72,10 @@
   const target = ensureDataLayer(dataLayer)
   if (!target) {
     return
-=======
-const generateEventId = (): string => {
-  if (typeof crypto !== 'undefined' && typeof crypto.randomUUID === 'function') {
-    return crypto.randomUUID()
->>>>>>> 78f6be51
   }
   return `${Date.now()}-${Math.random().toString(16).slice(2)}`
 }
 
-<<<<<<< HEAD
   const eventName = legacyEvent
     ? `rentguy_${legacyEvent}`
     : typeof detail.event === 'string'
@@ -103,69 +86,15 @@
 
   if (target.length > DATA_LAYER_LIMIT) {
     target.splice(0, target.length - DATA_LAYER_LIMIT)
-=======
-const getWindow = (): WindowWithDataLayer | null => {
-  if (typeof window === 'undefined') {
-    return null
-  }
-  return window as WindowWithDataLayer
-}
-
-const ensureDataLayer = (candidate?: AnalyticsDataLayer): AnalyticsDataLayer | null => {
-  if (candidate) {
-    return candidate
-  }
-  const win = getWindow()
-  if (!win) {
-    return null
-  }
-  if (!Array.isArray(win.dataLayer)) {
-    win.dataLayer = []
-  }
-  return win.dataLayer
-}
-
-const trimToLimit = (collection: AnalyticsDataLayer, limit: number) => {
-  if (collection.length > limit) {
-    collection.splice(0, collection.length - limit)
   }
 }
 
-const dispatchBrowserEvents = (
-  event: string,
-  detail: AnalyticsEventDetail,
-  channel: string,
-  legacyEvent?: string,
-) => {
-  const win = getWindow()
-  if (!win || typeof win.dispatchEvent !== 'function' || typeof CustomEvent !== 'function') {
-    return
-  }
-
-  win.dispatchEvent(new CustomEvent('rentguy:analytics', { detail }))
-
-  if (legacyEvent) {
-    win.dispatchEvent(new CustomEvent(`rentguy:${legacyEvent}`, { detail }))
->>>>>>> 78f6be51
-  }
-}
-
-<<<<<<< HEAD
 const dispatchBrowserEvents = (detail: AnalyticsEventDetail, legacyEvent: string | undefined) => {
   const candidate = getWindow()
   if (!candidate) {
     return
-=======
-  if (channel === 'onboarding') {
-    const onboardingDetail = {
-      ...detail,
-      type: legacyEvent ?? event,
-    }
-    win.dispatchEvent(new CustomEvent('rentguy:onboarding', { detail: onboardingDetail }))
->>>>>>> 78f6be51
   }
 
-<<<<<<< HEAD
   try {
     candidate.dispatchEvent(new CustomEvent('rentguy:analytics', { detail }))
 
@@ -183,73 +112,6 @@
   } catch (error) {
     logAnalyticsError(error)
   }
-=======
-export const getBufferedEvents = (): AnalyticsEventDetail[] => [...bufferedEvents]
-
-export const resetAnalyticsState = (options?: { dataLayer?: AnalyticsDataLayer }) => {
-  bufferedEvents = []
-  const targetLayer = ensureDataLayer(options?.dataLayer)
-  if (targetLayer) {
-    targetLayer.length = 0
-  }
-}
-
-export interface TrackOptions {
-  dataLayer?: AnalyticsDataLayer
-}
-
-export const track = (
-  event: string,
-  payload: AnalyticsTrackPayload = {},
-  options: TrackOptions = {},
-): AnalyticsEventDetail => {
-  const { channel = defaultChannel, legacyEvent, context, properties, ...rest } = payload
-  const eventRecord: AnalyticsEventDetail = {
-    event,
-    eventId: generateEventId(),
-    timestamp: new Date().toISOString(),
-    channel,
-    ...(rest as Record<string, unknown>),
-  }
-
-  if (legacyEvent) {
-    eventRecord.legacyEvent = legacyEvent
-  }
-  if (context) {
-    eventRecord.context = context
-  }
-  if (properties) {
-    eventRecord.properties = properties
-  }
-
-  const targetLayer = ensureDataLayer(options.dataLayer)
-
-  if (targetLayer) {
-    targetLayer.push(eventRecord)
-    trimToLimit(targetLayer, DATA_LAYER_LIMIT)
-  } else {
-    bufferedEvents = [...bufferedEvents, eventRecord]
-    if (bufferedEvents.length > BUFFER_LIMIT) {
-      bufferedEvents = bufferedEvents.slice(bufferedEvents.length - BUFFER_LIMIT)
-    }
-  }
-
-  try {
-    dispatchBrowserEvents(event, eventRecord, channel, legacyEvent)
-  } catch (error) {
-    logAnalyticsError(error)
-  }
-
-  if (typeof console !== 'undefined' && typeof console.info === 'function') {
-    console.info('[analytics]', event, eventRecord)
-  }
-
-  return eventRecord
-}
-
-export const analytics = {
-  track,
->>>>>>> 78f6be51
 }
 
 export const getBufferedEvents = (): ReadonlyArray<AnalyticsEventDetail> => bufferedEvents.slice()
