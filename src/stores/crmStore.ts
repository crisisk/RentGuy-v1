--- conflicted
+++ resolved
@@ -1,5 +1,4 @@
 import create from 'zustand'
-<<<<<<< HEAD
 import { produce } from 'immer'
 import { api } from '@infra/http/api'
 import { mapUnknownToApiError } from '@errors'
@@ -216,593 +215,12 @@
 })
 
 export const crmStore = create<CRMState>((set) => ({
-=======
-import { api } from '@infra/http/api'
-import { APIError, mapUnknownToApiError } from '@errors'
-
-type CRMCustomerStatus = 'active' | 'pending' | 'inactive' | 'archived'
-
-type CRMActivityType = 'call' | 'email' | 'meeting' | 'note' | 'task'
-
-export interface CRMCustomer {
-  readonly id: string
-  readonly name: string
-  readonly email: string
-  readonly phone: string
-  readonly status: CRMCustomerStatus
-  readonly company: string
-  readonly address: string
-  readonly createdAt: string
-}
-
-export interface CRMCustomerInput {
-  readonly id?: string
-  readonly name: string
-  readonly email: string
-  readonly phone?: string
-  readonly status?: CRMCustomerStatus
-  readonly company?: string
-  readonly address?: string
-}
-
-export interface CRMActivity {
-  readonly id: string
-  readonly customerId?: string
-  readonly type: CRMActivityType
-  readonly date: string
-  readonly description: string
-  readonly user?: string
-}
-
-export interface CRMActivityLogEntry {
-  readonly id: string
-  readonly type: CRMActivityType
-  readonly timestamp: string
-  readonly description: string
-  readonly user: string
-  readonly customerId?: string
-}
-
-export interface CRMRecentActivity {
-  readonly id: string
-  readonly type: 'sale' | 'support' | 'signup'
-  readonly customerName: string
-  readonly timestamp: number
-}
-
-export interface CRMPipelineStageKPI {
-  readonly stageId: number
-  readonly stageName: string
-  readonly dealCount: number
-  readonly totalValue: number
-  readonly weightedValue: number
-  readonly avgAgeDays: number | null
-}
-
-export interface CRMSalesKPIs {
-  readonly openDeals: number
-  readonly wonDealsLast30Days: number
-  readonly lostDealsLast30Days: number
-  readonly totalDeals: number
-  readonly bookingsLast30Days: number
-  readonly winRate: number
-  readonly avgDealValue: number | null
-  readonly forecastNext30Days: number
-  readonly pipelineVelocityPerDay: number
-}
-
-interface CRMHeadlineKPIs {
-  readonly totalPipelineValue: number
-  readonly weightedPipelineValue: number
-  readonly wonValueLast30Days: number
-  readonly avgDealCycleDays: number | null
-  readonly automationFailureRate: number
-  readonly activeWorkflows: number
-}
-
-interface CRMLeadFunnelKPIs {
-  readonly totalLeads: number
-  readonly leadsLast30Days: number
-  readonly leadsWithDeals: number
-  readonly conversionRate: number
-}
-
-interface CRMSourcePerformanceKPI {
-  readonly key: string
-  readonly label: string
-  readonly dimensionType: string
-  readonly leadCount: number
-  readonly dealCount: number
-  readonly wonDealCount: number
-  readonly pipelineValue: number
-  readonly wonValue: number
-  readonly gaSessions: number
-  readonly gaConversions: number
-  readonly gtmConversions: number
-  readonly gaRevenue: number
-  readonly gtmRevenue: number
-}
-
-interface CRMAcquisitionKPIs {
-  readonly lookbackDays: number
-  readonly gaSessions: number
-  readonly gaNewUsers: number
-  readonly gaEngagedSessions: number
-  readonly gaConversions: number
-  readonly gaConversionValue: number
-  readonly gtmConversions: number
-  readonly gtmConversionValue: number
-  readonly blendedConversionRate: number
-  readonly activeConnectors: string[]
-}
-
-export interface CRMDashboardSummary {
-  readonly generatedAt: string
-  readonly headline: CRMHeadlineKPIs
-  readonly leadFunnel: CRMLeadFunnelKPIs
-  readonly pipeline: CRMPipelineStageKPI[]
-  readonly sales: CRMSalesKPIs
-  readonly acquisition: CRMAcquisitionKPIs
-  readonly sourcePerformance: CRMSourcePerformanceKPI[]
-  readonly provenance: {
-    readonly source: string
-    readonly upstreamSystems: string[]
-    readonly lastRefreshedAt: string | null
-  }
-}
-
-export interface CRMCustomerStats {
-  readonly total: number
-  readonly newThisMonth: number
-  readonly activeCustomers: number
-}
-
-interface CRMStoreState {
-  customers: CRMCustomer[]
-  customerActivities: Record<string, { entries: CRMActivity[]; fetchedAt: number }>
-  activityLog: CRMActivityLogEntry[]
-  dashboardSummary: CRMDashboardSummary | null
-  loading: boolean
-  error: string | null
-  lastCustomersFetch: number | null
-  lastActivityLogFetch: number | null
-  lastDashboardFetch: number | null
-  fetchCustomers: (force?: boolean) => Promise<CRMCustomer[]>
-  fetchCustomerById: (customerId: string) => Promise<CRMCustomer | null>
-  upsertCustomer: (customer: CRMCustomerInput) => Promise<CRMCustomer>
-  fetchCustomerActivities: (customerId: string, force?: boolean) => Promise<CRMActivity[]>
-  fetchActivityLog: (force?: boolean) => Promise<CRMActivityLogEntry[]>
-  fetchDashboardSummary: (force?: boolean) => Promise<CRMDashboardSummary>
-  computeCustomerStats: () => Promise<CRMCustomerStats>
-}
-
-interface RemoteCustomer {
-  readonly id: string
-  readonly name: string
-  readonly email: string
-  readonly phone?: string | null
-  readonly company?: string | null
-  readonly address?: string | null
-  readonly status?: string | null
-  readonly created_at?: string | null
-}
-
-interface RemoteActivity {
-  readonly id: string
-  readonly customer_id?: string | null
-  readonly activity_type?: string | null
-  readonly type?: string | null
-  readonly description?: string | null
-  readonly summary?: string | null
-  readonly occurred_at?: string | null
-  readonly created_at?: string | null
-  readonly user?: string | null
-}
-
-interface RemotePipelineStageKPI {
-  readonly stage_id: number
-  readonly stage_name: string
-  readonly deal_count: number
-  readonly total_value: number
-  readonly weighted_value: number
-  readonly avg_age_days?: number | null
-}
-
-interface RemoteSalesKPIs {
-  readonly open_deals: number
-  readonly won_deals_last_30_days: number
-  readonly lost_deals_last_30_days: number
-  readonly total_deals: number
-  readonly bookings_last_30_days: number
-  readonly win_rate: number
-  readonly avg_deal_value?: number | null
-  readonly forecast_next_30_days: number
-  readonly pipeline_velocity_per_day: number
-}
-
-interface RemoteHeadlineKPIs {
-  readonly total_pipeline_value: number
-  readonly weighted_pipeline_value: number
-  readonly won_value_last_30_days: number
-  readonly avg_deal_cycle_days?: number | null
-  readonly automation_failure_rate: number
-  readonly active_workflows: number
-}
-
-interface RemoteLeadFunnelKPIs {
-  readonly total_leads: number
-  readonly leads_last_30_days: number
-  readonly leads_with_deals: number
-  readonly conversion_rate: number
-}
-
-interface RemoteAcquisitionKPIs {
-  readonly lookback_days: number
-  readonly ga_sessions: number
-  readonly ga_new_users: number
-  readonly ga_engaged_sessions: number
-  readonly ga_conversions: number
-  readonly ga_conversion_value: number
-  readonly gtm_conversions: number
-  readonly gtm_conversion_value: number
-  readonly blended_conversion_rate: number
-  readonly active_connectors: string[]
-}
-
-interface RemoteSourcePerformanceKPI {
-  readonly key: string
-  readonly label: string
-  readonly dimension_type: string
-  readonly lead_count: number
-  readonly deal_count: number
-  readonly won_deal_count: number
-  readonly pipeline_value: number
-  readonly won_value: number
-  readonly ga_sessions: number
-  readonly ga_conversions: number
-  readonly gtm_conversions: number
-  readonly ga_revenue: number
-  readonly gtm_revenue: number
-}
-
-interface RemoteDashboardSummary {
-  readonly generated_at: string
-  readonly headline: RemoteHeadlineKPIs
-  readonly lead_funnel: RemoteLeadFunnelKPIs
-  readonly pipeline: RemotePipelineStageKPI[]
-  readonly automation: unknown[]
-  readonly sales: RemoteSalesKPIs
-  readonly acquisition: RemoteAcquisitionKPIs
-  readonly source_performance: RemoteSourcePerformanceKPI[]
-  readonly provenance?: {
-    readonly source?: string
-    readonly upstream_systems?: string[]
-    readonly last_refreshed_at?: string | null
-  }
-}
-
-const CRM_BASE_PATH = '/api/v1/crm'
-const CACHE_TTL_MS = 2 * 60 * 1000
-
-function isoDateFromDaysAgo(days: number): string {
-  const date = new Date()
-  date.setDate(date.getDate() - days)
-  return date.toISOString()
-}
-
-function isoDateFromMinutesAgo(minutes: number): string {
-  const date = new Date()
-  date.setMinutes(date.getMinutes() - minutes)
-  return date.toISOString()
-}
-
-const FALLBACK_CUSTOMERS: CRMCustomer[] = [
-  {
-    id: 'fallback-customer-1',
-    name: 'Event Crew BV',
-    email: 'sales@eventcrew.test',
-    phone: '+31 20 123 4567',
-    status: 'active',
-    company: 'Event Crew BV',
-    address: 'Kalverstraat 1, Amsterdam',
-    createdAt: isoDateFromDaysAgo(18),
-  },
-  {
-    id: 'fallback-customer-2',
-    name: 'Festival Masters',
-    email: 'info@festivalmasters.test',
-    phone: '+31 10 765 4321',
-    status: 'pending',
-    company: 'Festival Masters',
-    address: 'Coolsingel 14, Rotterdam',
-    createdAt: isoDateFromDaysAgo(6),
-  },
-  {
-    id: 'fallback-customer-3',
-    name: 'Wedding Beats',
-    email: 'hello@weddingbeats.test',
-    phone: '+31 6 1234 5678',
-    status: 'active',
-    company: 'Wedding Beats',
-    address: 'Stationsweg 8, Utrecht',
-    createdAt: isoDateFromDaysAgo(2),
-  },
-]
-
-const FALLBACK_ACTIVITY_LOG: CRMActivityLogEntry[] = [
-  {
-    id: 'fallback-activity-1',
-    type: 'call',
-    timestamp: isoDateFromMinutesAgo(45),
-    description: 'Nabellen offerte voor corporate event (verwachte waarde €8.500).',
-    user: 'Chantal · Sales',
-    customerId: 'fallback-customer-1',
-  },
-  {
-    id: 'fallback-activity-2',
-    type: 'meeting',
-    timestamp: isoDateFromMinutesAgo(120),
-    description: 'Intake meeting met Festival Masters over mainstage productie.',
-    user: 'Jasper · BD',
-    customerId: 'fallback-customer-2',
-  },
-  {
-    id: 'fallback-activity-3',
-    type: 'email',
-    timestamp: isoDateFromMinutesAgo(260),
-    description: 'Voorstel gestuurd met upsell-kit voor Wedding Beats summer tour.',
-    user: 'Chantal · Sales',
-    customerId: 'fallback-customer-3',
-  },
-]
-
-const FALLBACK_DASHBOARD_SUMMARY: CRMDashboardSummary = {
-  generatedAt: new Date().toISOString(),
-  headline: {
-    totalPipelineValue: 125_000,
-    weightedPipelineValue: 64_000,
-    wonValueLast30Days: 32_000,
-    avgDealCycleDays: 18.5,
-    automationFailureRate: 0.01,
-    activeWorkflows: 3,
-  },
-  leadFunnel: {
-    totalLeads: 240,
-    leadsLast30Days: 32,
-    leadsWithDeals: 78,
-    conversionRate: 0.325,
-  },
-  pipeline: [
-    {
-      stageId: 1,
-      stageName: 'Intake',
-      dealCount: 12,
-      totalValue: 22_000,
-      weightedValue: 9_500,
-      avgAgeDays: 3.2,
-    },
-    {
-      stageId: 2,
-      stageName: 'Proposal',
-      dealCount: 8,
-      totalValue: 34_500,
-      weightedValue: 18_200,
-      avgAgeDays: 5.6,
-    },
-  ],
-  sales: {
-    openDeals: 32,
-    wonDealsLast30Days: 6,
-    lostDealsLast30Days: 3,
-    totalDeals: 120,
-    bookingsLast30Days: 4,
-    winRate: 0.42,
-    avgDealValue: 5_200,
-    forecastNext30Days: 18_500,
-    pipelineVelocityPerDay: 2_100,
-  },
-  acquisition: {
-    lookbackDays: 30,
-    gaSessions: 4_200,
-    gaNewUsers: 1_800,
-    gaEngagedSessions: 3_900,
-    gaConversions: 96,
-    gaConversionValue: 28_500,
-    gtmConversions: 54,
-    gtmConversionValue: 18_300,
-    blendedConversionRate: 0.032,
-    activeConnectors: ['ga4', 'gtm'],
-  },
-  sourcePerformance: [
-    {
-      key: 'google_ads',
-      label: 'Google Ads',
-      dimensionType: 'channel',
-      leadCount: 54,
-      dealCount: 24,
-      wonDealCount: 12,
-      pipelineValue: 42_000,
-      wonValue: 21_000,
-      gaSessions: 1_800,
-      gaConversions: 36,
-      gtmConversions: 18,
-      gaRevenue: 12_000,
-      gtmRevenue: 6_000,
-    },
-    {
-      key: 'referral_partner',
-      label: 'Referral Partners',
-      dimensionType: 'lead_source',
-      leadCount: 18,
-      dealCount: 9,
-      wonDealCount: 5,
-      pipelineValue: 18_000,
-      wonValue: 9_000,
-      gaSessions: 0,
-      gaConversions: 0,
-      gtmConversions: 0,
-      gaRevenue: 0,
-      gtmRevenue: 0,
-    },
-  ],
-  provenance: {
-    source: 'mock',
-    upstreamSystems: ['crm', 'ga4', 'gtm'],
-    lastRefreshedAt: new Date().toISOString(),
-  },
-}
-
-function toCustomerStatus(value?: string | null): CRMCustomerStatus {
-  if (!value) {
-    return 'active'
-  }
-  const lowered = value.trim().toLowerCase()
-  if (lowered === 'pending') return 'pending'
-  if (lowered === 'inactive') return 'inactive'
-  if (lowered === 'archived') return 'archived'
-  return 'active'
-}
-
-function normalizeCustomer(candidate: RemoteCustomer): CRMCustomer {
-  const createdAt = candidate.created_at ?? isoDateFromDaysAgo(0)
-  return {
-    id: candidate.id,
-    name: candidate.name,
-    email: candidate.email,
-    phone: (candidate.phone ?? '').trim() || '+31 6 0000 0000',
-    status: toCustomerStatus(candidate.status),
-    company: candidate.company?.trim() || candidate.name,
-    address: candidate.address?.trim() || 'Adres onbekend',
-    createdAt,
-  }
-}
-
-function normalizeActivity(candidate: RemoteActivity): CRMActivity {
-  const occurredAt = candidate.occurred_at ?? candidate.created_at ?? isoDateFromMinutesAgo(0)
-  const rawType = candidate.activity_type ?? candidate.type ?? 'note'
-  const normalizedType = rawType.toLowerCase() as CRMActivityType
-  return {
-    id: candidate.id,
-    customerId: candidate.customer_id ?? undefined,
-    type: ['call', 'email', 'meeting', 'note', 'task'].includes(normalizedType)
-      ? (normalizedType as CRMActivityType)
-      : 'note',
-    date: occurredAt,
-    description: candidate.description ?? candidate.summary ?? 'Activiteit',
-    user: candidate.user ?? undefined,
-  }
-}
-
-function normalizeActivityLogEntry(candidate: RemoteActivity): CRMActivityLogEntry {
-  const activity = normalizeActivity(candidate)
-  return {
-    id: activity.id,
-    type: activity.type,
-    timestamp: activity.date,
-    description: activity.description,
-    user: activity.user ?? 'Sales team',
-    customerId: activity.customerId,
-  }
-}
-
-function activityToRecentActivity(
-  entry: CRMActivityLogEntry,
-  customerMap: Record<string, CRMCustomer>,
-): CRMRecentActivity {
-  const customerName = entry.customerId ? customerMap[entry.customerId]?.name : undefined
-  const category = entry.type === 'meeting' || entry.type === 'email' ? 'support' : 'sale'
-  return {
-    id: entry.id,
-    type: category,
-    customerName: customerName ?? 'Onbekende klant',
-    timestamp: new Date(entry.timestamp).getTime(),
-  }
-}
-
-function normalizeDashboardSummary(data: RemoteDashboardSummary): CRMDashboardSummary {
-  return {
-    generatedAt: data.generated_at,
-    headline: {
-      totalPipelineValue: data.headline.total_pipeline_value,
-      weightedPipelineValue: data.headline.weighted_pipeline_value,
-      wonValueLast30Days: data.headline.won_value_last_30_days,
-      avgDealCycleDays: data.headline.avg_deal_cycle_days ?? null,
-      automationFailureRate: data.headline.automation_failure_rate,
-      activeWorkflows: data.headline.active_workflows,
-    },
-    leadFunnel: {
-      totalLeads: data.lead_funnel.total_leads,
-      leadsLast30Days: data.lead_funnel.leads_last_30_days,
-      leadsWithDeals: data.lead_funnel.leads_with_deals,
-      conversionRate: data.lead_funnel.conversion_rate,
-    },
-    pipeline: (data.pipeline ?? []).map<CRMPipelineStageKPI>((stage) => ({
-      stageId: stage.stage_id,
-      stageName: stage.stage_name,
-      dealCount: stage.deal_count,
-      totalValue: stage.total_value,
-      weightedValue: stage.weighted_value,
-      avgAgeDays: stage.avg_age_days ?? null,
-    })),
-    sales: {
-      openDeals: data.sales.open_deals,
-      wonDealsLast30Days: data.sales.won_deals_last_30_days,
-      lostDealsLast30Days: data.sales.lost_deals_last_30_days,
-      totalDeals: data.sales.total_deals,
-      bookingsLast30Days: data.sales.bookings_last_30_days,
-      winRate: data.sales.win_rate,
-      avgDealValue: data.sales.avg_deal_value ?? null,
-      forecastNext30Days: data.sales.forecast_next_30_days,
-      pipelineVelocityPerDay: data.sales.pipeline_velocity_per_day,
-    },
-    acquisition: {
-      lookbackDays: data.acquisition.lookback_days,
-      gaSessions: data.acquisition.ga_sessions,
-      gaNewUsers: data.acquisition.ga_new_users,
-      gaEngagedSessions: data.acquisition.ga_engaged_sessions,
-      gaConversions: data.acquisition.ga_conversions,
-      gaConversionValue: data.acquisition.ga_conversion_value,
-      gtmConversions: data.acquisition.gtm_conversions,
-      gtmConversionValue: data.acquisition.gtm_conversion_value,
-      blendedConversionRate: data.acquisition.blended_conversion_rate,
-      activeConnectors: data.acquisition.active_connectors,
-    },
-    sourcePerformance: (data.source_performance ?? []).map<CRMSourcePerformanceKPI>((item) => ({
-      key: item.key,
-      label: item.label,
-      dimensionType: item.dimension_type,
-      leadCount: item.lead_count,
-      dealCount: item.deal_count,
-      wonDealCount: item.won_deal_count,
-      pipelineValue: item.pipeline_value,
-      wonValue: item.won_value,
-      gaSessions: item.ga_sessions,
-      gaConversions: item.ga_conversions,
-      gtmConversions: item.gtm_conversions,
-      gaRevenue: item.ga_revenue,
-      gtmRevenue: item.gtm_revenue,
-    })),
-    provenance: {
-      source: data.provenance?.source ?? 'unknown',
-      upstreamSystems: data.provenance?.upstream_systems ?? [],
-      lastRefreshedAt: data.provenance?.last_refreshed_at ?? null,
-    },
-  }
-}
-
-function resolveErrorMessage(error: unknown): APIError {
-  return mapUnknownToApiError(error)
-}
-
-const baseStore = create<CRMStoreState>((set, get) => ({
->>>>>>> 1be30695
   customers: [],
   customerActivities: {},
   activityLog: [],
   dashboardSummary: null,
   loading: false,
   error: null,
-<<<<<<< HEAD
   dashboard: null,
   fetchCustomers: async () => {
     set(
@@ -990,275 +408,4 @@
     }
   },
 }))
-=======
-  lastCustomersFetch: null,
-  lastActivityLogFetch: null,
-  lastDashboardFetch: null,
-  async fetchCustomers(force = false) {
-    const { lastCustomersFetch, customers } = get()
-    const shouldUseCache =
-      !force &&
-      lastCustomersFetch &&
-      Date.now() - lastCustomersFetch < CACHE_TTL_MS &&
-      customers.length > 0
-    if (shouldUseCache) {
-      return customers
-    }
-
-    set((state) => {
-      state.loading = true
-      state.error = null
-    })
-
-    try {
-      const response = await api.get<RemoteCustomer[]>(`${CRM_BASE_PATH}/customers`)
-      const normalized = (Array.isArray(response.data) ? response.data : []).map(normalizeCustomer)
-      set((state) => {
-        state.customers = normalized
-        state.lastCustomersFetch = Date.now()
-        state.loading = false
-      })
-      return normalized
-    } catch (error) {
-      const appError = resolveErrorMessage(error)
-      set((state) => {
-        state.loading = false
-        state.error = appError.message
-        if (state.customers.length === 0) {
-          state.customers = FALLBACK_CUSTOMERS
-        }
-        state.lastCustomersFetch = Date.now()
-      })
-      return get().customers
-    }
-  },
-  async fetchCustomerById(customerId: string) {
-    const existing = get().customers.find((customer) => customer.id === customerId)
-    if (existing) {
-      return existing
-    }
-
-    try {
-      const response = await api.get<RemoteCustomer>(`${CRM_BASE_PATH}/customers/${customerId}`)
-      const normalized = normalizeCustomer(response.data)
-      set((state) => {
-        state.customers = [
-          ...state.customers.filter((customer) => customer.id !== normalized.id),
-          normalized,
-        ]
-      })
-      return normalized
-    } catch (error) {
-      const appError = resolveErrorMessage(error)
-      set((state) => {
-        state.error = appError.message
-      })
-      return null
-    }
-  },
-  async upsertCustomer(customer: CRMCustomerInput) {
-    try {
-      if (customer.id) {
-        const response = await api.put<RemoteCustomer>(
-          `${CRM_BASE_PATH}/customers/${customer.id}`,
-          customer,
-        )
-        const normalized = normalizeCustomer(response.data)
-        set((state) => {
-          state.customers = state.customers.map((existing) =>
-            existing.id === normalized.id ? normalized : existing,
-          )
-        })
-        return normalized
-      }
-
-      const response = await api.post<RemoteCustomer>(`${CRM_BASE_PATH}/customers`, customer)
-      const normalized = normalizeCustomer(response.data)
-      set((state) => {
-        state.customers = [normalized, ...state.customers]
-      })
-      return normalized
-    } catch (error) {
-      const appError = resolveErrorMessage(error)
-      set((state) => {
-        state.error = appError.message
-      })
-      throw appError
-    }
-  },
-  async fetchCustomerActivities(customerId: string, force = false) {
-    const cached = get().customerActivities[customerId]
-    const shouldUseCache = !force && cached && Date.now() - cached.fetchedAt < CACHE_TTL_MS
-    if (shouldUseCache) {
-      return cached.entries
-    }
-
-    try {
-      const response = await api.get<RemoteActivity[]>(`${CRM_BASE_PATH}/activities`, {
-        params: { customerId },
-      })
-      const entries = (Array.isArray(response.data) ? response.data : []).map(normalizeActivity)
-      set((state) => {
-        state.customerActivities[customerId] = { entries, fetchedAt: Date.now() }
-      })
-      return entries
-    } catch (error) {
-      const appError = resolveErrorMessage(error)
-      set((state) => {
-        state.error = appError.message
-        state.customerActivities[customerId] = {
-          entries: FALLBACK_ACTIVITY_LOG.filter((entry) => entry.customerId === customerId).map(
-            (entry) => ({
-              id: entry.id,
-              customerId: entry.customerId,
-              type: entry.type,
-              date: entry.timestamp,
-              description: entry.description,
-              user: entry.user,
-            }),
-          ),
-          fetchedAt: Date.now(),
-        }
-      })
-      return get().customerActivities[customerId]?.entries ?? []
-    }
-  },
-  async fetchActivityLog(force = false) {
-    const { lastActivityLogFetch, activityLog } = get()
-    const shouldUseCache =
-      !force &&
-      lastActivityLogFetch &&
-      Date.now() - lastActivityLogFetch < CACHE_TTL_MS &&
-      activityLog.length > 0
-    if (shouldUseCache) {
-      return activityLog
-    }
-
-    try {
-      const response = await api.get<RemoteActivity[]>(`${CRM_BASE_PATH}/activities`)
-      const entries = (Array.isArray(response.data) ? response.data : []).map(
-        normalizeActivityLogEntry,
-      )
-      set((state) => {
-        state.activityLog = entries
-        state.lastActivityLogFetch = Date.now()
-      })
-      return entries
-    } catch (error) {
-      const appError = resolveErrorMessage(error)
-      set((state) => {
-        state.error = appError.message
-        if (state.activityLog.length === 0) {
-          state.activityLog = FALLBACK_ACTIVITY_LOG
-        }
-        state.lastActivityLogFetch = Date.now()
-      })
-      return get().activityLog
-    }
-  },
-  async fetchDashboardSummary(force = false) {
-    const { lastDashboardFetch, dashboardSummary } = get()
-    const shouldUseCache =
-      !force &&
-      lastDashboardFetch &&
-      Date.now() - lastDashboardFetch < CACHE_TTL_MS &&
-      dashboardSummary
-    if (shouldUseCache && dashboardSummary) {
-      return dashboardSummary
-    }
-
-    set((state) => {
-      state.loading = true
-      state.error = null
-    })
-
-    try {
-      const response = await api.get<RemoteDashboardSummary>(`${CRM_BASE_PATH}/analytics/dashboard`)
-      const summary = normalizeDashboardSummary(response.data)
-      set((state) => {
-        state.dashboardSummary = summary
-        state.lastDashboardFetch = Date.now()
-        state.loading = false
-      })
-      return summary
-    } catch (error) {
-      const appError = resolveErrorMessage(error)
-      set((state) => {
-        state.loading = false
-        state.error = appError.message
-        if (!state.dashboardSummary) {
-          state.dashboardSummary = FALLBACK_DASHBOARD_SUMMARY
-        }
-        state.lastDashboardFetch = Date.now()
-      })
-      return get().dashboardSummary ?? FALLBACK_DASHBOARD_SUMMARY
-    }
-  },
-  async computeCustomerStats() {
-    const customers = await get().fetchCustomers()
-    if (customers.length > 0) {
-      const now = new Date()
-      const monthStart = new Date(now.getFullYear(), now.getMonth(), 1)
-      const newThisMonth = customers.filter(
-        (customer) => new Date(customer.createdAt) >= monthStart,
-      ).length
-      const activeCustomers = customers.filter(
-        (customer) => customer.status === 'active' || customer.status === 'pending',
-      ).length
-      return {
-        total: customers.length,
-        newThisMonth,
-        activeCustomers,
-      }
-    }
-
-    const summary = await get().fetchDashboardSummary()
-    return {
-      total: summary.sales.totalDeals,
-      newThisMonth: summary.sales.wonDealsLast30Days,
-      activeCustomers: summary.sales.openDeals,
-    }
-  },
-}))
-
-const crmStore = {
-  ...baseStore,
-  async loadCustomers(force = false): Promise<CRMCustomer[]> {
-    return baseStore.getState().fetchCustomers(force)
-  },
-  async getCustomerById(customerId: string): Promise<CRMCustomer | null> {
-    return baseStore.getState().fetchCustomerById(customerId)
-  },
-  async getCustomer(customerId: string): Promise<CRMCustomer | null> {
-    return baseStore.getState().fetchCustomerById(customerId)
-  },
-  async saveCustomer(customer: CRMCustomerInput): Promise<CRMCustomer> {
-    return baseStore.getState().upsertCustomer(customer)
-  },
-  async getCustomerActivities(customerId: string, force = false): Promise<CRMActivity[]> {
-    return baseStore.getState().fetchCustomerActivities(customerId, force)
-  },
-  async getActivityLog(force = false): Promise<CRMActivityLogEntry[]> {
-    return baseStore.getState().fetchActivityLog(force)
-  },
-  async getRecentActivities(force = false): Promise<CRMRecentActivity[]> {
-    const [activities, customers] = await Promise.all([
-      baseStore.getState().fetchActivityLog(force),
-      baseStore.getState().fetchCustomers(force),
-    ])
-    const customerMap = customers.reduce<Record<string, CRMCustomer>>((acc, customer) => {
-      acc[customer.id] = customer
-      return acc
-    }, {})
-    return activities.map((entry) => activityToRecentActivity(entry, customerMap))
-  },
-  async getCustomerStats(): Promise<CRMCustomerStats> {
-    return baseStore.getState().computeCustomerStats()
-  },
-  async getDashboardSummary(force = false): Promise<CRMDashboardSummary> {
-    return baseStore.getState().fetchDashboardSummary(force)
-  },
-}
-
->>>>>>> 1be30695
 export default crmStore