<<<<<<< HEAD
import axios from 'axios'
import { create } from 'zustand'
import { immer } from 'zustand/middleware/immer'

import { env } from '@config/env'
import type {
  DashboardData,
  FinanceStats,
  InvoiceDetails,
  InvoiceDraft,
  InvoiceLineItem,
  InvoiceStatus,
  InvoiceSummary,
  Payment,
  Quote,
  QuoteStatus,
} from '@rg-types/financeTypes'

const API_BASE = `${env.apiUrl}/api/v1/finance`

type InvoiceLike = {
  id: string
  clientName?: string
  customerName?: string
  customer?: { name?: string }
  amount?: number
  total?: number
  status?: string
  dueDate?: string
  due_date?: string
  invoiceDate?: string
  invoice_date?: string
  date?: string
  number?: string
  lineItems?: InvoiceLineItem[]
  items?: Array<Partial<InvoiceLineItem> & { description?: string; name?: string; qty?: number; quantity?: number; unitPrice?: number; price?: number; total?: number }>
  notes?: string
}

type QuoteLike = {
  id: string
  number?: string
  client?: string
  clientName?: string
  customerName?: string
  amount?: number
  total?: number
  date?: string
  createdAt?: string
  status?: string
}

type PaymentLike = {
  id: string
  invoiceId?: string
  invoice_id?: string
  amount?: number
  method?: string
  status?: string
  date?: string
  createdAt?: string
  reference?: string
}

interface FinanceState {
  invoices: InvoiceSummary[]
  quotes: Quote[]
  payments: Payment[]
  stats: FinanceStats | null
  loading: boolean
  error: string | null
  fetchDashboardData: () => Promise<DashboardData>
  fetchInvoices: () => Promise<InvoiceSummary[]>
  getInvoiceById: (id: string) => Promise<InvoiceDetails>
  createInvoice: (invoice: InvoiceDraft) => Promise<InvoiceDetails>
  updateInvoice: (id: string, invoice: InvoiceDraft) => Promise<InvoiceDetails>
  deleteInvoice: (id: string) => Promise<void>
  getQuotes: () => Promise<Quote[]>
  convertQuoteToInvoice: (quoteId: string) => Promise<string>
  fetchPayments: () => Promise<Payment[]>
  recordPayment: (payment: Omit<Payment, 'id'>) => Promise<Payment>
  fetchStats: () => Promise<FinanceStats>
  resetError: () => void
}

const fallbackDate = () => new Date().toISOString()

const normaliseStatus = (status?: string): InvoiceStatus => {
  const candidate = status?.toLowerCase() as InvoiceStatus | undefined
  return candidate && ['draft', 'sent', 'pending', 'paid', 'overdue', 'cancelled'].includes(candidate)
    ? candidate
    : 'draft'
}

const normaliseInvoiceLineItem = (item: Partial<InvoiceLineItem> & { description?: string; name?: string; qty?: number; quantity?: number; unitPrice?: number; price?: number; total?: number }): InvoiceLineItem => {
  const quantity = Number(item.quantity ?? item.qty ?? 0)
  const unitPrice = Number(item.unitPrice ?? item.price ?? 0)
  const total = Number(item.total ?? quantity * unitPrice)

  return {
    id: item.id,
    description: item.description ?? item.name ?? '',
    quantity,
    unitPrice,
    total,
  }
}

const normaliseInvoiceSummary = (invoice: InvoiceLike): InvoiceSummary => {
  const clientName = invoice.clientName ?? invoice.customerName ?? invoice.customer?.name ?? 'Unknown client'
  const amount = Number(invoice.total ?? invoice.amount ?? 0)
  const dueDate = invoice.dueDate ?? invoice.due_date ?? invoice.invoiceDate ?? invoice.invoice_date ?? fallbackDate()
  const invoiceDate = invoice.invoiceDate ?? invoice.invoice_date ?? invoice.date

  return {
    id: invoice.id,
    number: invoice.number,
    clientName,
    amount,
    status: normaliseStatus(invoice.status),
    dueDate,
    invoiceDate,
  }
}

const normaliseInvoiceDetails = (invoice: InvoiceLike): InvoiceDetails => {
  const summary = normaliseInvoiceSummary(invoice)
  const lineItemsSource = invoice.lineItems ?? invoice.items ?? []
  const lineItems = lineItemsSource.map((item) => normaliseInvoiceLineItem(item))
  const total = Number(invoice.total ?? invoice.amount ?? lineItems.reduce((sum, item) => sum + (item.total ?? 0), 0))

  return {
    ...summary,
    lineItems,
    total,
    notes: invoice.notes,
  }
}

const normaliseQuoteStatus = (status?: string): QuoteStatus => {
  const candidate = status?.toLowerCase() as QuoteStatus | undefined
  return candidate && ['draft', 'sent', 'converted'].includes(candidate) ? candidate : 'draft'
}

const normaliseQuote = (quote: QuoteLike): Quote => ({
  id: quote.id,
  number: quote.number ?? '',
  client: quote.client ?? quote.clientName ?? quote.customerName ?? 'Unknown client',
  amount: Number(quote.amount ?? quote.total ?? 0),
  date: quote.date ?? quote.createdAt ?? fallbackDate(),
  status: normaliseQuoteStatus(quote.status),
})

const normalisePayment = (payment: PaymentLike): Payment => ({
  id: payment.id,
  invoiceId: payment.invoiceId ?? payment.invoice_id ?? '',
  amount: Number(payment.amount ?? 0),
  method: (payment.method?.toLowerCase() ?? 'cash') as Payment['method'],
  status: payment.status ?? 'pending',
  date: payment.date ?? payment.createdAt ?? fallbackDate(),
  reference: payment.reference,
})

const extractErrorMessage = (error: unknown): string => {
  if (axios.isAxiosError(error)) {
    const data = error.response?.data as { message?: string } | undefined
    return data?.message ?? error.message ?? 'Unable to communicate with the finance service.'
  }

  return error instanceof Error ? error.message : 'Unable to communicate with the finance service.'
}

export const useFinanceStore = create<FinanceState>()(
  immer((set) => ({
=======
import axios from 'axios';
import { create } from 'zustand';
import { immer } from 'zustand/middleware/immer';

type InvoiceStatus = 'pending' | 'paid' | 'overdue' | 'draft' | string;

export interface InvoiceLineItem {
  id: string;
  description: string;
  quantity: number;
  unitPrice: number;
}

export interface Invoice {
  id: string;
  clientName: string;
  amount: number;
  date: string;
  dueDate?: string;
  status: InvoiceStatus;
  description?: string;
  lineItems: InvoiceLineItem[];
}

export interface Quote {
  id: string;
  number: string;
  client: string;
  amount: number;
  date: string;
  status: 'draft' | 'sent' | 'converted' | string;
  converted: boolean;
}

export interface Payment {
  id: string;
  amount: number;
  invoiceId: string;
  method: string;
  processedAt?: string;
}

export interface FinanceStats {
  monthlyRevenue: number;
  pendingInvoicesTotal: number;
  paidInvoicesTotal: number;
}

export interface InvoiceInput {
  clientName: string;
  invoiceDate: string | Date;
  dueDate?: string | Date;
  lineItems: InvoiceLineItem[];
  total?: number;
  description?: string;
}

interface FinanceState {
  invoices: Invoice[];
  quotes: Quote[];
  payments: Payment[];
  stats: FinanceStats | null;
  loading: boolean;
  error: string | null;
  fetchInvoices: () => Promise<Invoice[]>;
  getInvoiceById: (id: string) => Promise<Invoice | null>;
  createInvoice: (invoice: InvoiceInput) => Promise<Invoice>;
  updateInvoice: (id: string, invoice: InvoiceInput) => Promise<Invoice>;
  deleteInvoice: (id: string) => Promise<void>;
  fetchQuotes: () => Promise<Quote[]>;
  getQuotes: () => Promise<Quote[]>;
  convertQuoteToInvoice: (quoteId: string) => Promise<string>;
  fetchPayments: () => Promise<Payment[]>;
  recordPayment: (payment: Omit<Payment, 'id' | 'processedAt'>) => Promise<Payment>;
  getFinanceStats: () => Promise<FinanceStats>;
  getDashboardData: () => Promise<{ invoices: Invoice[]; stats: FinanceStats | null }>;
  clearError: () => void;
}

const API_BASE = import.meta.env.VITE_API_BASE_URL || 'http://localhost:8000/api/v1';
const FINANCE_BASE = `${API_BASE.replace(/\/$/, '')}/finance`;

const generateId = () => Math.random().toString(36).slice(2, 11);

const ensureLineItems = (items: InvoiceLineItem[] = []): InvoiceLineItem[] =>
  items.map((item) => ({
    id: item.id || generateId(),
    description: item.description,
    quantity: item.quantity,
    unitPrice: item.unitPrice,
  }));

const mapInvoiceResponse = (payload: any): Invoice => ({
  id: String(payload.id ?? payload.invoice_id ?? generateId()),
  clientName: payload.clientName ?? payload.client ?? payload.client_name ?? 'Unknown client',
  amount: Number(
    payload.amount ?? payload.total_gross ?? payload.total_net ?? payload.total ?? 0,
  ),
  date: new Date(payload.date ?? payload.issued_at ?? Date.now()).toISOString(),
  dueDate: payload.dueDate
    ? new Date(payload.dueDate).toISOString()
    : payload.due_at
    ? new Date(payload.due_at).toISOString()
    : undefined,
  status: (payload.status ?? (payload.converted ? 'converted' : 'pending')) as InvoiceStatus,
  description: payload.description ?? payload.reference ?? undefined,
  lineItems: ensureLineItems(payload.lineItems ?? payload.line_items ?? []),
});

const mapQuoteResponse = (payload: any): Quote => {
  const id = String(payload.id ?? generateId());
  const status: Quote['status'] =
    (payload.status ?? (payload.converted ? 'converted' : 'draft')) ?? 'draft';

  return {
    id,
    number:
      payload.number ??
      (payload.reference ? String(payload.reference) : `Q-${id.slice(-6).toUpperCase()}`),
    client: payload.client ?? payload.clientName ?? payload.client_name ?? 'Unknown client',
    amount: Number(payload.amount ?? payload.total ?? 0),
    date: new Date(payload.date ?? payload.valid_until ?? Date.now()).toISOString(),
    status,
    converted: Boolean(payload.converted ?? status === 'converted'),
  };
};

const mapPaymentResponse = (payload: any): Payment => ({
  id: String(payload.id ?? generateId()),
  amount: Number(payload.amount ?? 0),
  invoiceId: String(payload.invoice_id ?? payload.invoiceId ?? ''),
  method: payload.method ?? payload.provider ?? 'unknown',
  processedAt: payload.processed_at
    ? new Date(payload.processed_at).toISOString()
    : payload.created_at
    ? new Date(payload.created_at).toISOString()
    : undefined,
});

const deriveStatsFromInvoices = (invoices: Invoice[]): FinanceStats => {
  const pendingInvoicesTotal = invoices
    .filter((invoice) => invoice.status === 'pending')
    .reduce((total, invoice) => total + invoice.amount, 0);

  const paidInvoicesTotal = invoices
    .filter((invoice) => invoice.status === 'paid' || invoice.status === 'completed')
    .reduce((total, invoice) => total + invoice.amount, 0);

  const monthlyRevenue = paidInvoicesTotal;

  return {
    monthlyRevenue,
    pendingInvoicesTotal,
    paidInvoicesTotal,
  };
};

const toInvoiceRequest = (invoice: InvoiceInput) => {
  const totalFromItems = invoice.lineItems.reduce(
    (sum, item) => sum + item.quantity * item.unitPrice,
    0,
  );
  const total = invoice.total ?? totalFromItems;
  return {
    amount: total,
    client: invoice.clientName,
    date: new Date(invoice.invoiceDate).toISOString(),
    description:
      invoice.description ||
      (invoice.lineItems.length
        ? invoice.lineItems
            .map((item) => `${item.quantity}x ${item.description}`)
            .join(', ')
        : undefined),
  };
};

export const useFinanceStore = create<FinanceState>()(
  immer((set, get) => ({
>>>>>>> 34f2e63d
    invoices: [],
    quotes: [],
    payments: [],
    stats: null,
    loading: false,
    error: null,

<<<<<<< HEAD
    resetError: () => {
      set({ error: null })
    },

    async fetchDashboardData() {
      set({ loading: true, error: null })
      try {
        const [invoicesResponse, statsResponse] = await Promise.all([
          axios.get<InvoiceLike[]>(`${API_BASE}/invoices`, { params: { limit: 10 } }),
          axios.get<FinanceStats>(`${API_BASE}/stats`),
        ])

        const invoices = invoicesResponse.data.map((invoice) => normaliseInvoiceSummary(invoice))
        const stats = statsResponse.data

        set((state) => {
          state.invoices = invoices
          state.stats = stats
          state.loading = false
        })

        return { invoices, stats }
      } catch (error) {
        const message = extractErrorMessage(error)
        set((state) => {
          state.error = message
          state.loading = false
        })
        throw new Error(message)
      }
    },

    async fetchInvoices() {
      set({ loading: true, error: null })
      try {
        const response = await axios.get<InvoiceLike[]>(`${API_BASE}/invoices`)
        const invoices = response.data.map((invoice) => normaliseInvoiceSummary(invoice))
        set((state) => {
          state.invoices = invoices
          state.loading = false
        })
        return invoices
      } catch (error) {
        const message = extractErrorMessage(error)
        set((state) => {
          state.error = message
          state.loading = false
        })
        throw new Error(message)
      }
    },

    async getInvoiceById(id) {
      set({ loading: true, error: null })
      try {
        const response = await axios.get<InvoiceLike>(`${API_BASE}/invoices/${id}`)
        const invoice = normaliseInvoiceDetails(response.data)
        set((state) => {
          const index = state.invoices.findIndex((existing) => existing.id === invoice.id)
          if (index >= 0) {
            state.invoices[index] = invoice
          } else {
            state.invoices.push(invoice)
          }
          state.loading = false
        })
        return invoice
      } catch (error) {
        const message = extractErrorMessage(error)
        set((state) => {
          state.error = message
          state.loading = false
        })
        throw new Error(message)
      }
    },

    async createInvoice(invoiceDraft) {
      set({ loading: true, error: null })
      try {
        const response = await axios.post<InvoiceLike>(`${API_BASE}/invoices`, invoiceDraft)
        const invoice = normaliseInvoiceDetails(response.data)
        set((state) => {
          state.invoices.push(invoice)
          state.loading = false
        })
        return invoice
      } catch (error) {
        const message = extractErrorMessage(error)
        set((state) => {
          state.error = message
          state.loading = false
        })
        throw new Error(message)
      }
    },

    async updateInvoice(id, invoiceDraft) {
      set({ loading: true, error: null })
      try {
        const response = await axios.put<InvoiceLike>(`${API_BASE}/invoices/${id}`, invoiceDraft)
        const invoice = normaliseInvoiceDetails(response.data)
        set((state) => {
          const index = state.invoices.findIndex((existing) => existing.id === id)
          if (index >= 0) {
            state.invoices[index] = invoice
          } else {
            state.invoices.push(invoice)
          }
          state.loading = false
        })
        return invoice
      } catch (error) {
        const message = extractErrorMessage(error)
        set((state) => {
          state.error = message
          state.loading = false
        })
        throw new Error(message)
      }
    },

    async deleteInvoice(id) {
      set({ loading: true, error: null })
      try {
        await axios.delete(`${API_BASE}/invoices/${id}`)
        set((state) => {
          state.invoices = state.invoices.filter((invoice) => invoice.id !== id)
          state.loading = false
        })
      } catch (error) {
        const message = extractErrorMessage(error)
        set((state) => {
          state.error = message
          state.loading = false
        })
        throw new Error(message)
      }
    },

    async getQuotes() {
      set({ loading: true, error: null })
      try {
        const response = await axios.get<QuoteLike[]>(`${API_BASE}/quotes`)
        const quotes = response.data.map((quote) => normaliseQuote(quote))
        set((state) => {
          state.quotes = quotes
          state.loading = false
        })
        return quotes
      } catch (error) {
        const message = extractErrorMessage(error)
        set((state) => {
          state.error = message
          state.loading = false
        })
        throw new Error(message)
      }
    },

    async convertQuoteToInvoice(quoteId) {
      set({ loading: true, error: null })
      try {
        const response = await axios.post<InvoiceLike>(`${API_BASE}/quotes/${quoteId}/convert`)
        const invoice = normaliseInvoiceDetails(response.data)
        set((state) => {
          state.invoices.push(invoice)
          state.quotes = state.quotes.map((quote) =>
            quote.id === quoteId ? { ...quote, status: 'converted' } : quote,
          )
          state.loading = false
        })
        return invoice.id
      } catch (error) {
        const message = extractErrorMessage(error)
        set((state) => {
          state.error = message
          state.loading = false
        })
        throw new Error(message)
      }
    },

    async fetchPayments() {
      set({ loading: true, error: null })
      try {
        const response = await axios.get<PaymentLike[]>(`${API_BASE}/payments`)
        const payments = response.data.map((payment) => normalisePayment(payment))
        set((state) => {
          state.payments = payments
          state.loading = false
        })
        return payments
      } catch (error) {
        const message = extractErrorMessage(error)
        set((state) => {
          state.error = message
          state.loading = false
        })
        throw new Error(message)
      }
    },

    async recordPayment(paymentData) {
      set({ loading: true, error: null })
      try {
        const response = await axios.post<PaymentLike>(`${API_BASE}/payments`, paymentData)
        const payment = normalisePayment(response.data)
        set((state) => {
          state.payments.push(payment)
          const invoiceIndex = state.invoices.findIndex((invoice) => invoice.id === payment.invoiceId)
          if (invoiceIndex >= 0) {
            state.invoices[invoiceIndex].status = 'paid'
          }
          state.loading = false
        })
        return payment
      } catch (error) {
        const message = extractErrorMessage(error)
        set((state) => {
          state.error = message
          state.loading = false
        })
        throw new Error(message)
      }
    },

    async fetchStats() {
      set({ loading: true, error: null })
      try {
        const response = await axios.get<FinanceStats>(`${API_BASE}/stats`)
        const stats = response.data
        set((state) => {
          state.stats = stats
          state.loading = false
        })
        return stats
      } catch (error) {
        const message = extractErrorMessage(error)
        set((state) => {
          state.error = message
          state.loading = false
        })
        throw new Error(message)
      }
    },
  })),
)

export type FinanceStore = typeof useFinanceStore
=======
    clearError: () => {
      set({ error: null });
    },

    fetchInvoices: async () => {
      set({ loading: true, error: null });
      try {
        const response = await axios.get(`${FINANCE_BASE}/invoices`);
        const invoices = (Array.isArray(response.data) ? response.data : []).map(mapInvoiceResponse);
        set({ invoices, loading: false });
        return invoices;
      } catch (error: any) {
        const message = error?.response?.data?.message || 'Failed to fetch invoices';
        set({ error: message, loading: false });
        throw new Error(message);
      }
    },

    getInvoiceById: async (id: string) => {
      const existing = get().invoices.find((invoice) => invoice.id === id);
      if (existing) {
        return existing;
      }

      set({ loading: true, error: null });
      try {
        const response = await axios.get(`${FINANCE_BASE}/invoices/${id}`);
        const invoice = mapInvoiceResponse(response.data);
        set((state) => {
          state.invoices.push(invoice);
          state.loading = false;
        });
        return invoice;
      } catch (error: any) {
        if (error?.response?.status === 404) {
          try {
            const invoices = await get().fetchInvoices();
            return invoices.find((invoice) => invoice.id === id) ?? null;
          } finally {
            set((state) => {
              state.loading = false;
            });
          }
        }

        const message = error?.response?.data?.message || 'Failed to load invoice';
        set({ error: message, loading: false });
        throw new Error(message);
      }
    },

    createInvoice: async (invoice) => {
      set({ loading: true, error: null });
      try {
        const payload = toInvoiceRequest(invoice);
        const response = await axios.post(`${FINANCE_BASE}/invoices`, payload);
        const created = mapInvoiceResponse(response.data);
        created.lineItems = ensureLineItems(invoice.lineItems);
        set((state) => {
          state.invoices.push(created);
          state.loading = false;
        });
        return created;
      } catch (error: any) {
        const message = error?.response?.data?.message || 'Failed to create invoice';
        set({ error: message, loading: false });
        throw new Error(message);
      }
    },

    updateInvoice: async (id, invoice) => {
      set({ loading: true, error: null });
      try {
        const payload = toInvoiceRequest(invoice);
        const response = await axios.put(`${FINANCE_BASE}/invoices/${id}`, payload);
        const updated = mapInvoiceResponse(response.data);
        updated.lineItems = ensureLineItems(invoice.lineItems);
        set((state) => {
          const index = state.invoices.findIndex((item) => item.id === id);
          if (index >= 0) {
            state.invoices[index] = updated;
          } else {
            state.invoices.push(updated);
          }
          state.loading = false;
        });
        return updated;
      } catch (error: any) {
        const message = error?.response?.data?.message || 'Failed to update invoice';
        set({ error: message, loading: false });
        throw new Error(message);
      }
    },

    deleteInvoice: async (id) => {
      set({ loading: true, error: null });
      try {
        await axios.delete(`${FINANCE_BASE}/invoices/${id}`);
        set((state) => {
          state.invoices = state.invoices.filter((invoice) => invoice.id !== id);
          state.loading = false;
        });
      } catch (error: any) {
        const message = error?.response?.data?.message || 'Failed to delete invoice';
        set({ error: message, loading: false });
        throw new Error(message);
      }
    },

    fetchQuotes: async () => {
      set({ loading: true, error: null });
      try {
        const response = await axios.get(`${FINANCE_BASE}/quotes`);
        const quotes = (Array.isArray(response.data) ? response.data : []).map(mapQuoteResponse);
        set({ quotes, loading: false });
        return quotes;
      } catch (error: any) {
        const message = error?.response?.data?.message || 'Failed to fetch quotes';
        set({ error: message, loading: false });
        throw new Error(message);
      }
    },

    getQuotes: async () => {
      const quotes = await get().fetchQuotes();
      return quotes;
    },

    convertQuoteToInvoice: async (quoteId) => {
      set({ loading: true, error: null });
      try {
        const response = await axios.post(`${FINANCE_BASE}/quotes/${quoteId}/convert`);
        const invoice = mapInvoiceResponse(response.data);
        set((state) => {
          state.invoices.push(invoice);
          state.quotes = state.quotes.map((quote) =>
            quote.id === quoteId
              ? { ...quote, status: 'converted', converted: true }
              : quote,
          );
          state.loading = false;
        });
        return invoice.id;
      } catch (error: any) {
        const message = error?.response?.data?.message || 'Failed to convert quote';
        set({ error: message, loading: false });
        throw new Error(message);
      }
    },

    fetchPayments: async () => {
      set({ loading: true, error: null });
      try {
        const response = await axios.get(`${FINANCE_BASE}/payments`);
        const payments = (Array.isArray(response.data) ? response.data : []).map(mapPaymentResponse);
        set({ payments, loading: false });
        return payments;
      } catch (error: any) {
        const message = error?.response?.data?.message || 'Failed to fetch payments';
        set({ error: message, loading: false });
        throw new Error(message);
      }
    },

    recordPayment: async (payment) => {
      set({ loading: true, error: null });
      try {
        const response = await axios.post(`${FINANCE_BASE}/payments`, {
          amount: payment.amount,
          invoice_id: payment.invoiceId,
          method: payment.method,
        });
        const created = mapPaymentResponse(response.data);
        set((state) => {
          state.payments.push(created);
          state.loading = false;
        });
        return created;
      } catch (error: any) {
        const message = error?.response?.data?.message || 'Failed to record payment';
        set({ error: message, loading: false });
        throw new Error(message);
      }
    },

    getFinanceStats: async () => {
      set({ loading: true, error: null });
      try {
        const response = await axios.get(`${FINANCE_BASE}/stats`);
        const invoices = get().invoices;
        const stats = deriveStatsFromInvoices(invoices);
        const revenue = Number(response.data?.revenue ?? stats.monthlyRevenue);
        const enrichedStats: FinanceStats = {
          monthlyRevenue: revenue,
          pendingInvoicesTotal: stats.pendingInvoicesTotal,
          paidInvoicesTotal: stats.paidInvoicesTotal,
        };
        set({ stats: enrichedStats, loading: false });
        return enrichedStats;
      } catch {
        const invoices = get().invoices;
        const stats = deriveStatsFromInvoices(invoices);
        set({ stats, loading: false });
        return stats;
      }
    },

    getDashboardData: async () => {
      set({ loading: true, error: null });
      try {
        const invoices = await get().fetchInvoices();
        const stats = await get().getFinanceStats();
        set({ loading: false });
        return { invoices, stats };
      } catch {
        const invoices = get().invoices;
        const stats = deriveStatsFromInvoices(invoices);
        set({ stats, loading: false });
        return { invoices, stats };
      }
    },
  })),
);

export default useFinanceStore;
>>>>>>> 34f2e63d
<|MERGE_RESOLUTION|>--- conflicted
+++ resolved
@@ -1,179 +1,3 @@
-<<<<<<< HEAD
-import axios from 'axios'
-import { create } from 'zustand'
-import { immer } from 'zustand/middleware/immer'
-
-import { env } from '@config/env'
-import type {
-  DashboardData,
-  FinanceStats,
-  InvoiceDetails,
-  InvoiceDraft,
-  InvoiceLineItem,
-  InvoiceStatus,
-  InvoiceSummary,
-  Payment,
-  Quote,
-  QuoteStatus,
-} from '@rg-types/financeTypes'
-
-const API_BASE = `${env.apiUrl}/api/v1/finance`
-
-type InvoiceLike = {
-  id: string
-  clientName?: string
-  customerName?: string
-  customer?: { name?: string }
-  amount?: number
-  total?: number
-  status?: string
-  dueDate?: string
-  due_date?: string
-  invoiceDate?: string
-  invoice_date?: string
-  date?: string
-  number?: string
-  lineItems?: InvoiceLineItem[]
-  items?: Array<Partial<InvoiceLineItem> & { description?: string; name?: string; qty?: number; quantity?: number; unitPrice?: number; price?: number; total?: number }>
-  notes?: string
-}
-
-type QuoteLike = {
-  id: string
-  number?: string
-  client?: string
-  clientName?: string
-  customerName?: string
-  amount?: number
-  total?: number
-  date?: string
-  createdAt?: string
-  status?: string
-}
-
-type PaymentLike = {
-  id: string
-  invoiceId?: string
-  invoice_id?: string
-  amount?: number
-  method?: string
-  status?: string
-  date?: string
-  createdAt?: string
-  reference?: string
-}
-
-interface FinanceState {
-  invoices: InvoiceSummary[]
-  quotes: Quote[]
-  payments: Payment[]
-  stats: FinanceStats | null
-  loading: boolean
-  error: string | null
-  fetchDashboardData: () => Promise<DashboardData>
-  fetchInvoices: () => Promise<InvoiceSummary[]>
-  getInvoiceById: (id: string) => Promise<InvoiceDetails>
-  createInvoice: (invoice: InvoiceDraft) => Promise<InvoiceDetails>
-  updateInvoice: (id: string, invoice: InvoiceDraft) => Promise<InvoiceDetails>
-  deleteInvoice: (id: string) => Promise<void>
-  getQuotes: () => Promise<Quote[]>
-  convertQuoteToInvoice: (quoteId: string) => Promise<string>
-  fetchPayments: () => Promise<Payment[]>
-  recordPayment: (payment: Omit<Payment, 'id'>) => Promise<Payment>
-  fetchStats: () => Promise<FinanceStats>
-  resetError: () => void
-}
-
-const fallbackDate = () => new Date().toISOString()
-
-const normaliseStatus = (status?: string): InvoiceStatus => {
-  const candidate = status?.toLowerCase() as InvoiceStatus | undefined
-  return candidate && ['draft', 'sent', 'pending', 'paid', 'overdue', 'cancelled'].includes(candidate)
-    ? candidate
-    : 'draft'
-}
-
-const normaliseInvoiceLineItem = (item: Partial<InvoiceLineItem> & { description?: string; name?: string; qty?: number; quantity?: number; unitPrice?: number; price?: number; total?: number }): InvoiceLineItem => {
-  const quantity = Number(item.quantity ?? item.qty ?? 0)
-  const unitPrice = Number(item.unitPrice ?? item.price ?? 0)
-  const total = Number(item.total ?? quantity * unitPrice)
-
-  return {
-    id: item.id,
-    description: item.description ?? item.name ?? '',
-    quantity,
-    unitPrice,
-    total,
-  }
-}
-
-const normaliseInvoiceSummary = (invoice: InvoiceLike): InvoiceSummary => {
-  const clientName = invoice.clientName ?? invoice.customerName ?? invoice.customer?.name ?? 'Unknown client'
-  const amount = Number(invoice.total ?? invoice.amount ?? 0)
-  const dueDate = invoice.dueDate ?? invoice.due_date ?? invoice.invoiceDate ?? invoice.invoice_date ?? fallbackDate()
-  const invoiceDate = invoice.invoiceDate ?? invoice.invoice_date ?? invoice.date
-
-  return {
-    id: invoice.id,
-    number: invoice.number,
-    clientName,
-    amount,
-    status: normaliseStatus(invoice.status),
-    dueDate,
-    invoiceDate,
-  }
-}
-
-const normaliseInvoiceDetails = (invoice: InvoiceLike): InvoiceDetails => {
-  const summary = normaliseInvoiceSummary(invoice)
-  const lineItemsSource = invoice.lineItems ?? invoice.items ?? []
-  const lineItems = lineItemsSource.map((item) => normaliseInvoiceLineItem(item))
-  const total = Number(invoice.total ?? invoice.amount ?? lineItems.reduce((sum, item) => sum + (item.total ?? 0), 0))
-
-  return {
-    ...summary,
-    lineItems,
-    total,
-    notes: invoice.notes,
-  }
-}
-
-const normaliseQuoteStatus = (status?: string): QuoteStatus => {
-  const candidate = status?.toLowerCase() as QuoteStatus | undefined
-  return candidate && ['draft', 'sent', 'converted'].includes(candidate) ? candidate : 'draft'
-}
-
-const normaliseQuote = (quote: QuoteLike): Quote => ({
-  id: quote.id,
-  number: quote.number ?? '',
-  client: quote.client ?? quote.clientName ?? quote.customerName ?? 'Unknown client',
-  amount: Number(quote.amount ?? quote.total ?? 0),
-  date: quote.date ?? quote.createdAt ?? fallbackDate(),
-  status: normaliseQuoteStatus(quote.status),
-})
-
-const normalisePayment = (payment: PaymentLike): Payment => ({
-  id: payment.id,
-  invoiceId: payment.invoiceId ?? payment.invoice_id ?? '',
-  amount: Number(payment.amount ?? 0),
-  method: (payment.method?.toLowerCase() ?? 'cash') as Payment['method'],
-  status: payment.status ?? 'pending',
-  date: payment.date ?? payment.createdAt ?? fallbackDate(),
-  reference: payment.reference,
-})
-
-const extractErrorMessage = (error: unknown): string => {
-  if (axios.isAxiosError(error)) {
-    const data = error.response?.data as { message?: string } | undefined
-    return data?.message ?? error.message ?? 'Unable to communicate with the finance service.'
-  }
-
-  return error instanceof Error ? error.message : 'Unable to communicate with the finance service.'
-}
-
-export const useFinanceStore = create<FinanceState>()(
-  immer((set) => ({
-=======
 import axios from 'axios';
 import { create } from 'zustand';
 import { immer } from 'zustand/middleware/immer';
@@ -353,7 +177,6 @@
 
 export const useFinanceStore = create<FinanceState>()(
   immer((set, get) => ({
->>>>>>> 34f2e63d
     invoices: [],
     quotes: [],
     payments: [],
@@ -361,258 +184,6 @@
     loading: false,
     error: null,
 
-<<<<<<< HEAD
-    resetError: () => {
-      set({ error: null })
-    },
-
-    async fetchDashboardData() {
-      set({ loading: true, error: null })
-      try {
-        const [invoicesResponse, statsResponse] = await Promise.all([
-          axios.get<InvoiceLike[]>(`${API_BASE}/invoices`, { params: { limit: 10 } }),
-          axios.get<FinanceStats>(`${API_BASE}/stats`),
-        ])
-
-        const invoices = invoicesResponse.data.map((invoice) => normaliseInvoiceSummary(invoice))
-        const stats = statsResponse.data
-
-        set((state) => {
-          state.invoices = invoices
-          state.stats = stats
-          state.loading = false
-        })
-
-        return { invoices, stats }
-      } catch (error) {
-        const message = extractErrorMessage(error)
-        set((state) => {
-          state.error = message
-          state.loading = false
-        })
-        throw new Error(message)
-      }
-    },
-
-    async fetchInvoices() {
-      set({ loading: true, error: null })
-      try {
-        const response = await axios.get<InvoiceLike[]>(`${API_BASE}/invoices`)
-        const invoices = response.data.map((invoice) => normaliseInvoiceSummary(invoice))
-        set((state) => {
-          state.invoices = invoices
-          state.loading = false
-        })
-        return invoices
-      } catch (error) {
-        const message = extractErrorMessage(error)
-        set((state) => {
-          state.error = message
-          state.loading = false
-        })
-        throw new Error(message)
-      }
-    },
-
-    async getInvoiceById(id) {
-      set({ loading: true, error: null })
-      try {
-        const response = await axios.get<InvoiceLike>(`${API_BASE}/invoices/${id}`)
-        const invoice = normaliseInvoiceDetails(response.data)
-        set((state) => {
-          const index = state.invoices.findIndex((existing) => existing.id === invoice.id)
-          if (index >= 0) {
-            state.invoices[index] = invoice
-          } else {
-            state.invoices.push(invoice)
-          }
-          state.loading = false
-        })
-        return invoice
-      } catch (error) {
-        const message = extractErrorMessage(error)
-        set((state) => {
-          state.error = message
-          state.loading = false
-        })
-        throw new Error(message)
-      }
-    },
-
-    async createInvoice(invoiceDraft) {
-      set({ loading: true, error: null })
-      try {
-        const response = await axios.post<InvoiceLike>(`${API_BASE}/invoices`, invoiceDraft)
-        const invoice = normaliseInvoiceDetails(response.data)
-        set((state) => {
-          state.invoices.push(invoice)
-          state.loading = false
-        })
-        return invoice
-      } catch (error) {
-        const message = extractErrorMessage(error)
-        set((state) => {
-          state.error = message
-          state.loading = false
-        })
-        throw new Error(message)
-      }
-    },
-
-    async updateInvoice(id, invoiceDraft) {
-      set({ loading: true, error: null })
-      try {
-        const response = await axios.put<InvoiceLike>(`${API_BASE}/invoices/${id}`, invoiceDraft)
-        const invoice = normaliseInvoiceDetails(response.data)
-        set((state) => {
-          const index = state.invoices.findIndex((existing) => existing.id === id)
-          if (index >= 0) {
-            state.invoices[index] = invoice
-          } else {
-            state.invoices.push(invoice)
-          }
-          state.loading = false
-        })
-        return invoice
-      } catch (error) {
-        const message = extractErrorMessage(error)
-        set((state) => {
-          state.error = message
-          state.loading = false
-        })
-        throw new Error(message)
-      }
-    },
-
-    async deleteInvoice(id) {
-      set({ loading: true, error: null })
-      try {
-        await axios.delete(`${API_BASE}/invoices/${id}`)
-        set((state) => {
-          state.invoices = state.invoices.filter((invoice) => invoice.id !== id)
-          state.loading = false
-        })
-      } catch (error) {
-        const message = extractErrorMessage(error)
-        set((state) => {
-          state.error = message
-          state.loading = false
-        })
-        throw new Error(message)
-      }
-    },
-
-    async getQuotes() {
-      set({ loading: true, error: null })
-      try {
-        const response = await axios.get<QuoteLike[]>(`${API_BASE}/quotes`)
-        const quotes = response.data.map((quote) => normaliseQuote(quote))
-        set((state) => {
-          state.quotes = quotes
-          state.loading = false
-        })
-        return quotes
-      } catch (error) {
-        const message = extractErrorMessage(error)
-        set((state) => {
-          state.error = message
-          state.loading = false
-        })
-        throw new Error(message)
-      }
-    },
-
-    async convertQuoteToInvoice(quoteId) {
-      set({ loading: true, error: null })
-      try {
-        const response = await axios.post<InvoiceLike>(`${API_BASE}/quotes/${quoteId}/convert`)
-        const invoice = normaliseInvoiceDetails(response.data)
-        set((state) => {
-          state.invoices.push(invoice)
-          state.quotes = state.quotes.map((quote) =>
-            quote.id === quoteId ? { ...quote, status: 'converted' } : quote,
-          )
-          state.loading = false
-        })
-        return invoice.id
-      } catch (error) {
-        const message = extractErrorMessage(error)
-        set((state) => {
-          state.error = message
-          state.loading = false
-        })
-        throw new Error(message)
-      }
-    },
-
-    async fetchPayments() {
-      set({ loading: true, error: null })
-      try {
-        const response = await axios.get<PaymentLike[]>(`${API_BASE}/payments`)
-        const payments = response.data.map((payment) => normalisePayment(payment))
-        set((state) => {
-          state.payments = payments
-          state.loading = false
-        })
-        return payments
-      } catch (error) {
-        const message = extractErrorMessage(error)
-        set((state) => {
-          state.error = message
-          state.loading = false
-        })
-        throw new Error(message)
-      }
-    },
-
-    async recordPayment(paymentData) {
-      set({ loading: true, error: null })
-      try {
-        const response = await axios.post<PaymentLike>(`${API_BASE}/payments`, paymentData)
-        const payment = normalisePayment(response.data)
-        set((state) => {
-          state.payments.push(payment)
-          const invoiceIndex = state.invoices.findIndex((invoice) => invoice.id === payment.invoiceId)
-          if (invoiceIndex >= 0) {
-            state.invoices[invoiceIndex].status = 'paid'
-          }
-          state.loading = false
-        })
-        return payment
-      } catch (error) {
-        const message = extractErrorMessage(error)
-        set((state) => {
-          state.error = message
-          state.loading = false
-        })
-        throw new Error(message)
-      }
-    },
-
-    async fetchStats() {
-      set({ loading: true, error: null })
-      try {
-        const response = await axios.get<FinanceStats>(`${API_BASE}/stats`)
-        const stats = response.data
-        set((state) => {
-          state.stats = stats
-          state.loading = false
-        })
-        return stats
-      } catch (error) {
-        const message = extractErrorMessage(error)
-        set((state) => {
-          state.error = message
-          state.loading = false
-        })
-        throw new Error(message)
-      }
-    },
-  })),
-)
-
-export type FinanceStore = typeof useFinanceStore
-=======
     clearError: () => {
       set({ error: null });
     },
@@ -837,5 +408,4 @@
   })),
 );
 
-export default useFinanceStore;
->>>>>>> 34f2e63d
+export default useFinanceStore;