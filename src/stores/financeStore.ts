--- conflicted
+++ resolved
@@ -176,7 +176,6 @@
   return invoice
 }
 
-<<<<<<< HEAD
 const mapQuoteResponse = (payload: any): Quote => {
   const id = String(payload.id ?? generateId())
   const status: Quote['status'] = (
@@ -186,20 +185,6 @@
         ? 'converted'
         : 'draft'
   ) as Quote['status']
-=======
-function parseQuote(payload: unknown): Quote | null {
-  if (!payload || typeof payload !== 'object') {
-    return null
-  }
-  const record = payload as Record<string, unknown>
-  const id = record.id ?? crypto.randomUUID?.() ?? `${Date.now()}`
-  const status = record.status ?? (record.converted ? 'converted' : 'draft')
-  const number = record.number ?? record.reference ?? `Q-${String(id).slice(-6).toUpperCase()}`
-  const amount = Number(record.amount ?? record.total ?? 0)
-
-  const normalisedStatus: Quote['status'] =
-    status === 'sent' || status === 'converted' ? status : 'draft'
->>>>>>> 47028a23
 
   return {
     id: toStringSafe(id),
