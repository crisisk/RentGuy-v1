--- conflicted
+++ resolved
@@ -1,350 +1,3 @@
-<<<<<<< HEAD
-import axios from 'axios'
-import { create } from 'zustand'
-import { immer } from 'zustand/middleware/immer'
-
-type UnknownRecord = Record<string, unknown>
-
-export type InvoiceStatus = 'paid' | 'pending' | 'overdue'
-
-export interface InvoiceLineItem {
-  readonly id: string
-  readonly description: string
-  readonly quantity: number
-  readonly unitPrice: number
-}
-
-export interface Invoice {
-  readonly id: string
-  readonly clientName: string
-  readonly amount: number
-  readonly status: InvoiceStatus
-  readonly invoiceDate: string
-  readonly dueDate: string
-  readonly lineItems: InvoiceLineItem[]
-}
-
-export type QuoteStatus = 'draft' | 'sent' | 'converted'
-
-export interface Quote {
-  readonly id: string
-  readonly number: string
-  readonly client: string
-  readonly amount: number
-  readonly date: string
-  readonly status: QuoteStatus
-}
-
-export interface Payment {
-  readonly id: string
-  readonly invoiceId: string
-  readonly amount: number
-  readonly date: string
-  readonly status: string
-}
-
-export interface FinanceStats {
-  readonly monthlyRevenue: number
-  readonly pendingInvoicesTotal: number
-  readonly paidInvoicesTotal: number
-}
-
-export interface FinanceDashboardData {
-  readonly invoices: Invoice[]
-  readonly stats: FinanceStats
-}
-
-export interface InvoiceUpsertPayload {
-  readonly clientName: string
-  readonly invoiceDate: Date | string
-  readonly dueDate: Date | string
-  readonly lineItems: ReadonlyArray<Omit<InvoiceLineItem, 'id'> & { readonly id?: string }>
-  readonly total: number
-  readonly status?: InvoiceStatus
-}
-
-export interface QuoteUpsertPayload {
-  readonly client: string
-  readonly amount: number
-  readonly date: Date | string
-  readonly status?: QuoteStatus
-  readonly number?: string
-}
-
-export interface PaymentPayload {
-  readonly invoiceId: string
-  readonly amount: number
-  readonly date?: Date | string
-  readonly status?: string
-  readonly method?: string
-}
-
-interface FinanceState {
-  invoices: Invoice[]
-  quotes: Quote[]
-  payments: Payment[]
-  stats: FinanceStats | null
-  loading: boolean
-  error: string | null
-  fetchInvoices: () => Promise<Invoice[]>
-  createInvoice: (invoiceData: InvoiceUpsertPayload) => Promise<Invoice>
-  updateInvoice: (id: string, invoiceData: InvoiceUpsertPayload) => Promise<Invoice>
-  deleteInvoice: (id: string) => Promise<void>
-  fetchQuotes: () => Promise<Quote[]>
-  createQuote: (quoteData: QuoteUpsertPayload) => Promise<Quote>
-  convertQuoteToInvoice: (quoteId: string) => Promise<Invoice>
-  fetchPayments: () => Promise<Payment[]>
-  recordPayment: (paymentData: PaymentPayload) => Promise<Payment>
-  getFinanceStats: () => Promise<FinanceStats>
-  getInvoiceById: (id: string) => Promise<Invoice>
-  getDashboardData: () => Promise<FinanceDashboardData>
-  getQuotes: () => Promise<Quote[]>
-  clearError: () => void
-}
-
-const API_BASE = 'http://localhost:8000/api/v1/finance'
-
-function ensureString(value: unknown, fallback = ''): string {
-  if (typeof value === 'string') {
-    return value
-  }
-  if (typeof value === 'number' && Number.isFinite(value)) {
-    return String(value)
-  }
-  if (value instanceof Date && !Number.isNaN(value.valueOf())) {
-    return value.toISOString()
-  }
-  return fallback
-}
-
-function ensureNumber(value: unknown, fallback = 0): number {
-  if (typeof value === 'number' && Number.isFinite(value)) {
-    return value
-  }
-  if (typeof value === 'string') {
-    const parsed = Number.parseFloat(value)
-    return Number.isFinite(parsed) ? parsed : fallback
-  }
-  if (value instanceof Date && !Number.isNaN(value.valueOf())) {
-    return value.valueOf()
-  }
-  return fallback
-}
-
-function ensureIsoDate(value: unknown, fallback = new Date()): string {
-  if (value instanceof Date && !Number.isNaN(value.valueOf())) {
-    return value.toISOString()
-  }
-  if (typeof value === 'string') {
-    const parsed = new Date(value)
-    if (!Number.isNaN(parsed.valueOf())) {
-      return parsed.toISOString()
-    }
-  }
-  if (typeof value === 'number' && Number.isFinite(value)) {
-    const parsed = new Date(value)
-    if (!Number.isNaN(parsed.valueOf())) {
-      return parsed.toISOString()
-    }
-  }
-  return fallback.toISOString()
-}
-
-function generateId(prefix: string): string {
-  return `${prefix}_${Math.random().toString(36).slice(2, 10)}`
-}
-
-function normaliseInvoiceStatus(value: unknown): InvoiceStatus {
-  const raw = ensureString(value).toLowerCase()
-  if (raw === 'paid') {
-    return 'paid'
-  }
-  if (raw === 'overdue' || raw === 'late' || raw.includes('over')) {
-    return 'overdue'
-  }
-  return raw === 'pending' || raw === 'unpaid' || raw.includes('pend') ? 'pending' : 'paid'
-}
-
-function normaliseQuoteStatus(value: unknown): QuoteStatus {
-  const raw = ensureString(value).toLowerCase()
-  if (raw === 'sent') {
-    return 'sent'
-  }
-  if (raw === 'converted' || raw === 'accepted') {
-    return 'converted'
-  }
-  return 'draft'
-}
-
-function normaliseLineItem(item: unknown, index: number): InvoiceLineItem {
-  const record: UnknownRecord = typeof item === 'object' && item !== null ? (item as UnknownRecord) : {}
-  const id = ensureString(record.id ?? record.lineItemId ?? record.itemId, generateId(`line_${index}`))
-  return {
-    id,
-    description: ensureString(record.description ?? record.name ?? record.title, 'Onbekend artikel'),
-    quantity: ensureNumber(record.quantity ?? record.qty, 1),
-    unitPrice: ensureNumber(record.unitPrice ?? record.price ?? record.unit_price ?? record.amount, 0),
-  }
-}
-
-function normaliseInvoice(payload: unknown): Invoice {
-  const record: UnknownRecord = typeof payload === 'object' && payload !== null ? (payload as UnknownRecord) : {}
-  const rawLineItems = Array.isArray(record.lineItems ?? record.items) ? (record.lineItems ?? record.items) : []
-  const invoiceDate = record.invoiceDate ?? record.invoice_date ?? record.date ?? record.created_at
-  const dueDate = record.dueDate ?? record.due_date ?? record.paymentDue ?? record.due ?? invoiceDate
-  const amount = ensureNumber(record.amount ?? record.total ?? record.totalAmount ?? 0, 0)
-
-  return {
-    id: ensureString(record.id ?? record.invoiceId ?? record.invoice_id, generateId('inv')),
-    clientName: ensureString(record.clientName ?? record.client_name ?? record.customer ?? 'Onbekende klant'),
-    amount,
-    status: normaliseInvoiceStatus(record.status),
-    invoiceDate: ensureIsoDate(invoiceDate),
-    dueDate: ensureIsoDate(dueDate, new Date(Date.now() + 7 * 24 * 60 * 60 * 1000)),
-    lineItems: rawLineItems.map((item, index) => normaliseLineItem(item, index)),
-  }
-}
-
-function normaliseQuote(payload: unknown): Quote {
-  const record: UnknownRecord = typeof payload === 'object' && payload !== null ? (payload as UnknownRecord) : {}
-  return {
-    id: ensureString(record.id ?? record.quoteId ?? record.quote_id, generateId('quote')),
-    number: ensureString(record.number ?? record.quoteNumber ?? record.quote_number ?? record.reference ?? 'Q-0001'),
-    client: ensureString(record.client ?? record.clientName ?? record.customer ?? 'Onbekende klant'),
-    amount: ensureNumber(record.amount ?? record.total ?? record.value, 0),
-    date: ensureIsoDate(record.date ?? record.created_at ?? record.issued_at),
-    status: normaliseQuoteStatus(record.status),
-  }
-}
-
-function normalisePayment(payload: unknown): Payment {
-  const record: UnknownRecord = typeof payload === 'object' && payload !== null ? (payload as UnknownRecord) : {}
-  return {
-    id: ensureString(record.id ?? record.paymentId ?? record.payment_id, generateId('pay')),
-    invoiceId: ensureString(record.invoiceId ?? record.invoice_id ?? record.invoiceIdRef ?? ''),
-    amount: ensureNumber(record.amount ?? record.total ?? record.value, 0),
-    date: ensureIsoDate(record.date ?? record.created_at ?? record.paid_at),
-    status: ensureString(record.status ?? 'processed'),
-  }
-}
-
-function normaliseStats(payload: unknown): FinanceStats {
-  const record: UnknownRecord = typeof payload === 'object' && payload !== null ? (payload as UnknownRecord) : {}
-  return {
-    monthlyRevenue: ensureNumber(record.monthlyRevenue ?? record.revenue ?? record.monthly_revenue, 0),
-    pendingInvoicesTotal: ensureNumber(record.pendingInvoicesTotal ?? record.pending ?? record.outstanding, 0),
-    paidInvoicesTotal: ensureNumber(record.paidInvoicesTotal ?? record.paid ?? record.collected, 0),
-  }
-}
-
-function resolveErrorMessage(error: unknown, fallback: string): string {
-  if (axios.isAxiosError(error)) {
-    const data = error.response?.data as UnknownRecord | undefined
-    const message = data?.message ?? data?.detail
-    if (typeof message === 'string' && message.trim()) {
-      return message
-    }
-    if (typeof error.message === 'string' && error.message.trim()) {
-      return error.message
-    }
-  }
-  if (error instanceof Error && error.message) {
-    return error.message
-  }
-  return fallback
-}
-
-async function requestInvoices(): Promise<Invoice[]> {
-  const response = await axios.get(`${API_BASE}/invoices`)
-  const payload = Array.isArray(response.data) ? response.data : []
-  return payload.map(normaliseInvoice)
-}
-
-async function requestInvoice(id: string): Promise<Invoice> {
-  const response = await axios.get(`${API_BASE}/invoices/${id}`)
-  return normaliseInvoice(response.data)
-}
-
-async function requestQuotes(): Promise<Quote[]> {
-  const response = await axios.get(`${API_BASE}/quotes`)
-  const payload = Array.isArray(response.data) ? response.data : []
-  return payload.map(normaliseQuote)
-}
-
-async function requestStats(): Promise<FinanceStats> {
-  const response = await axios.get(`${API_BASE}/stats`)
-  return normaliseStats(response.data)
-}
-
-async function requestPayments(): Promise<Payment[]> {
-  const response = await axios.get(`${API_BASE}/payments`)
-  const payload = Array.isArray(response.data) ? response.data : []
-  return payload.map(normalisePayment)
-}
-
-async function postInvoice(payload: InvoiceUpsertPayload): Promise<Invoice> {
-  const response = await axios.post(`${API_BASE}/invoices`, serialiseInvoicePayload(payload))
-  return normaliseInvoice(response.data)
-}
-
-async function putInvoice(id: string, payload: InvoiceUpsertPayload): Promise<Invoice> {
-  const response = await axios.put(`${API_BASE}/invoices/${id}`, serialiseInvoicePayload(payload))
-  return normaliseInvoice(response.data)
-}
-
-async function postQuote(payload: QuoteUpsertPayload): Promise<Quote> {
-  const response = await axios.post(`${API_BASE}/quotes`, serialiseQuotePayload(payload))
-  return normaliseQuote(response.data)
-}
-
-async function convertQuote(id: string): Promise<Invoice> {
-  const response = await axios.post(`${API_BASE}/quotes/${id}/convert`)
-  return normaliseInvoice(response.data)
-}
-
-async function postPayment(payload: PaymentPayload): Promise<Payment> {
-  const response = await axios.post(`${API_BASE}/payments`, serialisePaymentPayload(payload))
-  return normalisePayment(response.data)
-}
-
-function serialiseInvoicePayload(payload: InvoiceUpsertPayload): UnknownRecord {
-  return {
-    clientName: payload.clientName,
-    invoiceDate: ensureIsoDate(payload.invoiceDate),
-    dueDate: ensureIsoDate(payload.dueDate),
-    lineItems: payload.lineItems.map((item, index) => ({
-      id: item.id ?? generateId(`line_${index}`),
-      description: item.description,
-      quantity: item.quantity,
-      unitPrice: item.unitPrice,
-    })),
-    total: payload.total,
-    status: payload.status ?? 'pending',
-  }
-}
-
-function serialiseQuotePayload(payload: QuoteUpsertPayload): UnknownRecord {
-  return {
-    client: payload.client,
-    amount: payload.amount,
-    date: ensureIsoDate(payload.date),
-    status: payload.status ?? 'draft',
-    number: payload.number,
-  }
-}
-
-function serialisePaymentPayload(payload: PaymentPayload): UnknownRecord {
-  return {
-    invoiceId: payload.invoiceId,
-    amount: payload.amount,
-    date: payload.date ? ensureIsoDate(payload.date) : undefined,
-    status: payload.status,
-    method: payload.method,
-  }
-}
-
-export const financeStore = create<FinanceState>()(
-=======
 import axios from 'axios';
 import { create } from 'zustand';
 import { immer } from 'zustand/middleware/immer';
@@ -523,7 +176,6 @@
 };
 
 export const useFinanceStore = create<FinanceState>()(
->>>>>>> 80112fbf
   immer((set, get) => ({
     invoices: [],
     quotes: [],
@@ -531,303 +183,6 @@
     stats: null,
     loading: false,
     error: null,
-<<<<<<< HEAD
-    async fetchInvoices() {
-      set(state => {
-        state.loading = true
-        state.error = null
-      })
-      try {
-        const invoices = await requestInvoices()
-        set(state => {
-          state.invoices = invoices
-          state.loading = false
-        })
-        return invoices
-      } catch (error) {
-        const message = resolveErrorMessage(error, 'Failed to fetch invoices')
-        set(state => {
-          state.error = message
-          state.loading = false
-        })
-        throw new Error(message)
-      }
-    },
-    async createInvoice(invoiceData) {
-      set(state => {
-        state.loading = true
-        state.error = null
-      })
-      try {
-        const invoice = await postInvoice(invoiceData)
-        set(state => {
-          state.invoices.push(invoice)
-          state.loading = false
-        })
-        return invoice
-      } catch (error) {
-        const message = resolveErrorMessage(error, 'Failed to create invoice')
-        set(state => {
-          state.error = message
-          state.loading = false
-        })
-        throw new Error(message)
-      }
-    },
-    async updateInvoice(id, invoiceData) {
-      set(state => {
-        state.loading = true
-        state.error = null
-      })
-      try {
-        const updated = await putInvoice(id, invoiceData)
-        set(state => {
-          const index = state.invoices.findIndex(invoice => invoice.id === id)
-          if (index >= 0) {
-            state.invoices[index] = updated
-          } else {
-            state.invoices.push(updated)
-          }
-          state.loading = false
-        })
-        return updated
-      } catch (error) {
-        const message = resolveErrorMessage(error, 'Failed to update invoice')
-        set(state => {
-          state.error = message
-          state.loading = false
-        })
-        throw new Error(message)
-      }
-    },
-    async deleteInvoice(id) {
-      set(state => {
-        state.loading = true
-        state.error = null
-      })
-      try {
-        await axios.delete(`${API_BASE}/invoices/${id}`)
-        set(state => {
-          state.invoices = state.invoices.filter(invoice => invoice.id !== id)
-          state.loading = false
-        })
-      } catch (error) {
-        const message = resolveErrorMessage(error, 'Failed to delete invoice')
-        set(state => {
-          state.error = message
-          state.loading = false
-        })
-        throw new Error(message)
-      }
-    },
-    async fetchQuotes() {
-      set(state => {
-        state.loading = true
-        state.error = null
-      })
-      try {
-        const quotes = await requestQuotes()
-        set(state => {
-          state.quotes = quotes
-          state.loading = false
-        })
-        return quotes
-      } catch (error) {
-        const message = resolveErrorMessage(error, 'Failed to fetch quotes')
-        set(state => {
-          state.error = message
-          state.loading = false
-        })
-        throw new Error(message)
-      }
-    },
-    async createQuote(quoteData) {
-      set(state => {
-        state.loading = true
-        state.error = null
-      })
-      try {
-        const quote = await postQuote(quoteData)
-        set(state => {
-          state.quotes.push(quote)
-          state.loading = false
-        })
-        return quote
-      } catch (error) {
-        const message = resolveErrorMessage(error, 'Failed to create quote')
-        set(state => {
-          state.error = message
-          state.loading = false
-        })
-        throw new Error(message)
-      }
-    },
-    async convertQuoteToInvoice(quoteId) {
-      set(state => {
-        state.loading = true
-        state.error = null
-      })
-      try {
-        const invoice = await convertQuote(quoteId)
-        set(state => {
-          state.quotes = state.quotes.filter(quote => quote.id !== quoteId)
-          state.invoices.push(invoice)
-          state.loading = false
-        })
-        return invoice
-      } catch (error) {
-        const message = resolveErrorMessage(error, 'Failed to convert quote')
-        set(state => {
-          state.error = message
-          state.loading = false
-        })
-        throw new Error(message)
-      }
-    },
-    async fetchPayments() {
-      set(state => {
-        state.loading = true
-        state.error = null
-      })
-      try {
-        const payments = await requestPayments()
-        set(state => {
-          state.payments = payments
-          state.loading = false
-        })
-        return payments
-      } catch (error) {
-        const message = resolveErrorMessage(error, 'Failed to fetch payments')
-        set(state => {
-          state.error = message
-          state.loading = false
-        })
-        throw new Error(message)
-      }
-    },
-    async recordPayment(paymentData) {
-      set(state => {
-        state.loading = true
-        state.error = null
-      })
-      try {
-        const payment = await postPayment(paymentData)
-        set(state => {
-          state.payments.push(payment)
-          state.loading = false
-        })
-        return payment
-      } catch (error) {
-        const message = resolveErrorMessage(error, 'Failed to record payment')
-        set(state => {
-          state.error = message
-          state.loading = false
-        })
-        throw new Error(message)
-      }
-    },
-    async getFinanceStats() {
-      set(state => {
-        state.loading = true
-        state.error = null
-      })
-      try {
-        const stats = await requestStats()
-        set(state => {
-          state.stats = stats
-          state.loading = false
-        })
-        return stats
-      } catch (error) {
-        const message = resolveErrorMessage(error, 'Failed to fetch stats')
-        set(state => {
-          state.error = message
-          state.loading = false
-        })
-        throw new Error(message)
-      }
-    },
-    async getInvoiceById(id) {
-      const existing = get().invoices.find(invoice => invoice.id === id)
-      if (existing) {
-        return existing
-      }
-      set(state => {
-        state.loading = true
-        state.error = null
-      })
-      try {
-        const invoice = await requestInvoice(id)
-        set(state => {
-          state.invoices.push(invoice)
-          state.loading = false
-        })
-        return invoice
-      } catch (error) {
-        const message = resolveErrorMessage(error, 'Failed to load invoice')
-        set(state => {
-          state.error = message
-          state.loading = false
-        })
-        throw new Error(message)
-      }
-    },
-    async getDashboardData() {
-      set(state => {
-        state.loading = true
-        state.error = null
-      })
-      try {
-        const [invoices, stats] = await Promise.all([requestInvoices(), requestStats()])
-        set(state => {
-          state.invoices = invoices
-          state.stats = stats
-          state.loading = false
-        })
-        return { invoices, stats }
-      } catch (error) {
-        const message = resolveErrorMessage(error, 'Failed to load dashboard data')
-        set(state => {
-          state.error = message
-          state.loading = false
-        })
-        throw new Error(message)
-      }
-    },
-    async getQuotes() {
-      const currentQuotes = get().quotes
-      if (currentQuotes.length > 0 && !get().error) {
-        return currentQuotes
-      }
-      return get().fetchQuotes()
-    },
-    clearError() {
-      set(state => {
-        state.error = null
-      })
-    },
-  }))
-)
-
-const store = Object.assign(financeStore, {
-  fetchInvoices: () => financeStore.getState().fetchInvoices(),
-  createInvoice: (invoiceData: InvoiceUpsertPayload) => financeStore.getState().createInvoice(invoiceData),
-  updateInvoice: (id: string, invoiceData: InvoiceUpsertPayload) => financeStore.getState().updateInvoice(id, invoiceData),
-  deleteInvoice: (id: string) => financeStore.getState().deleteInvoice(id),
-  fetchQuotes: () => financeStore.getState().fetchQuotes(),
-  createQuote: (quoteData: QuoteUpsertPayload) => financeStore.getState().createQuote(quoteData),
-  convertQuoteToInvoice: (quoteId: string) => financeStore.getState().convertQuoteToInvoice(quoteId),
-  fetchPayments: () => financeStore.getState().fetchPayments(),
-  recordPayment: (paymentData: PaymentPayload) => financeStore.getState().recordPayment(paymentData),
-  getFinanceStats: () => financeStore.getState().getFinanceStats(),
-  getInvoiceById: (id: string) => financeStore.getState().getInvoiceById(id),
-  getDashboardData: () => financeStore.getState().getDashboardData(),
-  getQuotes: () => financeStore.getState().getQuotes(),
-  clearError: () => financeStore.getState().clearError(),
-})
-
-export default store
-=======
 
     clearError: () => {
       set({ error: null });
@@ -1053,5 +408,4 @@
   })),
 );
 
-export default useFinanceStore;
->>>>>>> 80112fbf
+export default useFinanceStore;