<<<<<<< HEAD
import { create } from 'zustand';
import { produce } from 'immer';
import axios from 'axios';
import type { PersonaKey, PersonaPreset } from '@rg-types/projectTypes';
=======
import { create } from 'zustand'
import { produce } from 'immer'
import { api } from '@infra/http/api'
import { mapUnknownToApiError } from '@errors'
import type { PersonaKey, PersonaPreset } from '@rg-types/projectTypes'

>>>>>>> 044caa20
export interface Project {
  id: string
  name: string
  description: string
  status: 'planned' | 'in-progress' | 'completed'
  startDate: string
  endDate: string
}

export interface TimelineEvent {
  id: string
  projectId: string
  title: string
  description: string
  date: string
  type: 'milestone' | 'deadline' | 'event'
}

interface ProjectState {
  projects: Project[]
  currentProject: Project | null
  timeline: TimelineEvent[]
  loading: boolean
  error: string | null

  fetchProjects: () => Promise<void>
  createProject: (data: Omit<Project, 'id'>) => Promise<void>
  updateProject: (id: string, data: Partial<Project>) => Promise<void>
  deleteProject: (id: string) => Promise<void>
  fetchTimeline: (projectId: string) => Promise<void>
  addTimelineEvent: (data: Omit<TimelineEvent, 'id'>) => Promise<void>
}
<<<<<<< HEAD
const API_BASE = 'http://localhost:8000/api/v1/projects';

export const defaultProjectPresets: Record<PersonaKey, PersonaPreset> = {
  all: {
    label: 'Alle persona\'s',
    description: 'Volledige cockpit zonder filters voor snelle oriëntatie.',
    kpis: [
      {
        id: 'portfolio-size',
        label: 'Projecten actief',
        metric: 'totalProjects',
        hint: 'Inclusief pipeline, actieve en afgeronde projecten.',
        suffix: ' projecten',
      },
      {
        id: 'live-operations',
        label: 'Live operaties',
        metric: 'activeProjects',
        hint: 'Projecten met actieve of risicosignalen.',
        suffix: ' live',
      },
    ],
  },
  operations: {
    label: 'Operations manager',
    description: 'Focus op voorraadblokkades en lopende uitvoeringen.',
    statusFilter: 'active',
    riskFilter: 'critical',
    sortKey: 'risk',
    sortDir: 'desc',
    timeFilter: 'today',
    kpis: [
      {
        id: 'critical-queue',
        label: 'Kritieke blokkades',
        metric: 'criticalProjects',
        hint: 'Voorraadissues die onmiddellijke actie vragen.',
      },
      {
        id: 'alerts',
        label: 'Actieve alerts',
        metric: 'eventsWithAlerts',
        hint: 'Projecten met voorraad- of crewwaarschuwingen.',
      },
    ],
  },
  support: {
    label: 'Support lead',
    description: 'Crew briefings en klantcommunicatie voor komende shows.',
    statusFilter: 'active',
    riskFilter: 'warning',
    sortKey: 'start',
    sortDir: 'asc',
    timeFilter: 'next7',
    kpis: [
      {
        id: 'handoffs',
        label: 'Shows binnen 7 dagen',
        metric: 'upcoming7Days',
        hint: 'Projecten die crew-briefings nodig hebben.',
        suffix: ' gepland',
      },
      {
        id: 'open-alerts',
        label: 'Alerts te volgen',
        metric: 'eventsWithAlerts',
        hint: 'Let op communicatie richting klant en crew.',
      },
    ],
  },
  cfo: {
    label: 'CFO / Finance',
    description: 'Afrondingen en facturatie-ready projecten.',
    statusFilter: 'completed',
    riskFilter: 'all',
    sortKey: 'end',
    sortDir: 'desc',
    timeFilter: 'past30',
    kpis: [
      {
        id: 'billing-ready',
        label: 'Afgerond (30 dagen)',
        metric: 'completed30Days',
        hint: 'Projecten klaar voor facturatie of analyse.',
        suffix: ' afgerond',
      },
      {
        id: 'critical-followup',
        label: 'Nog te escaleren',
        metric: 'criticalProjects',
        hint: 'Kritieke cases die facturatie kunnen blokkeren.',
      },
    ],
  },
  sales: {
    label: 'Sales director',
    description: 'Pipeline en bevestigde deals voor de komende weken.',
    statusFilter: 'upcoming',
    riskFilter: 'all',
    sortKey: 'start',
    sortDir: 'asc',
    timeFilter: 'next14',
    kpis: [
      {
        id: 'upcoming-pipeline',
        label: 'Pipeline (14 dagen)',
        metric: 'upcoming14Days',
        hint: 'Shows die nog afstemming met klant vereisen.',
        suffix: ' in pipeline',
      },
      {
        id: 'active-portfolio',
        label: 'Actieve accounts',
        metric: 'activeProjects',
        hint: 'Projecten in uitvoering bij strategische klanten.',
      },
    ],
  },
  compliance: {
    label: 'Compliance officer',
    description: 'Audit- en escalatieoverzicht voor governance.',
    statusFilter: 'all',
    riskFilter: 'critical',
    sortKey: 'risk',
    sortDir: 'desc',
    timeFilter: 'all',
    kpis: [
      {
        id: 'at-risk',
        label: 'Risicoprojecten',
        metric: 'atRiskProjects',
        hint: 'Projecten die governance review vereisen.',
      },
      {
        id: 'watchlist',
        label: 'Waarschuwingen',
        metric: 'warningProjects',
        hint: 'Monitor voor compliance check-ins.',
      },
    ],
  },
};
export const projectStore = create<ProjectState>((set) => ({
=======

const PROJECTS_BASE_PATH = '/api/v1/projects'

function resolveErrorMessage(error: unknown): string {
  return mapUnknownToApiError(error).message
}

export const projectStore = create<ProjectState>(set => ({
>>>>>>> 044caa20
  projects: [],
  currentProject: null,
  timeline: [],
  loading: false,
  error: null,
  fetchProjects: async () => {
    set(produce((state: ProjectState) => {
      state.loading = true;
      state.error = null;
    }));

    try {
      const response = await api.get<Project[]>(PROJECTS_BASE_PATH);
      set(produce((state: ProjectState) => {
        state.projects = Array.isArray(response.data) ? response.data : [];
        state.loading = false;
      }));
    } catch (error) {
      set(produce((state: ProjectState) => {
        state.loading = false;
        state.error = resolveErrorMessage(error);
      }));
    }
  },
  createProject: async (data) => {
    set(produce((state: ProjectState) => {
      state.loading = true;
      state.error = null;
    }));

    try {
      const response = await api.post<Project>(PROJECTS_BASE_PATH, data);
      set(produce((state: ProjectState) => {
        if (response.data) {
          state.projects.push(response.data);
        }
        state.loading = false;
      }));
    } catch (error) {
      set(produce((state: ProjectState) => {
        state.loading = false;
        state.error = resolveErrorMessage(error);
      }));
    }
  },
  updateProject: async (id, data) => {
    set(produce((state: ProjectState) => {
      state.loading = true;
      state.error = null;
    }));

    try {
      const response = await api.put<Project>(`${PROJECTS_BASE_PATH}/${id}`, data);
      set(produce((state: ProjectState) => {
        const index = state.projects.findIndex(p => p.id === id);
        if (response.data) {
          if (index !== -1) state.projects[index] = response.data;
          if (state.currentProject?.id === id) state.currentProject = response.data;
        }
        state.loading = false;
      }));
    } catch (error) {
      set(produce((state: ProjectState) => {
        state.loading = false;
        state.error = resolveErrorMessage(error);
      }));
    }
  },
  deleteProject: async (id) => {
    set(produce((state: ProjectState) => {
      state.loading = true;
      state.error = null;
    }));

    try {
      await api.delete(`${PROJECTS_BASE_PATH}/${id}`);
      set(produce((state: ProjectState) => {
        state.projects = state.projects.filter(p => p.id !== id);
        if (state.currentProject?.id === id) state.currentProject = null;
        state.loading = false;
      }));
    } catch (error) {
      set(produce((state: ProjectState) => {
        state.loading = false;
        state.error = resolveErrorMessage(error);
      }));
    }
  },
  fetchTimeline: async (projectId) => {
    set(produce((state: ProjectState) => {
      state.loading = true;
      state.error = null;
    }));

    try {
      const response = await api.get<TimelineEvent[]>(`${PROJECTS_BASE_PATH}/${projectId}/timeline`);
      set(produce((state: ProjectState) => {
        state.timeline = Array.isArray(response.data) ? response.data : [];
        state.loading = false;
      }));
    } catch (error) {
      set(produce((state: ProjectState) => {
        state.loading = false;
        state.error = resolveErrorMessage(error);
      }));
    }
  },
  addTimelineEvent: async (data) => {
    set(produce((state: ProjectState) => {
      state.loading = true;
      state.error = null;
    }));
    try {
      const response = await api.post<TimelineEvent>(`${PROJECTS_BASE_PATH}/${data.projectId}/timeline`, data);
      set(produce((state: ProjectState) => {
        if (response.data) {
          state.timeline.push(response.data);
        }
        state.loading = false;
      }));
    } catch (error) {
      set(produce((state: ProjectState) => {
        state.loading = false;
        state.error = resolveErrorMessage(error);
      }));
    }
  },
}));

export const defaultProjectPresets: Record<PersonaKey, PersonaPreset> = {
  all: {
    label: 'Alle persona\'s',
    description: 'Volledige planning zonder filters voor gezamenlijke UAT-sessies.',
    statusFilter: 'all',
    riskFilter: 'all',
    sortKey: 'start',
    sortDir: 'asc',
    timeFilter: 'all',
  },
  bart: {
    label: 'Bart · Operations lead',
    description: 'Actieve projecten en voorraadrisico\'s in één overzicht voor directe bijsturing.',
    statusFilter: 'active',
    riskFilter: 'warning',
    sortKey: 'start_offset',
    sortDir: 'asc',
    timeFilter: 'next14',
  },
  anna: {
    label: 'Anna · Planner',
    description: 'Komende projecten chronologisch om draaiboeken te verfijnen.',
    statusFilter: 'upcoming',
    sortKey: 'start_offset',
    sortDir: 'asc',
    timeFilter: 'next30',
  },
  tom: {
    label: 'Tom · Technicus',
    description: 'Focus op lopende producties voor shifts en onsite-briefings.',
    statusFilter: 'active',
    riskFilter: 'ok',
    sortKey: 'start_offset',
    sortDir: 'asc',
    timeFilter: 'today',
  },
  carla: {
    label: 'Carla · Front-office',
    description: 'Sorteer op klantnaam om vragen vanuit klantenservice snel te beantwoorden.',
    statusFilter: 'upcoming',
    sortKey: 'client',
    sortDir: 'asc',
    timeFilter: 'next30',
  },
  frank: {
    label: 'Frank · Finance',
    description: 'Afgeronde projecten voor facturatiecontroles en cashflow updates.',
    statusFilter: 'completed',
    sortKey: 'end',
    sortDir: 'desc',
    timeFilter: 'past30',
  },
  sven: {
    label: 'Sven · System admin',
    description: 'Escalaties en kritieke risico\'s prioriteren voor governance en alerts.',
    statusFilter: 'all',
    riskFilter: 'critical',
    sortKey: 'risk',
    sortDir: 'desc',
    timeFilter: 'all',
  },
  isabelle: {
    label: 'Isabelle · International coordinator',
    description: 'Komende internationale events ruim vooraf inzichtelijk houden.',
    statusFilter: 'upcoming',
    sortKey: 'start_offset',
    sortDir: 'asc',
    timeFilter: 'next30',
  },
  peter: {
    label: 'Peter · Power-user',
    description: 'Voorraadspanning en statusovergangen monitoren voor automatiseringen.',
    riskFilter: 'warning',
    sortKey: 'status',
    sortDir: 'asc',
    timeFilter: 'all',
  },
  nadia: {
    label: 'Nadia · Nieuw teamlid',
    description: 'Beperk zicht tot eenvoudig komende projecten voor een zachte onboarding.',
    statusFilter: 'upcoming',
    sortKey: 'start_offset',
    sortDir: 'asc',
    timeFilter: 'next14',
  },
  david: {
    label: 'David · Developer',
    description: 'Alle statussen zichtbaar houden om API-extensies te testen.',
    statusFilter: 'all',
    sortKey: 'status',
    sortDir: 'asc',
    timeFilter: 'all',
  },
}

const store = {
  ...projectStore,
  getProjects: async () => {
    await projectStore.getState().fetchProjects();
    return projectStore.getState().projects;
  },
  getStats: async () => {
    const projects = projectStore.getState().projects;
    return {
      totalTasks: projects.length * 10,
      completedTasks: projects.length * 7,
    };
  },
  getRecentActivities: async () => {
    const projects = projectStore.getState().projects;
    return projects.slice(0, 5).map(p => ({
      id: p.id,
      title: p.name,
      date: p.startDate,
      status: p.status === 'completed' ? 'completed' : 'in-progress',
    }));
  },
  getProjectById: async (id: string) => {
    const project = projectStore.getState().projects.find(p => p.id === id);
    if (!project) throw new Error('Project not found');
    return {
      ...project,
      crewMembers: [],
      equipment: [],
    };
  },
};
export default store;<|MERGE_RESOLUTION|>--- conflicted
+++ resolved
@@ -1,16 +1,9 @@
-<<<<<<< HEAD
-import { create } from 'zustand';
-import { produce } from 'immer';
-import axios from 'axios';
-import type { PersonaKey, PersonaPreset } from '@rg-types/projectTypes';
-=======
 import { create } from 'zustand'
 import { produce } from 'immer'
 import { api } from '@infra/http/api'
 import { mapUnknownToApiError } from '@errors'
 import type { PersonaKey, PersonaPreset } from '@rg-types/projectTypes'
 
->>>>>>> 044caa20
 export interface Project {
   id: string
   name: string
@@ -43,151 +36,6 @@
   fetchTimeline: (projectId: string) => Promise<void>
   addTimelineEvent: (data: Omit<TimelineEvent, 'id'>) => Promise<void>
 }
-<<<<<<< HEAD
-const API_BASE = 'http://localhost:8000/api/v1/projects';
-
-export const defaultProjectPresets: Record<PersonaKey, PersonaPreset> = {
-  all: {
-    label: 'Alle persona\'s',
-    description: 'Volledige cockpit zonder filters voor snelle oriëntatie.',
-    kpis: [
-      {
-        id: 'portfolio-size',
-        label: 'Projecten actief',
-        metric: 'totalProjects',
-        hint: 'Inclusief pipeline, actieve en afgeronde projecten.',
-        suffix: ' projecten',
-      },
-      {
-        id: 'live-operations',
-        label: 'Live operaties',
-        metric: 'activeProjects',
-        hint: 'Projecten met actieve of risicosignalen.',
-        suffix: ' live',
-      },
-    ],
-  },
-  operations: {
-    label: 'Operations manager',
-    description: 'Focus op voorraadblokkades en lopende uitvoeringen.',
-    statusFilter: 'active',
-    riskFilter: 'critical',
-    sortKey: 'risk',
-    sortDir: 'desc',
-    timeFilter: 'today',
-    kpis: [
-      {
-        id: 'critical-queue',
-        label: 'Kritieke blokkades',
-        metric: 'criticalProjects',
-        hint: 'Voorraadissues die onmiddellijke actie vragen.',
-      },
-      {
-        id: 'alerts',
-        label: 'Actieve alerts',
-        metric: 'eventsWithAlerts',
-        hint: 'Projecten met voorraad- of crewwaarschuwingen.',
-      },
-    ],
-  },
-  support: {
-    label: 'Support lead',
-    description: 'Crew briefings en klantcommunicatie voor komende shows.',
-    statusFilter: 'active',
-    riskFilter: 'warning',
-    sortKey: 'start',
-    sortDir: 'asc',
-    timeFilter: 'next7',
-    kpis: [
-      {
-        id: 'handoffs',
-        label: 'Shows binnen 7 dagen',
-        metric: 'upcoming7Days',
-        hint: 'Projecten die crew-briefings nodig hebben.',
-        suffix: ' gepland',
-      },
-      {
-        id: 'open-alerts',
-        label: 'Alerts te volgen',
-        metric: 'eventsWithAlerts',
-        hint: 'Let op communicatie richting klant en crew.',
-      },
-    ],
-  },
-  cfo: {
-    label: 'CFO / Finance',
-    description: 'Afrondingen en facturatie-ready projecten.',
-    statusFilter: 'completed',
-    riskFilter: 'all',
-    sortKey: 'end',
-    sortDir: 'desc',
-    timeFilter: 'past30',
-    kpis: [
-      {
-        id: 'billing-ready',
-        label: 'Afgerond (30 dagen)',
-        metric: 'completed30Days',
-        hint: 'Projecten klaar voor facturatie of analyse.',
-        suffix: ' afgerond',
-      },
-      {
-        id: 'critical-followup',
-        label: 'Nog te escaleren',
-        metric: 'criticalProjects',
-        hint: 'Kritieke cases die facturatie kunnen blokkeren.',
-      },
-    ],
-  },
-  sales: {
-    label: 'Sales director',
-    description: 'Pipeline en bevestigde deals voor de komende weken.',
-    statusFilter: 'upcoming',
-    riskFilter: 'all',
-    sortKey: 'start',
-    sortDir: 'asc',
-    timeFilter: 'next14',
-    kpis: [
-      {
-        id: 'upcoming-pipeline',
-        label: 'Pipeline (14 dagen)',
-        metric: 'upcoming14Days',
-        hint: 'Shows die nog afstemming met klant vereisen.',
-        suffix: ' in pipeline',
-      },
-      {
-        id: 'active-portfolio',
-        label: 'Actieve accounts',
-        metric: 'activeProjects',
-        hint: 'Projecten in uitvoering bij strategische klanten.',
-      },
-    ],
-  },
-  compliance: {
-    label: 'Compliance officer',
-    description: 'Audit- en escalatieoverzicht voor governance.',
-    statusFilter: 'all',
-    riskFilter: 'critical',
-    sortKey: 'risk',
-    sortDir: 'desc',
-    timeFilter: 'all',
-    kpis: [
-      {
-        id: 'at-risk',
-        label: 'Risicoprojecten',
-        metric: 'atRiskProjects',
-        hint: 'Projecten die governance review vereisen.',
-      },
-      {
-        id: 'watchlist',
-        label: 'Waarschuwingen',
-        metric: 'warningProjects',
-        hint: 'Monitor voor compliance check-ins.',
-      },
-    ],
-  },
-};
-export const projectStore = create<ProjectState>((set) => ({
-=======
 
 const PROJECTS_BASE_PATH = '/api/v1/projects'
 
@@ -196,7 +44,6 @@
 }
 
 export const projectStore = create<ProjectState>(set => ({
->>>>>>> 044caa20
   projects: [],
   currentProject: null,
   timeline: [],
