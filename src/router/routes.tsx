import { createElement, lazy, type LazyExoticComponent, type ComponentType } from 'react'
import type { RouteObject } from 'react-router-dom'

type ComponentWithProps<P> = LazyExoticComponent<ComponentType<P>>

export interface AppRouteObject extends RouteObject {
  readonly requiresAuth: boolean
}

export interface CreateAppRoutesOptions {
  readonly onLogout: () => void
  readonly secretsFocusPath?: string
}

const PlannerPage = lazy(() => import('@ui/Planner')) as ComponentWithProps<{
  onLogout: () => void
}>
const SecretsDashboardPage = lazy(() => import('@ui/SecretsDashboard')) as ComponentWithProps<{
  onLogout: () => void
}>
<<<<<<< HEAD
const SalesCRMSyncPage = lazy(() => import('../pages/sales/CRMSync'))
const SalesOffersPage = lazy(() => import('../pages/sales/SalesOffers'))
const SalesHandoffPage = lazy(() => import('../pages/sales/SalesHandoff'))
=======
const CRMDashboardPage = lazy(() => import('../pages/crm/CRMDashboard')) as ComponentWithProps<
  Record<string, never>
>
const SalesCRMImportPage = lazy(
  () => import('../pages/sales/SalesCRMImport'),
) as ComponentWithProps<Record<string, never>>
const SalesOfferPlaybookPage = lazy(
  () => import('../pages/sales/SalesOfferPlaybook'),
) as ComponentWithProps<Record<string, never>>
const SalesHandoffPlaybookPage = lazy(
  () => import('../pages/sales/SalesHandoffPlaybook'),
) as ComponentWithProps<Record<string, never>>
const QuoteManagementPage = lazy(
  () => import('../pages/finance/QuoteManagement'),
) as ComponentWithProps<Record<string, never>>
>>>>>>> 6346662f

function normaliseRoutePath(path?: string | null): string | null {
  if (!path) {
    return null
  }
  const trimmed = path.trim()
  if (!trimmed) {
    return null
  }
  const ensured = trimmed.startsWith('/') ? trimmed : `/${trimmed}`
  return ensured.replace(/\/{2,}/g, '/').replace(/\/$/, '') || '/'
}

function createSecretsRoute(path: string, onLogout: () => void): AppRouteObject {
  return {
    path,
    requiresAuth: true,
    element: createElement(SecretsDashboardPage, { onLogout }),
  }
}

export function createAppRoutes({
  onLogout,
  secretsFocusPath,
}: CreateAppRoutesOptions): AppRouteObject[] {
  const routes: AppRouteObject[] = [
    {
      path: '/planner',
      requiresAuth: true,
      element: createElement(PlannerPage, { onLogout }),
    },
    createSecretsRoute('/dashboard', onLogout),
    {
      path: '/sales/crm-sync',
      requiresAuth: true,
      element: createElement(SalesCRMSyncPage),
    },
    {
      path: '/sales/offers',
      requiresAuth: true,
      element: createElement(SalesOffersPage),
    },
    {
      path: '/sales/handoff',
      requiresAuth: true,
      element: createElement(SalesHandoffPage),
    },
  ]

  routes.push(
    {
      path: '/crm',
      requiresAuth: true,
      element: createElement(CRMDashboardPage, {}),
    },
    {
      path: '/sales/crm-sync',
      requiresAuth: true,
      element: createElement(SalesCRMImportPage, {}),
    },
    {
      path: '/sales/offers',
      requiresAuth: true,
      element: createElement(SalesOfferPlaybookPage, {}),
    },
    {
      path: '/sales/handoff',
      requiresAuth: true,
      element: createElement(SalesHandoffPlaybookPage, {}),
    },
    {
      path: '/finance/quotes',
      requiresAuth: true,
      element: createElement(QuoteManagementPage, {}),
    },
  )

  const resolvedSecretsPath = normaliseRoutePath(secretsFocusPath)
  if (resolvedSecretsPath && resolvedSecretsPath !== '/dashboard') {
    const exists = routes.some((route) => route.path === resolvedSecretsPath)
    if (!exists) {
      routes.push(createSecretsRoute(resolvedSecretsPath, onLogout))
    }
  }

  return routes
}

export default createAppRoutes<|MERGE_RESOLUTION|>--- conflicted
+++ resolved
@@ -18,27 +18,9 @@
 const SecretsDashboardPage = lazy(() => import('@ui/SecretsDashboard')) as ComponentWithProps<{
   onLogout: () => void
 }>
-<<<<<<< HEAD
 const SalesCRMSyncPage = lazy(() => import('../pages/sales/CRMSync'))
 const SalesOffersPage = lazy(() => import('../pages/sales/SalesOffers'))
 const SalesHandoffPage = lazy(() => import('../pages/sales/SalesHandoff'))
-=======
-const CRMDashboardPage = lazy(() => import('../pages/crm/CRMDashboard')) as ComponentWithProps<
-  Record<string, never>
->
-const SalesCRMImportPage = lazy(
-  () => import('../pages/sales/SalesCRMImport'),
-) as ComponentWithProps<Record<string, never>>
-const SalesOfferPlaybookPage = lazy(
-  () => import('../pages/sales/SalesOfferPlaybook'),
-) as ComponentWithProps<Record<string, never>>
-const SalesHandoffPlaybookPage = lazy(
-  () => import('../pages/sales/SalesHandoffPlaybook'),
-) as ComponentWithProps<Record<string, never>>
-const QuoteManagementPage = lazy(
-  () => import('../pages/finance/QuoteManagement'),
-) as ComponentWithProps<Record<string, never>>
->>>>>>> 6346662f
 
 function normaliseRoutePath(path?: string | null): string | null {
   if (!path) {
