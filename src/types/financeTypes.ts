--- conflicted
+++ resolved
@@ -1,93 +1,3 @@
-<<<<<<< HEAD
-export type InvoiceStatus =
-  | 'draft'
-  | 'sent'
-  | 'pending'
-  | 'paid'
-  | 'overdue'
-  | 'cancelled';
-
-export type QuoteStatus = 'draft' | 'sent' | 'converted';
-
-export type PaymentMethod = 'cash' | 'bank_transfer' | 'card' | 'mollie';
-
-export interface InvoiceLineItem {
-  id?: string;
-  description: string;
-  quantity: number;
-  unitPrice: number;
-  total?: number;
-}
-
-export interface InvoiceSummary {
-  id: string;
-  number?: string;
-  clientName: string;
-  amount: number;
-  status: InvoiceStatus;
-  dueDate: string;
-  invoiceDate?: string;
-}
-
-export interface InvoiceDetails extends InvoiceSummary {
-  lineItems: InvoiceLineItem[];
-  total: number;
-  notes?: string;
-}
-
-export interface InvoiceDraft {
-  clientName: string;
-  invoiceDate: string;
-  dueDate: string;
-  lineItems: InvoiceLineItem[];
-  total: number;
-}
-
-export interface Quote {
-  id: string;
-  number: string;
-  client: string;
-  amount: number;
-  date: string;
-  status: QuoteStatus;
-}
-
-export interface Payment {
-  id: string;
-  invoiceId: string;
-  amount: number;
-  method: PaymentMethod;
-  status: string;
-  date: string;
-  reference?: string;
-}
-
-export interface FinanceStats {
-  monthlyRevenue: number;
-  pendingInvoicesTotal: number;
-  paidInvoicesTotal: number;
-}
-
-export interface DashboardData {
-  invoices: InvoiceSummary[];
-  stats: FinanceStats | null;
-}
-
-export const isInvoiceDetails = (value: unknown): value is InvoiceDetails => {
-  if (!value || typeof value !== 'object') {
-    return false;
-  }
-
-  const candidate = value as Partial<InvoiceDetails>;
-  return (
-    typeof candidate.id === 'string' &&
-    typeof candidate.clientName === 'string' &&
-    typeof candidate.dueDate === 'string' &&
-    typeof candidate.total === 'number' &&
-    Array.isArray(candidate.lineItems)
-  );
-};
-=======
 export type InvoiceStatus = 'draft' | 'pending' | 'sent' | 'paid' | 'overdue' | 'cancelled'
 
 export interface InvoiceLineItem {
@@ -162,5 +72,4 @@
 export interface FinanceDashboardData {
   invoices: InvoiceRecord[]
   metrics: FinanceDashboardMetrics
-}
->>>>>>> 34f2e63d
+}