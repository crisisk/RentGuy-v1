--- conflicted
+++ resolved
@@ -1,80 +1,3 @@
-<<<<<<< HEAD
-export type ProjectStatus = 'active' | 'upcoming' | 'completed' | 'at_risk'
-
-export type RiskLevel = 'ok' | 'warning' | 'critical'
-
-export type SortKey = 'start' | 'end' | 'status' | 'risk'
-
-export type SortDirection = 'asc' | 'desc'
-
-export type StatusFilter = 'all' | ProjectStatus
-
-export type RiskFilter = 'all' | RiskLevel
-
-export type TimeFilter = 'all' | 'today' | 'next7' | 'next14' | 'next30' | 'past30'
-
-export interface PlannerEvent {
-  readonly id: string
-  readonly name: string
-  readonly client: string
-  readonly start: string
-  readonly end: string
-  readonly status: ProjectStatus
-  readonly risk: RiskLevel
-  readonly alerts: string[]
-  readonly durationDays: number | null
-  readonly daysUntilStart: number | null
-  readonly notes: string
-}
-
-export interface PlannerProjectDto {
-  readonly id: string | number
-  readonly name: string
-  readonly client_name: string
-  readonly status: string
-  readonly start_date?: string | null
-  readonly end_date?: string | null
-  readonly duration_days?: number | null
-  readonly days_until_start?: number | null
-  readonly inventory_risk?: string | null
-  readonly inventory_alerts?: unknown
-  readonly notes?: string | null
-}
-
-export type PlannerPersonaMetricKey =
-  | 'totalProjects'
-  | 'activeProjects'
-  | 'criticalProjects'
-  | 'warningProjects'
-  | 'upcoming7Days'
-  | 'upcoming14Days'
-  | 'completed30Days'
-  | 'eventsWithAlerts'
-  | 'atRiskProjects'
-
-export interface PersonaKpiConfig {
-  readonly id: string
-  readonly label: string
-  readonly metric: PlannerPersonaMetricKey
-  readonly hint?: string
-  readonly prefix?: string
-  readonly suffix?: string
-}
-
-export interface PersonaPreset {
-  readonly label: string
-  readonly description?: string
-  readonly statusFilter?: StatusFilter
-  readonly riskFilter?: RiskFilter
-  readonly sortKey?: SortKey
-  readonly sortDir?: SortDirection
-  readonly timeFilter?: TimeFilter
-  readonly searchTerm?: string
-  readonly kpis?: PersonaKpiConfig[]
-}
-
-export type PersonaKey = 'all' | 'operations' | 'support' | 'cfo' | 'sales' | 'compliance'
-=======
 export type ProjectStatus = 'upcoming' | 'active' | 'completed' | 'at_risk'
 
 export type RiskLevel = 'ok' | 'warning' | 'critical'
@@ -140,4 +63,3 @@
   readonly daysUntilStart: number | null
   readonly notes: string
 }
->>>>>>> 044caa20
