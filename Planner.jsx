import React, { useEffect, useMemo, useState } from 'react'
import { api } from './api.js'
import { brand, brandFontStack, withOpacity } from './branding.js'

const personaPresets = {
  all: {
    label: 'Alle rollen',
    description: 'Toont de volledige planning zonder filters, ideaal voor gezamenlijke UAT-sessies.',
    timeFilter: 'all',
  },
  bart: {
    label: 'Bart de Manager',
    description: 'Focus op lopende en risicovolle producties zodat Bart direct kan bijsturen.',
    statusFilter: 'active',
    riskFilter: 'warning',
    sortKey: 'start',
    sortDir: 'asc',
<<<<<<< HEAD
    timeFilter: 'next7',
=======
    description: 'Focus op lopende projecten en voorraadwaarschuwingen zodat hij direct kan bijsturen.',
    timeFilter: 'today',
>>>>>>> c8505c0a
  },
  anna: {
    label: 'Anna de Planner',
    description: 'Chronologisch overzicht van komende shows met afhankelijkheden en voorraadmatch.',
    statusFilter: 'upcoming',
    riskFilter: 'all',
    sortKey: 'start',
    sortDir: 'asc',
<<<<<<< HEAD
=======
    description: 'Legt de nadruk op komende projecten in chronologische volgorde voor detailplanning.',
>>>>>>> c8505c0a
    timeFilter: 'next14',
  },
  tom: {
    label: 'Tom de Technicus',
    description: 'Realtime zicht op vandaag lopende opdrachten inclusief briefingnotities.',
    statusFilter: 'active',
    riskFilter: 'ok',
    sortKey: 'start',
    sortDir: 'asc',
<<<<<<< HEAD
=======
    description: 'Toont enkel actuele opdrachten zodat hij weet waar hij vandaag moet zijn.',
>>>>>>> c8505c0a
    timeFilter: 'today',
  },
  carla: {
    label: 'Carla van Front-Office',
    description: 'Upcoming shows gegroepeerd per klant om vragen snel te beantwoorden.',
    statusFilter: 'upcoming',
    riskFilter: 'all',
    sortKey: 'client',
    sortDir: 'asc',
<<<<<<< HEAD
=======
    description: 'Sorteert op klantnaam zodat front-office teams snel klantvragen kunnen beantwoorden.',
>>>>>>> c8505c0a
    timeFilter: 'next30',
  },
  frank: {
    label: 'Frank de Financieel Specialist',
    description: 'Afgeronde projecten en documentatie om facturatie te versnellen.',
    statusFilter: 'completed',
    riskFilter: 'all',
    sortKey: 'end',
    sortDir: 'desc',
<<<<<<< HEAD
=======
    description: 'Laat afgeronde projecten zien, handig voor facturatie en BTW-controle.',
>>>>>>> c8505c0a
    timeFilter: 'past30',
  },
  sven: {
    label: 'Sven de Systeembeheerder',
    description: 'Filtert kritieke risico’s en voorraadalerts voor escalatiebeheer.',
    statusFilter: 'all',
    riskFilter: 'critical',
    sortKey: 'risk',
    sortDir: 'desc',
<<<<<<< HEAD
    timeFilter: 'all',
=======
    description: 'Filtert op kritieke voorraadrisico’s om escalaties te voorkomen.',
    timeFilter: 'today',
>>>>>>> c8505c0a
  },
  isabelle: {
    label: 'Isabelle de International',
    description: 'Kijkt weken vooruit om internationale producties tijdig te synchroniseren.',
    statusFilter: 'upcoming',
    riskFilter: 'all',
    sortKey: 'start',
    sortDir: 'asc',
<<<<<<< HEAD
=======
    description: 'Toont internationale events ruim op tijd zodat vertalingen en valuta geregeld zijn.',
>>>>>>> c8505c0a
    timeFilter: 'next30',
  },
  peter: {
    label: 'Peter de Power-User',
    description: 'Combineert status- en risicoviews voor API-automatiseringen en alerts.',
    statusFilter: 'all',
    riskFilter: 'warning',
    sortKey: 'status',
    sortDir: 'asc',
<<<<<<< HEAD
    timeFilter: 'all',
=======
    description: 'Highlight projecten met voorraadspanning voor API-automatiseringen.',
    timeFilter: 'next7',
>>>>>>> c8505c0a
  },
  nadia: {
    label: 'Nadia de Nieuweling',
    description: 'Behoudt een rustige kijk op de eerstvolgende simpele taken voor onboarding.',
    statusFilter: 'upcoming',
    riskFilter: 'ok',
    sortKey: 'start',
    sortDir: 'asc',
<<<<<<< HEAD
    timeFilter: 'next7',
=======
    description: 'Behoudt enkel eenvoudige komende taken voor een zachte onboarding.',
    timeFilter: 'next14',
>>>>>>> c8505c0a
  },
  david: {
    label: 'David de Developer',
    description: 'Ziet alle statussen tegelijk om integraties en automatiseringen te testen.',
    statusFilter: 'all',
    riskFilter: 'all',
    sortKey: 'status',
    sortDir: 'asc',
<<<<<<< HEAD
=======
    description: 'Combineert alle statussen zodat API-extensies getest kunnen worden.',
>>>>>>> c8505c0a
    timeFilter: 'all',
  },
}

const statusLabels = {
  active: 'Actief',
  upcoming: 'Komend',
  completed: 'Afgerond',
  at_risk: 'Risico',
}

const riskLabels = {
  ok: 'Op schema',
  warning: 'Let op',
  critical: 'Kritiek',
}

const statusPriority = {
  at_risk: 0,
  active: 1,
  upcoming: 2,
  completed: 3,
}

const badgePalette = {
  active: '#2563eb',
  upcoming: '#0ea5e9',
  completed: '#10b981',
  at_risk: '#dc2626',
}

const riskPalette = {
  ok: '#16a34a',
  warning: '#d97706',
  critical: '#b91c1c',
}

const cardPalette = {
  neutral: {
    background: 'linear-gradient(135deg, #f8f9fb 0%, #eef1f8 100%)',
    border: withOpacity('#4b5563', 0.08),
    color: brand.colors.secondary,
  },
  success: {
    background: 'linear-gradient(135deg, #d9f7ee 0%, #bdf0da 100%)',
    border: withOpacity('#0f766e', 0.14),
    color: '#065f46',
  },
  warning: {
    background: 'linear-gradient(135deg, #fff4d6 0%, #ffe6b3 100%)',
    border: withOpacity('#b45309', 0.18),
    color: '#92400e',
  },
  danger: {
    background: 'linear-gradient(135deg, #ffe4e6 0%, #fbc2d5 100%)',
    border: withOpacity('#be123c', 0.18),
    color: '#9f1239',
  },
}

const impactPalette = {
  positive: {
    background: '#dcfce7',
    color: '#166534',
  },
  neutral: {
    background: '#e5e7eb',
    color: '#374151',
  },
  warning: {
    background: '#fef3c7',
    color: '#92400e',
  },
  danger: {
    background: '#fee2e2',
    color: '#991b1b',
  },
}

const timeFilterOptions = {
  all: {
    label: 'Alle periodes',
    description: 'Toont elk project ongeacht datum.',
  },
  today: {
    label: 'Vandaag',
    description: 'Accentueert projecten die vandaag starten of actief zijn.',
  },
  next7: {
    label: 'Volgende 7 dagen',
    description: 'Helpt bij korte termijn planning.',
  },
  next14: {
    label: 'Volgende 14 dagen',
    description: 'Geeft zicht op de komende twee weken.',
  },
  next30: {
    label: 'Volgende 30 dagen',
    description: 'Geschikt voor maandelijkse vooruitblik.',
  },
  past30: {
    label: 'Laatste 30 dagen',
    description: 'Focus op recent afgeronde projecten.',
  },
}

const personaQuickActions = {
  bart: [
    { key: 'showExecutivePulse', label: 'Escalaties tonen' },
    { key: 'focusCritical', label: 'Kritieke risico’s prioriteren' },
    { key: 'resetPersona', label: 'Herstel Bart preset' },
  ],
  anna: [
    { key: 'showPlannerHorizon', label: 'Bekijk 14-daagse horizon' },
    { key: 'highlightDependencies', label: 'Toon afhankelijkheden' },
    { key: 'resetPersona', label: 'Herstel Anna preset' },
  ],
  tom: [
    { key: 'crewToday', label: 'Shift van vandaag' },
    { key: 'crewDocs', label: 'Briefings controleren' },
    { key: 'resetPersona', label: 'Herstel Tom preset' },
  ],
  carla: [
    { key: 'carlaClients', label: 'Groeperen op klant' },
    { key: 'viewerCalm', label: 'Rustige statusweergave' },
    { key: 'resetPersona', label: 'Herstel Carla preset' },
  ],
  frank: [
    { key: 'showReadyToBill', label: 'Facturatie klaarzetten' },
    { key: 'focusCashflow', label: 'Cashflow venster' },
    { key: 'resetPersona', label: 'Herstel Frank preset' },
  ],
  sven: [
    { key: 'focusCritical', label: 'Escalaties tonen' },
    { key: 'svenSystems', label: 'Inventarisalerts bundelen' },
    { key: 'resetPersona', label: 'Herstel Sven preset' },
  ],
  isabelle: [
    { key: 'isabelleWindow', label: '30-daagse horizon' },
    { key: 'highlightDependencies', label: 'Controleer ketens' },
    { key: 'resetPersona', label: 'Herstel Isabelle preset' },
  ],
  peter: [
    { key: 'viewerHighlights', label: 'Highlights & risico’s' },
    { key: 'peterAutomation', label: 'Automatiseringsfocus' },
    { key: 'resetPersona', label: 'Herstel Peter preset' },
  ],
  nadia: [
    { key: 'nadiaCalm', label: 'Alleen basics tonen' },
    { key: 'showPlannerHorizon', label: 'Komende week' },
    { key: 'resetPersona', label: 'Herstel Nadia preset' },
  ],
  david: [
    { key: 'davidAudit', label: 'Statusmatrix' },
    { key: 'peterAutomation', label: 'API-ready overzicht' },
    { key: 'resetPersona', label: 'Herstel David preset' },
  ],
}

function getDaysFromToday(dateString) {
  if (!dateString) return null
  const date = new Date(`${dateString}T00:00:00`)
  if (Number.isNaN(date.getTime())) return null
  const now = new Date()
  const today = new Date(now.getFullYear(), now.getMonth(), now.getDate())
  const diffMs = date.getTime() - today.getTime()
  return Math.round(diffMs / (1000 * 60 * 60 * 24))
}

function matchesTimeFilter(event, filter) {
  if (filter === 'all') return true
  const startDiff = getDaysFromToday(event.start)
  const endDiff = getDaysFromToday(event.end)

  if (filter === 'today') {
    if (startDiff === 0) return true
    if (startDiff !== null && startDiff < 0 && endDiff !== null && endDiff >= 0) return true
    if (event.status === 'active') return true
    return false
  }

  if (filter === 'next7') {
    return startDiff !== null && startDiff >= 0 && startDiff <= 7
  }

  if (filter === 'next14') {
    return startDiff !== null && startDiff >= 0 && startDiff <= 14
  }

  if (filter === 'next30') {
    return startDiff !== null && startDiff >= 0 && startDiff <= 30
  }

  if (filter === 'past30') {
    return endDiff !== null && endDiff <= 0 && endDiff >= -30
  }

  return true
}

function computeFinancialSignals(events) {
  return events.reduce(
    (acc, event) => {
      acc.total += 1
      if (event.status === 'completed') acc.billingReady += 1
      if (event.status === 'at_risk' || event.risk === 'critical') acc.revenueAtRisk += 1
      if (event.alerts?.length) acc.inventoryAlerts += 1
      if ((event.status === 'active' || event.status === 'completed') && !event.notes?.trim()) {
        acc.docsMissing += 1
      }

      const daysUntil = getDaysFromToday(event.start)
      if (typeof daysUntil === 'number' && daysUntil >= 0 && daysUntil <= 14) {
        acc.upcomingWithin14 += 1
      }
      return acc
    },
    { total: 0, billingReady: 0, revenueAtRisk: 0, inventoryAlerts: 0, docsMissing: 0, upcomingWithin14: 0 }
  )
}

function buildFinancialCards(signals) {
  if (!signals.total) return []

  const readyShare = Math.round((signals.billingReady / signals.total) * 100)
  const riskShare = Math.round((signals.revenueAtRisk / signals.total) * 100)
  const documentationShare = Math.round((signals.docsMissing / signals.total) * 100)

  return [
    {
      key: 'billingReady',
      title: 'Facturatie klaar',
      value: signals.billingReady,
      helpText: `${readyShare}% van de portfolio kan direct gefactureerd worden.`,
      tone: signals.billingReady ? 'success' : 'neutral',
    },
    {
      key: 'revenueAtRisk',
      title: 'Omzet onder druk',
      value: signals.revenueAtRisk,
      helpText: `${riskShare}% van de planning kent voorraad- of statusrisico’s. Plan mitigatie.`,
      tone: signals.revenueAtRisk ? 'danger' : 'success',
    },
    {
      key: 'inventoryAlerts',
      title: 'Voorraad alerts',
      value: signals.inventoryAlerts,
      helpText: signals.inventoryAlerts
        ? 'Escalaties aanwezig: stem af met magazijn voor directe aanvulling.'
        : 'Geen voorraadblokkades gemeld in de huidige selectie.',
      tone: signals.inventoryAlerts ? 'warning' : 'neutral',
    },
    {
      key: 'docsMissing',
      title: 'Ontbrekende notities',
      value: signals.docsMissing,
      helpText: `${documentationShare}% van actieve/afgeronde projecten mist context voor finance & crew.`,
      tone: signals.docsMissing ? 'warning' : 'success',
    },
  ]
}

function buildValueOpportunities(events) {
  return events.reduce(
    (acc, event) => {
      if (event.status === 'completed') {
        acc.readyToBill.push({
          key: `bill-${event.id}`,
          text: `Factureer ${event.name} (${event.client}) – afgerond op ${formatDate(event.end)}`,
        })
      }

      if (event.status === 'at_risk' || event.risk === 'critical') {
        acc.riskMitigation.push({
          key: `risk-${event.id}`,
          text: `Plan voorraadcheck voor ${event.name} – ${timelineLabel(event)}`,
        })
      }

      if ((event.status === 'active' || event.status === 'completed') && !event.notes?.trim()) {
        acc.documentation.push({
          key: `docs-${event.id}`,
          text: `Documenteer ${event.name} voor snellere facturatie en overdracht`,
        })
      }

      const daysUntil = getDaysFromToday(event.start)
      if (typeof daysUntil === 'number' && daysUntil >= 0 && daysUntil <= 14) {
        acc.upcomingWindow.push({
          key: `upcoming-${event.id}`,
          text: `Bevestig ${event.name} met ${event.client} – start ${formatDate(event.start)}`,
        })
      }

      if (event.alerts?.length) {
        const primaryAlert = event.alerts[0] || 'Controleer reserveringen en leveringen'
        acc.inventoryAlerts.push({
          key: `inventory-${event.id}`,
          text: `${event.name}: ${primaryAlert}`,
        })
      }

      return acc
    },
    { readyToBill: [], riskMitigation: [], documentation: [], upcomingWindow: [], inventoryAlerts: [] }
  )
}

function buildPersonaPlaybook(personaKey, events, signals) {
  if (!personaKey || personaKey === 'all') return []

  const opportunities = buildValueOpportunities(events)
  const sections = []

  const readyCount = signals?.billingReady ?? opportunities.readyToBill.length
  const riskCount = signals?.revenueAtRisk ?? opportunities.riskMitigation.length
  const docCount = signals?.docsMissing ?? opportunities.documentation.length
  const upcomingCount = signals?.upcomingWithin14 ?? opportunities.upcomingWindow.length
  const inventoryCount = signals?.inventoryAlerts ?? opportunities.inventoryAlerts.length

  const addSection = (title, items, caption) => {
    if (!items.length) return
    sections.push({ title, items: items.slice(0, 3), caption })
  }

  switch (personaKey) {
    case 'bart':
      addSection('Escalaties voor Bart', opportunities.riskMitigation, `${riskCount} projecten met risico`)
      addSection('Cashflow versnellen', opportunities.readyToBill, `${readyCount} facturen klaar`)
      addSection('Documentatie opvolgen', opportunities.documentation, `${docCount} dossiers aanvullen`)
      break
    case 'anna':
      addSection('Komende 14 dagen', opportunities.upcomingWindow, `${upcomingCount} projecten binnen 14 dagen`)
      addSection('Afhankelijkheden check', opportunities.riskMitigation, `${riskCount} ketens monitoren`)
      addSection('Briefing updates', opportunities.documentation, `${docCount} projecten missen notities`)
      break
    case 'tom':
      addSection('Shiftvoorbereiding', opportunities.upcomingWindow, `${upcomingCount} opdrachten starten snel`)
      addSection('Materiaalalerts', opportunities.inventoryAlerts, `${inventoryCount} urgente meldingen`)
      addSection('Briefings aanvullen', opportunities.documentation, `${docCount} projecten missen notities`)
      break
    case 'carla':
      addSection('Klantbevestigingen', opportunities.upcomingWindow, `${upcomingCount} klanten wachten op update`)
      addSection('Service highlights', opportunities.readyToBill, `${readyCount} successen om te delen`)
      addSection('Documentatie klaarzetten', opportunities.documentation, `${docCount} dossiers af te ronden`)
      break
    case 'frank':
      addSection('Facturatie direct verzenden', opportunities.readyToBill, `${readyCount} facturen klaar`)
      addSection('Compliance afronden', opportunities.documentation, `${docCount} dossiers missen notities`)
      addSection('Cashflow bewaken', opportunities.riskMitigation, `${riskCount} projecten met impact`)
      break
    case 'sven':
      addSection('Escalaties', opportunities.riskMitigation, `${riskCount} kritieke ketens`)
      addSection('Voorraadalerts', opportunities.inventoryAlerts, `${inventoryCount} meldingen te bevestigen`)
      addSection('Documentatieplicht', opportunities.documentation, `${docCount} dossiers bijwerken`)
      break
    case 'isabelle':
      addSection('Internationale voorbereiding', opportunities.upcomingWindow, `${upcomingCount} projecten binnen 30 dagen`)
      addSection('Risico-inschatting', opportunities.riskMitigation, `${riskCount} afhankelijkheden bewaken`)
      addSection('Succesverhalen', opportunities.readyToBill, `${readyCount} afgerond voor aftercare`)
      break
    case 'peter':
      addSection('Automation kansen', opportunities.inventoryAlerts, `${inventoryCount} alerts te koppelen`)
      addSection('Cashflow triggers', opportunities.readyToBill, `${readyCount} facturen klaar`)
      addSection('Risico watchlist', opportunities.riskMitigation, `${riskCount} projecten met waarschuwing`)
      break
    case 'nadia':
      addSection('Eerste taken', opportunities.upcomingWindow.slice(0, 2), `${upcomingCount} startmomenten in zicht`)
      addSection('Checklist aanvullen', opportunities.documentation, `${docCount} dossiers met ontbrekende info`)
      break
    case 'david':
      addSection('Status matrix', opportunities.upcomingWindow.concat(opportunities.riskMitigation), `${upcomingCount} gepland • ${riskCount} risico`)
      addSection('API-validaties', opportunities.inventoryAlerts, `${inventoryCount} alerts voor webhook-test`)
      addSection('Facturatie endpoints', opportunities.readyToBill, `${readyCount} facturatiecases`)
      break
    default:
      addSection('Planning focus', opportunities.upcomingWindow, `${upcomingCount} projecten binnen 14 dagen`)
      addSection('Cashflow kansen', opportunities.readyToBill, `${readyCount} facturen klaar`)
      break
  }

  return sections
}

function deriveImpact(event) {
  if (event.status === 'completed') {
    return { label: 'Facturatie klaar', tone: 'positive' }
  }
  if (event.status === 'at_risk' || event.risk === 'critical') {
    return { label: 'Financieel risico', tone: 'danger' }
  }
  if (event.risk === 'warning') {
    return { label: 'Voorraad bijsturen', tone: 'warning' }
  }
  if (event.status === 'active') {
    return { label: 'Operationeel', tone: 'neutral' }
  }
  const daysUntil = getDaysFromToday(event.start)
  if (typeof daysUntil === 'number' && daysUntil >= 0 && daysUntil <= 7) {
    return { label: 'Binnen 7 dagen', tone: 'warning' }
  }
  return { label: 'Op schema', tone: 'neutral' }
}

const personaInsightsGenerators = {
  bart(events, summary, financialSignals) {
    const critical = events.filter(event => event.status === 'at_risk' || event.risk === 'critical')
    const active = events.filter(event => event.status === 'active')
    const docsMissing = financialSignals?.docsMissing ?? 0
    const highlight = critical.length ? critical : active
    return {
      headline: critical.length ? 'Escalaties voor Bart' : 'Operaties op koers',
      summary: critical.length
        ? `Er staan ${critical.length} producties onder druk. Herverdeel crew en voorraad waar nodig.`
        : `Er zijn ${active.length || 'geen'} actieve opdrachten. Houd de voorraadindicatoren in de gaten.`,
      bullets: highlight.slice(0, 3).map(event => `${event.name} – ${timelineLabel(event)}`),
      emphasis:
        docsMissing > 0
          ? `${docsMissing} opdrachten missen draaiboeknotities. Zet dit uit bij planning.`
          : financialSignals?.inventoryAlerts
          ? `${financialSignals.inventoryAlerts} voorraadalerts geregistreerd. Check magazijnstatus.`
          : null,
    }
  },
  anna(events) {
    const upcoming = events
      .filter(event => event.status === 'upcoming')
      .sort((a, b) => getDateValue(a.start) - getDateValue(b.start))
    const riskyUpcoming = upcoming.filter(event => event.risk && event.risk !== 'ok')
    return {
      headline: upcoming.length ? 'Anna’s komende producties' : 'Nog geen nieuwe shows',
      summary: upcoming.length
        ? `Voorbereiden op ${Math.min(upcoming.length, 3)} startmomenten. Controleer crew & materiaal.`
        : 'Geen nieuwe producties in deze periode. Stem af met sales voor nieuwe aanvragen.',
      bullets: upcoming.slice(0, 3).map(event => `${event.name} – start ${formatDate(event.start)}`),
      emphasis:
        riskyUpcoming.length > 0
          ? `${riskyUpcoming.length} projecten hebben afhankelijkheden of risicoalerts.`
          : null,
    }
  },
  tom(events) {
    const active = events.filter(event => event.status === 'active')
    const docsMissing = active.filter(event => !event.notes?.trim())
    return {
      headline: active.length ? 'Tom’s shifts vandaag' : 'Geen actieve shifts',
      summary: active.length
        ? `Zorg dat crew, stage en transport klaarstaan voor ${active.length === 1 ? 'deze opdracht' : 'deze opdrachten'}.`
        : 'Vandaag geen live opdrachten. Controleer later opnieuw.',
      bullets: active.slice(0, 3).map(event => `${event.name} – eindigt ${formatDate(event.end)}`),
      emphasis:
        docsMissing.length > 0
          ? `${docsMissing.length} opdrachten missen briefingnotities. Vul ze aan vóór vertrek.`
          : null,
    }
  },
  carla(events) {
    const upcoming = events
      .filter(event => event.status === 'upcoming')
      .sort((a, b) => a.client.localeCompare(b.client, 'nl'))
    const soon = upcoming.filter(event => {
      const days = getDaysFromToday(event.start)
      return typeof days === 'number' && days >= 0 && days <= 7
    })
    return {
      headline: upcoming.length ? 'Klantoverzicht voor Carla' : 'Geen geplande klantmomenten',
      summary: upcoming.length
        ? `Bereid antwoorden voor op ${Math.min(upcoming.length, 3)} klantvragen en bevestig details.`
        : 'Geen aankomende events. Houd saleskanalen in de gaten voor nieuwe aanvragen.',
      bullets: upcoming.slice(0, 3).map(event => `${event.client} – ${event.name}`),
      emphasis:
        soon.length > 0
          ? `${soon.length} klanten verwachten deze week updates. Bel of mail ter bevestiging.`
          : null,
    }
  },
  frank(events, summary, financialSignals) {
    const completed = events
      .filter(event => event.status === 'completed')
      .sort((a, b) => getDateValue(b.end) - getDateValue(a.end))
    const readyShare = financialSignals?.total
      ? Math.round((financialSignals.billingReady / financialSignals.total) * 100)
      : null
    const docsMissing = financialSignals?.docsMissing ?? 0
    const revenueAtRisk = financialSignals?.revenueAtRisk ?? summary.atRisk
    return {
      headline: completed.length ? 'Facturatie klaarzetten' : 'Nog geen afrondingen',
      summary: completed.length
        ? `Er zijn ${completed.length} afgeronde projecten. ${
            readyShare !== null ? `${readyShare}% is direct factureerbaar.` : 'Start facturatie om cashflow te versterken.'
          }`
        : 'Geen afgeronde projecten in deze periode. Controleer of projecten tijdig worden afgesloten.',
      bullets: completed.slice(0, 3).map(event => `${event.name} – afgerond op ${formatDate(event.end)}`),
      emphasis:
        docsMissing > 0
          ? `${docsMissing} dossiers missen notities voor compliance.`
          : revenueAtRisk > 0
          ? `${revenueAtRisk} projecten hebben risico op omzetverlies.`
          : null,
    }
  },
  sven(events, summary, financialSignals) {
    const critical = events.filter(event => event.risk === 'critical' || event.status === 'at_risk')
    const alerts = events.filter(event => event.alerts?.length)
    return {
      headline: critical.length ? 'Kritieke incidenten voor Sven' : 'Geen kritieke incidenten',
      summary: critical.length
        ? `Escalaties actief bij ${critical.length} projecten. Check voorraad, API en monitoring.`
        : 'Geen kritieke meldingen. Houd de automations en sensoren actief.',
      bullets: critical.slice(0, 3).map(event => `${event.name} – ${timelineLabel(event)}`),
      emphasis:
        alerts.length > 0
          ? `${alerts.length} projecten genereren voorraadalerts. Bevestig acties met het warehouse.`
          : summary.warning > 0
          ? `${summary.warning} projecten hebben een waarschuwing. Plan een check-in.`
          : null,
    }
  },
  isabelle(events) {
    const upcoming = events
      .filter(event => event.status === 'upcoming')
      .sort((a, b) => getDateValue(a.start) - getDateValue(b.start))
    const longLead = upcoming.filter(event => {
      const days = getDaysFromToday(event.start)
      return typeof days === 'number' && days > 14
    })
    return {
      headline: upcoming.length ? 'Internationale horizon' : 'Geen internationale events gepland',
      summary: upcoming.length
        ? `Bekijk visa, travel en vertaling voor ${Math.min(upcoming.length, 3)} komende shows.`
        : 'Geen internationale producties zichtbaar. Controleer of filters te strikt zijn.',
      bullets: upcoming.slice(0, 3).map(event => `${event.name} – start ${formatDate(event.start)}`),
      emphasis:
        longLead.length > 0
          ? `${longLead.length} projecten hebben een langere doorlooptijd. Start voorbereidingen nu.`
          : null,
    }
  },
  peter(events, summary, financialSignals) {
    const warnings = events.filter(event => event.risk === 'warning')
    const highlights = events.filter(event => event.status === 'completed' || event.status === 'active')
    return {
      headline: 'Automation & alerts',
      summary:
        warnings.length > 0
          ? `${warnings.length} projecten hebben waarschuwingen. Koppel automatiseringen of scripts.`
          : 'Geen waarschuwingen. Gebruik data om optimalisaties te testen.',
      bullets: highlights.slice(0, 3).map(event => `${event.name} – ${statusLabels[event.status] || event.status}`),
      emphasis:
        financialSignals?.inventoryAlerts
          ? `${financialSignals.inventoryAlerts} voorraadalerts detecteerbaar via webhooks.`
          : null,
    }
  },
  nadia(events) {
    const upcoming = events
      .filter(event => event.status === 'upcoming')
      .sort((a, b) => getDateValue(a.start) - getDateValue(b.start))
    const safe = upcoming.filter(event => event.risk === 'ok')
    return {
      headline: upcoming.length ? 'Eerste stappen voor Nadia' : 'Nog geen taken toegewezen',
      summary: upcoming.length
        ? `Begin met ${safe.length ? safe.length : upcoming.length} laag-risico taken om de tooling te leren.`
        : 'Geen taken in zicht. Vraag een collega om samen de planner te doorlopen.',
      bullets: (safe.length ? safe : upcoming).slice(0, 3).map(event => `${event.name} – start ${formatDate(event.start)}`),
      emphasis:
        safe.length === 0 && upcoming.length > 0
          ? 'Let op: alle zichtbare taken bevatten risico’s. Vraag ondersteuning.'
          : null,
    }
  },
  david(events, summary) {
    const statusInfo = [
      { label: 'Actief', value: summary.active },
      { label: 'Komend', value: summary.upcoming },
      { label: 'Afgerond', value: summary.completed },
      { label: 'Risico', value: summary.atRisk },
    ]
    const highlights = events.slice(0, 3)
    return {
      headline: 'Integratie-audit',
      summary: 'Gebruik dit overzicht om API-calls en webhooks tegen de planner te testen.',
      bullets: highlights.map(event => `${event.name} – ${statusLabels[event.status] || event.status}`),
      emphasis: statusInfo.map(item => `${item.label}: ${item.value}`).join(' • '),
    }
  },
}

function buildPersonaInsights(personaKey, events, summary, financialSignals) {
  const generator = personaInsightsGenerators[personaKey]
  if (!generator) return null
  return generator(events, summary, financialSignals)
}

function PersonaSpotlight({
  personaKey,
  personaLabel,
  description,
  insights,
  quickActions,
  onQuickAction,
  timeFilter,
  playbookSections,
}) {
  if (!personaKey || personaKey === 'all') return null

  return (
    <section
      style={{
        border: `1px solid ${withOpacity(brand.colors.secondary, 0.08)}`,
        borderRadius: '20px',
        padding: '20px',
        background: 'linear-gradient(135deg, #ffffff 0%, #f5f0ff 100%)',
        display: 'grid',
        gap: '16px',
        boxShadow: '0 28px 60px rgba(21, 14, 40, 0.12)',
      }}
      aria-live="polite"
    >
      <header style={{ display: 'flex', flexWrap: 'wrap', justifyContent: 'space-between', gap: '8px' }}>
        <div>
          <h3 style={{ margin: 0, fontSize: '1.1rem', color: brand.colors.secondary }}>{personaLabel}</h3>
          <p style={{ margin: 0, color: brand.colors.mutedText, fontSize: '0.95rem' }}>{description}</p>
        </div>
        <div style={{ fontSize: '0.85rem', color: brand.colors.mutedText, textAlign: 'right' }}>
          {timeFilterOptions[timeFilter]?.label}
        </div>
      </header>
      {insights && (
        <div style={{ display: 'grid', gap: '8px' }}>
          <strong style={{ fontSize: '1rem', color: brand.colors.secondary }}>{insights.headline}</strong>
          <p style={{ margin: 0, color: brand.colors.mutedText }}>{insights.summary}</p>
          {insights.emphasis && (
            <p style={{ margin: 0, color: '#b45309', fontWeight: 600 }}>{insights.emphasis}</p>
          )}
          {insights.bullets?.length > 0 && (
            <ul style={{ margin: 0, paddingLeft: '20px', color: brand.colors.secondary }}>
              {insights.bullets.map((bullet, index) => (
                <li key={index}>{bullet}</li>
              ))}
            </ul>
          )}
        </div>
      )}
      {quickActions?.length > 0 && (
        <div style={{ display: 'flex', flexWrap: 'wrap', gap: '8px' }}>
          {quickActions.map(action => (
            <button
              key={action.key}
              type="button"
              onClick={() => onQuickAction(action.key)}
              style={{
                borderRadius: '999px',
                padding: '8px 18px',
                border: `1px solid ${withOpacity(brand.colors.primary, 0.4)}`,
                background: withOpacity(brand.colors.primary, 0.08),
                color: brand.colors.primaryDark,
                cursor: 'pointer',
                fontWeight: 600,
                transition: 'transform 0.2s ease, box-shadow 0.2s ease',
                boxShadow: '0 12px 24px rgba(255, 45, 146, 0.18)',
              }}
            >
              {action.label}
            </button>
          ))}
        </div>
      )}
      {playbookSections && (
        <div style={{ display: 'grid', gap: '8px' }}>
          <div style={{ fontWeight: 600, fontSize: '0.95rem', color: brand.colors.secondary }}>
            Personagerichte kansen
          </div>
          {playbookSections.length > 0 ? (
            <div style={{ display: 'grid', gap: '12px' }}>
              {playbookSections.map(section => (
                <div
                  key={section.title}
                  style={{
                    border: `1px solid ${withOpacity(brand.colors.secondary, 0.1)}`,
                    borderRadius: '16px',
                    padding: '16px',
                    background: 'rgba(255, 255, 255, 0.82)',
                    display: 'grid',
                    gap: '10px',
                  }}
                >
                  <div style={{ display: 'flex', justifyContent: 'space-between', gap: '8px', alignItems: 'baseline' }}>
                    <span style={{ fontWeight: 600 }}>{section.title}</span>
                    {section.caption && (
                      <span style={{ fontSize: '0.8rem', color: brand.colors.mutedText }}>{section.caption}</span>
                    )}
                  </div>
                  <ul style={{ margin: 0, paddingLeft: '18px', color: brand.colors.secondary, display: 'grid', gap: '6px' }}>
                    {section.items.map(item => (
                      <li key={item.key}>{item.text}</li>
                    ))}
                  </ul>
                </div>
              ))}
            </div>
          ) : (
            <p style={{ margin: 0, color: brand.colors.mutedText }}>
              Geen directe cashflow- of risicosignalen in deze selectie. Houd de filters in de gaten voor nieuwe kansen.
            </p>
          )}
        </div>
      )}
    </section>
  )
}

const timeFilterOptions = {
  all: {
    label: 'Alle periodes',
    description: 'Toont elk project ongeacht datum.',
  },
  today: {
    label: 'Vandaag',
    description: 'Accentueert projecten die vandaag starten of actief zijn.',
  },
  next7: {
    label: 'Volgende 7 dagen',
    description: 'Helpt bij korte termijn planning.',
  },
  next14: {
    label: 'Volgende 14 dagen',
    description: 'Geeft zicht op de komende twee weken.',
  },
  next30: {
    label: 'Volgende 30 dagen',
    description: 'Geschikt voor maandelijkse vooruitblik.',
  },
  past30: {
    label: 'Laatste 30 dagen',
    description: 'Focus op recent afgeronde projecten.',
  },
}

const personaQuickActions = {
  bart: [
    { key: 'focusRisk', label: 'Focus op risicoprojecten' },
    { key: 'resetPersona', label: 'Herstel Bart-voorkeuren' },
  ],
  anna: [
    { key: 'showNextWeek', label: 'Plan komende week' },
    { key: 'resetPersona', label: 'Herstel Anna-voorkeuren' },
  ],
  tom: [
    { key: 'focusTodayCrew', label: 'Toon opdrachten van vandaag' },
    { key: 'resetPersona', label: 'Herstel Tom-voorkeuren' },
  ],
  carla: [
    { key: 'sortByClient', label: 'Sorteer op klantnaam' },
    { key: 'resetPersona', label: 'Herstel Carla-voorkeuren' },
  ],
  frank: [
    { key: 'showCompletedMonth', label: 'Afgerond deze maand' },
    { key: 'resetPersona', label: 'Herstel Frank-voorkeuren' },
  ],
  sven: [
    { key: 'showCriticalRisk', label: 'Alle kritieke risico’s' },
    { key: 'resetPersona', label: 'Herstel Sven-voorkeuren' },
  ],
  isabelle: [
    { key: 'showNextMonth', label: 'Bekijk internationale maand' },
    { key: 'resetPersona', label: 'Herstel Isabelle-voorkeuren' },
  ],
  peter: [
    { key: 'focusAutomation', label: 'API-test weergave' },
    { key: 'resetPersona', label: 'Herstel Peter-voorkeuren' },
  ],
  nadia: [
    { key: 'showGuidedView', label: 'Toon eenvoudige planning' },
    { key: 'resetPersona', label: 'Herstel Nadia-voorkeuren' },
  ],
  david: [
    { key: 'devOverview', label: 'API status overzicht' },
    { key: 'resetPersona', label: 'Herstel David-voorkeuren' },
  ],
}

function getDaysFromToday(dateString) {
  if (!dateString) return null
  const date = new Date(`${dateString}T00:00:00`)
  if (Number.isNaN(date.getTime())) return null
  const now = new Date()
  const today = new Date(now.getFullYear(), now.getMonth(), now.getDate())
  const diffMs = date.getTime() - today.getTime()
  return Math.round(diffMs / (1000 * 60 * 60 * 24))
}

function matchesTimeFilter(event, filter) {
  if (filter === 'all') return true
  const startDiff = getDaysFromToday(event.start)
  const endDiff = getDaysFromToday(event.end)

  if (filter === 'today') {
    if (startDiff === 0) return true
    if (startDiff !== null && startDiff < 0 && endDiff !== null && endDiff >= 0) return true
    if (event.status === 'active') return true
    return false
  }

  if (filter === 'next7') {
    return startDiff !== null && startDiff >= 0 && startDiff <= 7
  }

  if (filter === 'next14') {
    return startDiff !== null && startDiff >= 0 && startDiff <= 14
  }

  if (filter === 'next30') {
    return startDiff !== null && startDiff >= 0 && startDiff <= 30
  }

  if (filter === 'past30') {
    return endDiff !== null && endDiff <= 0 && endDiff >= -30
  }

  return true
}

const personaInsightsGenerators = {
  bart(events, summary) {
    const atRiskProjects = events.filter(event => event.status === 'at_risk' || event.risk === 'critical')
    return {
      headline: atRiskProjects.length ? 'Actie vereist' : 'Alles onder controle',
      summary: atRiskProjects.length
        ? `Er staan ${atRiskProjects.length} projecten onder druk. Prioriteer voorraadcontrole om vertragingen te voorkomen.`
        : 'Er zijn momenteel geen kritieke voorraadissues. Blijf de planning monitoren voor nieuwe waarschuwingen.',
      bullets: atRiskProjects.slice(0, 3).map(event => `${event.name} – ${timelineLabel(event)}`),
    }
  },
  anna(events) {
    const upcoming = events
      .filter(event => event.status === 'upcoming')
      .sort((a, b) => getDateValue(a.start) - getDateValue(b.start))
    return {
      headline: upcoming.length ? 'Komende projecten' : 'Geen nieuwe projecten',
      summary: upcoming.length
        ? `Plan nu de logistiek voor de eerstvolgende ${Math.min(upcoming.length, 3)} projecten.`
        : 'Er staan geen nieuwe projecten ingepland. Controleer of offertes moeten worden omgezet naar opdrachten.',
      bullets: upcoming.slice(0, 3).map(event => `${event.name} – start ${formatDate(event.start)}`),
    }
  },
  tom(events) {
    const active = events.filter(event => event.status === 'active')
    return {
      headline: active.length ? 'Vandaag in het veld' : 'Geen actieve opdrachten',
      summary: active.length
        ? `Zorg dat je crew up-to-date pakbonnen heeft voor ${active.length === 1 ? 'deze opdracht' : 'deze opdrachten'}.`
        : 'Er zijn momenteel geen actieve opdrachten. Controleer later of er nieuwe taken zijn.',
      bullets: active.slice(0, 3).map(event => `${event.name} – eindigt ${formatDate(event.end)}`),
    }
  },
  carla(events) {
    const upcomingClients = events
      .filter(event => event.status === 'upcoming')
      .sort((a, b) => a.client.localeCompare(b.client, 'nl'))
    return {
      headline: 'Klantcommunicatie',
      summary: upcomingClients.length
        ? 'Bel of mail de volgende klanten om bevestigingen en betalingen te finaliseren.'
        : 'Geen openstaande klantvragen voor komende events.',
      bullets: upcomingClients.slice(0, 3).map(event => `${event.client} – ${event.name}`),
    }
  },
  frank(events, summary) {
    const completed = events.filter(event => event.status === 'completed')
    return {
      headline: 'Facturatie klaarzetten',
      summary: completed.length
        ? `Er zijn ${completed.length} afgeronde projecten. Start met facturatie voor een gezonde cashflow.`
        : 'Nog geen projecten afgerond in de geselecteerde periode. Controleer of alles tijdig wordt afgesloten.',
      bullets: completed.slice(0, 3).map(event => `${event.name} – afgerond op ${formatDate(event.end)}`),
      emphasis: summary.warning ? 'Let op: er zijn nog openstaande voorraadwaarschuwingen die facturen kunnen vertragen.' : null,
    }
  },
  sven(events) {
    const critical = events.filter(event => event.risk === 'critical')
    return {
      headline: critical.length ? 'Escalaties voorkomen' : 'Geen kritieke waarschuwingen',
      summary: critical.length
        ? `Plan direct een check-in met het magazijn voor ${critical.length} kritieke projecten.`
        : 'Alle systemen draaien zonder kritieke meldingen. Monitor logging voor nieuwe signalen.',
      bullets: critical.slice(0, 3).map(event => `${event.name} – ${timelineLabel(event)}`),
    }
  },
  isabelle(events) {
    const international = events.filter(event => /intl|international|global/i.test(`${event.name} ${event.notes}`))
    return {
      headline: international.length ? 'Internationale voorbereiding' : 'Geen internationale events gevonden',
      summary: international.length
        ? 'Controleer vertalingen, valuta en transportdocumenten voor onderstaande events.'
        : 'Geen projecten met internationale kenmerken in deze selectie.',
      bullets: international.slice(0, 3).map(event => `${event.name} – ${formatDate(event.start)}`),
    }
  },
  peter(events) {
    const risky = events.filter(event => event.risk === 'warning')
    return {
      headline: 'Automatisering kansen',
      summary: risky.length
        ? 'Koppel API-triggers aan voorraadwaarschuwingen om het magazijn proactief te sturen.'
        : 'Geen nieuwe waarschuwingen voor automatisering. Controleer API logs voor consistentie.',
      bullets: risky.slice(0, 3).map(event => `${event.name} – ${riskLabels[event.risk] || 'Onbekend'}`),
    }
  },
  nadia(events) {
    const simpleTasks = events
      .filter(event => event.status === 'upcoming')
      .slice(0, 3)
    return {
      headline: 'Stap-voor-stap starten',
      summary: simpleTasks.length
        ? 'Volg de checklist: klant controleren, datum bevestigen, materiaal reserveren.'
        : 'Geen eenvoudige taken gevonden. Vraag een collega om een geschikte opdracht toe te wijzen.',
      bullets: simpleTasks.map(event => `${event.name} – ${timelineLabel(event)}`),
    }
  },
  david(events) {
    const allStatuses = Array.from(new Set(events.map(event => statusLabels[event.status] || event.status)))
    return {
      headline: 'API validatie',
      summary: 'Controleer of alle statusovergangen correct worden teruggegeven door de API responses.',
      bullets: allStatuses.slice(0, 3).map(status => `Status beschikbaar: ${status}`),
    }
  },
}

function buildPersonaInsights(personaKey, events, summary) {
  const generator = personaInsightsGenerators[personaKey]
  if (!generator) return null
  return generator(events, summary)
}

function PersonaSpotlight({ personaKey, personaLabel, description, insights, quickActions, onQuickAction, timeFilter }) {
  if (!personaKey || personaKey === 'all') return null

  return (
    <section
      style={{
        border: '1px solid #e5e7eb',
        borderRadius: '16px',
        padding: '16px',
        background: '#ffffff',
        display: 'grid',
        gap: '12px',
      }}
      aria-live="polite"
    >
      <header style={{ display: 'flex', flexWrap: 'wrap', justifyContent: 'space-between', gap: '8px' }}>
        <div>
          <h3 style={{ margin: 0 }}>{personaLabel}</h3>
          <p style={{ margin: 0, color: '#4b5563', fontSize: '0.9rem' }}>{description}</p>
        </div>
        <div style={{ fontSize: '0.8rem', color: '#6b7280', textAlign: 'right' }}>
          {timeFilterOptions[timeFilter]?.label}
        </div>
      </header>
      {insights && (
        <div style={{ display: 'grid', gap: '8px' }}>
          <strong>{insights.headline}</strong>
          <p style={{ margin: 0, color: '#374151' }}>{insights.summary}</p>
          {insights.emphasis && <p style={{ margin: 0, color: '#b45309' }}>{insights.emphasis}</p>}
          {insights.bullets?.length > 0 && (
            <ul style={{ margin: 0, paddingLeft: '20px', color: '#4b5563' }}>
              {insights.bullets.map((bullet, index) => (
                <li key={index}>{bullet}</li>
              ))}
            </ul>
          )}
        </div>
      )}
      {quickActions?.length > 0 && (
        <div style={{ display: 'flex', flexWrap: 'wrap', gap: '8px' }}>
          {quickActions.map(action => (
            <button
              key={action.key}
              type="button"
              onClick={() => onQuickAction(action.key)}
              style={{
                borderRadius: '999px',
                padding: '6px 14px',
                border: '1px solid #d1d5db',
                background: '#f9fafb',
                cursor: 'pointer',
              }}
            >
              {action.label}
            </button>
          ))}
        </div>
      )}
    </section>
  )
}

const dateFormatter = new Intl.DateTimeFormat('nl-NL', {
  day: '2-digit',
  month: 'short',
  year: 'numeric',
})

function formatDate(dateString) {
  if (!dateString) return '—'
  const safeDate = new Date(`${dateString}T00:00:00`)
  if (Number.isNaN(safeDate.getTime())) return dateString
  return dateFormatter.format(safeDate)
}

function getDateValue(dateString) {
  if (!dateString) return 0
  const value = new Date(`${dateString}T00:00:00`).getTime()
  return Number.isNaN(value) ? 0 : value
}

function timelineLabel(event) {
  if (event.status === 'completed') {
    return `Afgerond op ${formatDate(event.end)}`
  }
  if (event.status === 'active') {
    return `Nu bezig – eindigt ${formatDate(event.end)}`
  }
  if (event.status === 'at_risk') {
    if (typeof event.daysUntilStart === 'number') {
      if (event.daysUntilStart <= 0) return 'Voorraadcontrole vereist vandaag'
      if (event.daysUntilStart === 1) return 'Controleer voorraad vóór morgen'
      return `Voorraadcontrole binnen ${event.daysUntilStart} dagen`
    }
    return 'Voorraadcontrole vereist'
  }
  if (typeof event.daysUntilStart !== 'number') {
    return `Start op ${formatDate(event.start)}`
  }
  if (event.daysUntilStart === 0) return 'Start vandaag'
  if (event.daysUntilStart === 1) return 'Start morgen'
  return `Start over ${event.daysUntilStart} dagen`
}

function statusMatches(filter, status) {
  if (filter === 'all') return true
  if (filter === 'active') return status === 'active' || status === 'at_risk'
  return status === filter
}

function RiskBadge({ risk }) {
  return (
    <span
      style={{
        display: 'inline-flex',
        alignItems: 'center',
        gap: '6px',
        backgroundColor: `${riskPalette[risk] || '#4b5563'}20`,
        color: riskPalette[risk] || '#4b5563',
        padding: '2px 8px',
        borderRadius: '999px',
        fontSize: '0.85rem',
        fontWeight: 600,
        textTransform: 'uppercase',
        letterSpacing: '0.02em',
      }}
    >
      <span style={{ width: 8, height: 8, borderRadius: '50%', backgroundColor: riskPalette[risk] || '#4b5563' }} />
      {riskLabels[risk] || 'Onbekend'}
    </span>
  )
}

function StatusBadge({ status }) {
  return (
    <span
      style={{
        backgroundColor: `${badgePalette[status] || '#6b7280'}1a`,
        color: badgePalette[status] || '#6b7280',
        padding: '4px 10px',
        borderRadius: '999px',
        fontWeight: 600,
      }}
    >
      {statusLabels[status] || status}
    </span>
  )
}

function ImpactBadge({ impact }) {
  const palette = impactPalette[impact.tone] || impactPalette.neutral
  return (
    <span
      style={{
        display: 'inline-flex',
        alignItems: 'center',
        gap: '6px',
        backgroundColor: palette.background,
        color: palette.color,
        padding: '2px 10px',
        borderRadius: '999px',
        fontSize: '0.8rem',
        fontWeight: 600,
      }}
    >
      <span style={{ width: 6, height: 6, borderRadius: '50%', backgroundColor: palette.color }} />
      {impact.label}
    </span>
  )
}

function SummaryMetric({ label, value, tone = 'neutral', helpText }) {
  const palette = cardPalette[tone] || cardPalette.neutral
  return (
    <div
      style={{
        background: palette.background,
        border: `1px solid ${palette.border}`,
        padding: '12px 16px',
        borderRadius: '12px',
        display: 'grid',
        gap: '4px',
        minWidth: '150px',
        color: palette.color,
        boxShadow: '0 16px 32px rgba(15, 23, 42, 0.08)',
      }}
    >
      <div style={{ fontSize: '0.85rem', opacity: 0.8 }}>{label}</div>
      <div style={{ fontSize: '1.5rem', fontWeight: 700 }}>{value}</div>
      {helpText && <div style={{ fontSize: '0.8rem', opacity: 0.85 }}>{helpText}</div>}
    </div>
  )
}

function FinancialPulsePanel({ cards, focusCards = [], focusLabel }) {
  if (!cards.length && !focusCards.length) return null

  return (
    <section
      aria-label="Financiële impact samenvatting"
      style={{
        display: 'grid',
        gap: '12px',
        padding: '20px',
        border: `1px solid ${withOpacity(brand.colors.secondary, 0.08)}`,
        borderRadius: '20px',
        background: 'linear-gradient(135deg, #ffffff 0%, #f7f5ff 100%)',
        boxShadow: '0 32px 60px rgba(15, 23, 42, 0.08)',
      }}
    >
      <header style={{ display: 'flex', justifyContent: 'space-between', alignItems: 'center', gap: '8px' }}>
        <h3 style={{ margin: 0, fontSize: '1.1rem', color: brand.colors.secondary }}>Financiële puls</h3>
        <span style={{ fontSize: '0.85rem', color: brand.colors.mutedText }}>
          Realtime cashflow-impact per persona
        </span>
      </header>
      {cards.length > 0 && (
        <div style={{ display: 'grid', gap: '8px' }}>
          <div style={{ fontSize: '0.9rem', color: brand.colors.secondary, opacity: 0.78 }}>Portfolio totaal</div>
          <div style={{ display: 'flex', flexWrap: 'wrap', gap: '12px' }}>
            {cards.map(card => (
              <SummaryMetric
                key={card.key}
                label={card.title}
                value={card.value}
                tone={card.tone}
                helpText={card.helpText}
              />
            ))}
          </div>
        </div>
      )}
      {focusCards.length > 0 && focusLabel && (
        <div style={{ display: 'grid', gap: '8px' }}>
          <div style={{ fontSize: '0.9rem', color: brand.colors.secondary, opacity: 0.78 }}>
            Focus: {focusLabel}
          </div>
          <div style={{ display: 'flex', flexWrap: 'wrap', gap: '12px' }}>
            {focusCards.map(card => (
              <SummaryMetric
                key={`${card.key}-focus`}
                label={card.title}
                value={card.value}
                tone={card.tone}
                helpText={card.helpText}
              />
            ))}
          </div>
        </div>
      )}
    </section>
  )
}

function LoadingRows() {
  return (
    <tbody>
      {[...Array(3)].map((_, idx) => (
        <tr key={idx}>
          {[...Array(9)].map((__, cellIdx) => (
            <td key={cellIdx} style={{ padding: '12px 8px' }}>
              <div
                style={{
                  height: '12px',
                  borderRadius: '999px',
                  background: '#e5e7eb',
                  width: `${35 + cellIdx * 8}%`,
                }}
              />
            </td>
          ))}
        </tr>
      ))}
    </tbody>
  )
}

const emptyMessageStyles = {
  padding: '32px',
  textAlign: 'center',
  color: '#4b5563',
  fontStyle: 'italic',
}

function shiftDate(dateString, delta) {
  if (!dateString) return dateString
  const base = new Date(`${dateString}T00:00:00`)
  if (Number.isNaN(base.getTime())) return dateString
  base.setDate(base.getDate() + delta)
  return base.toISOString().slice(0, 10)
}

export default function Planner({ onLogout }) {
  const [events, setEvents] = useState([])
  const [loading, setLoading] = useState(true)
  const [feedback, setFeedback] = useState(null)
  const [editing, setEditing] = useState(null)
  const [expandedRow, setExpandedRow] = useState(null)
  const [personaPreset, setPersonaPreset] = useState('all')
  const [statusFilter, setStatusFilter] = useState('all')
  const [riskFilter, setRiskFilter] = useState('all')
  const [searchTerm, setSearchTerm] = useState('')
  const [sortKey, setSortKey] = useState('start')
  const [sortDir, setSortDir] = useState('asc')
  const [timeFilter, setTimeFilter] = useState('all')
  const [formState, setFormState] = useState({ name: '', client: '', start: '', end: '', notes: '' })

  async function loadProjects() {
    setLoading(true)
    try {
      const { data } = await api.get('/api/v1/projects')
      const mapped = data.map(project => ({
        id: project.id,
        name: project.name,
        client: project.client_name,
        start: project.start_date,
        end: project.end_date,
        status: project.status || 'upcoming',
        risk: project.inventory_risk || 'ok',
        alerts: Array.isArray(project.inventory_alerts) ? project.inventory_alerts : [],
        durationDays: typeof project.duration_days === 'number' ? project.duration_days : null,
        daysUntilStart: typeof project.days_until_start === 'number' ? project.days_until_start : null,
        notes: project.notes || '',
      }))
      setEvents(mapped)
      setFeedback(previous => (previous?.type === 'error' ? null : previous))
    } catch (error) {
      console.error(error)
      setFeedback({ type: 'error', message: 'Projecten konden niet worden geladen.' })
    } finally {
      setLoading(false)
    }
  }

  useEffect(() => {
    loadProjects()
  }, [])

  function openEditor(event) {
    setEditing(event)
    setExpandedRow(null)
    setFormState({
      name: event.name,
      client: event.client,
      start: event.start,
      end: event.end,
      notes: event.notes,
    })
    setFeedback(null)
  }

  function closeEditor() {
    setEditing(null)
    setFormState({ name: '', client: '', start: '', end: '', notes: '' })
  }

  function applyPersonaPreset(value) {
    setPersonaPreset(value)
    const preset = personaPresets[value]
    if (!preset) return
    setStatusFilter(preset.statusFilter || 'all')
    setRiskFilter(preset.riskFilter || 'all')
    setSortKey(preset.sortKey || 'start')
    setSortDir(preset.sortDir || 'asc')
    setTimeFilter(preset.timeFilter || 'all')
    if (preset.searchTerm !== undefined) {
      setSearchTerm(preset.searchTerm)
    }
  }

  async function submitUpdate(e) {
    e.preventDefault()
    if (!editing) return
    try {
      await api.put(`/api/v1/projects/${editing.id}/dates`, {
        name: formState.name,
        client_name: formState.client,
        start_date: formState.start,
        end_date: formState.end,
        notes: formState.notes,
      })
      setEditing(null)
      await loadProjects()
      setFeedback({ type: 'success', message: 'Project bijgewerkt.' })
    } catch (err) {
      console.error(err)
      setFeedback({ type: 'error', message: 'Bijwerken mislukt. Controleer beschikbaarheid en verplichte velden.' })
    }
  }

  function toggleSort(key) {
    if (sortKey === key) {
      setSortDir(sortDir === 'asc' ? 'desc' : 'asc')
    } else {
      setSortKey(key)
      setSortDir('asc')
    }
  }

  const filteredEvents = useMemo(() => {
    const term = searchTerm.trim().toLowerCase()
    return events
      .filter(event => statusMatches(statusFilter, event.status))
      .filter(event => (riskFilter === 'all' ? true : event.risk === riskFilter))
      .filter(event => matchesTimeFilter(event, timeFilter))
      .filter(event => {
        if (!term) return true
        return (
          event.name.toLowerCase().includes(term) ||
          event.client.toLowerCase().includes(term) ||
          (event.notes && event.notes.toLowerCase().includes(term))
        )
      })
      .sort((a, b) => {
        const direction = sortDir === 'asc' ? 1 : -1
        if (sortKey === 'start') {
          return (getDateValue(a.start) - getDateValue(b.start)) * direction
        }
        if (sortKey === 'end') {
          return (getDateValue(a.end) - getDateValue(b.end)) * direction
        }
        if (sortKey === 'client') {
          return a.client.localeCompare(b.client, 'nl') * direction
        }
        if (sortKey === 'status') {
          const left = statusPriority[a.status] ?? 99
          const right = statusPriority[b.status] ?? 99
          if (left === right) {
            return a.name.localeCompare(b.name, 'nl') * direction
          }
          return (left - right) * direction
        }
        if (sortKey === 'risk') {
          const order = { ok: 0, warning: 1, critical: 2 }
          const left = order[a.risk] ?? 0
          const right = order[b.risk] ?? 0
          if (left === right) {
            return a.name.localeCompare(b.name, 'nl') * direction
          }
          return (left - right) * direction
        }
        return 0
      })
  }, [events, statusFilter, riskFilter, searchTerm, sortKey, sortDir, timeFilter])

  const summary = useMemo(() => {
    return events.reduce(
      (acc, event) => {
        acc.total += 1
        if (event.status === 'at_risk') acc.atRisk += 1
        if (event.status === 'active' || event.status === 'at_risk') acc.active += 1
        if (event.status === 'upcoming') acc.upcoming += 1
        if (event.status === 'completed') acc.completed += 1
        if (event.risk === 'warning') acc.warning += 1
        if (event.risk === 'critical') acc.critical += 1
        return acc
      },
      { total: 0, active: 0, upcoming: 0, completed: 0, atRisk: 0, warning: 0, critical: 0 }
    )
  }, [events])

  const financialSignals = useMemo(() => computeFinancialSignals(events), [events])
  const financialCards = useMemo(() => buildFinancialCards(financialSignals), [financialSignals])
  const filteredFinancialSignals = useMemo(() => computeFinancialSignals(filteredEvents), [filteredEvents])
  const focusFinancialCards = useMemo(() => buildFinancialCards(filteredFinancialSignals), [filteredFinancialSignals])

  const personaHint = personaPresets[personaPreset]?.description

  const personaInsights = useMemo(
<<<<<<< HEAD
    () => buildPersonaInsights(personaPreset, events, summary, financialSignals),
    [personaPreset, events, summary, financialSignals]
  )

  const personaPlaybook = useMemo(
    () => buildPersonaPlaybook(personaPreset, filteredEvents, filteredFinancialSignals),
    [personaPreset, filteredEvents, filteredFinancialSignals]
=======
    () => buildPersonaInsights(personaPreset, events, summary),
    [personaPreset, events, summary]
>>>>>>> c8505c0a
  )

  function handlePersonaQuickAction(actionKey) {
    switch (actionKey) {
<<<<<<< HEAD
      case 'showExecutivePulse':
        setStatusFilter('all')
        setRiskFilter('all')
        setSortKey('risk')
        setSortDir('desc')
        setTimeFilter('all')
        setSearchTerm('')
        break
      case 'focusCritical':
        setStatusFilter('all')
        setRiskFilter('critical')
=======
      case 'focusRisk':
        setStatusFilter('active')
        setRiskFilter('warning')
>>>>>>> c8505c0a
        setSortKey('risk')
        setSortDir('desc')
        setTimeFilter('today')
        break
<<<<<<< HEAD
      case 'showReadyToBill':
        setStatusFilter('completed')
        setRiskFilter('all')
        setSortKey('end')
        setSortDir('desc')
        setTimeFilter('past30')
        setSearchTerm('')
        break
      case 'focusCashflow':
        setStatusFilter('completed')
        setRiskFilter('all')
        setSortKey('end')
        setSortDir('desc')
        setTimeFilter('past30')
        setSearchTerm('')
        break
      case 'showPlannerHorizon':
=======
      case 'showNextWeek':
>>>>>>> c8505c0a
        setStatusFilter('upcoming')
        setRiskFilter('all')
        setSortKey('start')
        setSortDir('asc')
<<<<<<< HEAD
        setTimeFilter('next14')
        setSearchTerm('')
        break
      case 'highlightDependencies':
        setStatusFilter('at_risk')
        setRiskFilter('all')
        setSortKey('start')
        setSortDir('asc')
        setTimeFilter('next7')
        break
      case 'crewToday':
=======
        setTimeFilter('next7')
        break
      case 'focusTodayCrew':
>>>>>>> c8505c0a
        setStatusFilter('active')
        setRiskFilter('all')
        setTimeFilter('today')
        setSortKey('start')
        setSortDir('asc')
        break
<<<<<<< HEAD
      case 'crewDocs':
        setStatusFilter('active')
        setRiskFilter('all')
        setSortKey('status')
        setSortDir('asc')
        setTimeFilter('next7')
        break
      case 'viewerHighlights':
        setStatusFilter('all')
        setRiskFilter('warning')
        setSortKey('status')
        setSortDir('asc')
        setTimeFilter('next30')
        setSearchTerm('')
        break
      case 'viewerCalm':
        setStatusFilter('active')
        setRiskFilter('all')
        setSortKey('start')
        setSortDir('asc')
        setTimeFilter('next14')
        setSearchTerm('')
        break
      case 'carlaClients':
=======
      case 'sortByClient':
>>>>>>> c8505c0a
        setStatusFilter('upcoming')
        setRiskFilter('all')
        setSortKey('client')
        setSortDir('asc')
        setTimeFilter('next30')
<<<<<<< HEAD
        setSearchTerm('')
        break
      case 'svenSystems':
=======
        break
      case 'showCompletedMonth':
        setStatusFilter('completed')
        setRiskFilter('all')
        setSortKey('end')
        setSortDir('desc')
        setTimeFilter('past30')
        break
      case 'showCriticalRisk':
>>>>>>> c8505c0a
        setStatusFilter('all')
        setRiskFilter('critical')
        setSortKey('risk')
        setSortDir('desc')
<<<<<<< HEAD
        setTimeFilter('all')
        break
      case 'isabelleWindow':
=======
        setTimeFilter('today')
        break
      case 'showNextMonth':
>>>>>>> c8505c0a
        setStatusFilter('upcoming')
        setRiskFilter('all')
        setSortKey('start')
        setSortDir('asc')
        setTimeFilter('next30')
<<<<<<< HEAD
        setSearchTerm('')
        break
      case 'peterAutomation':
        setStatusFilter('all')
        setRiskFilter('warning')
        setSortKey('status')
        setSortDir('asc')
        setTimeFilter('all')
        break
      case 'nadiaCalm':
        setStatusFilter('upcoming')
        setRiskFilter('ok')
        setSortKey('start')
        setSortDir('asc')
        setTimeFilter('next7')
        setSearchTerm('')
        break
      case 'davidAudit':
=======
        break
      case 'focusAutomation':
        setRiskFilter('warning')
        setStatusFilter('all')
        setSortKey('status')
        setSortDir('asc')
        setTimeFilter('next7')
        break
      case 'showGuidedView':
        setStatusFilter('upcoming')
        setRiskFilter('all')
        setSortKey('start')
        setSortDir('asc')
        setTimeFilter('next14')
        setSearchTerm('')
        break
      case 'devOverview':
>>>>>>> c8505c0a
        setStatusFilter('all')
        setRiskFilter('all')
        setSortKey('status')
        setSortDir('asc')
        setTimeFilter('all')
        break
      case 'resetPersona':
        applyPersonaPreset(personaPreset)
        break
      default:
<<<<<<< HEAD
        setStatusFilter('all')
        setRiskFilter('all')
        setSortKey('start')
        setSortDir('asc')
        setTimeFilter('all')
=======
>>>>>>> c8505c0a
        break
    }
  }

  function shiftRange(delta) {
    setFormState(prev => ({
      ...prev,
      start: shiftDate(prev.start, delta),
      end: shiftDate(prev.end, delta),
    }))
  }

  return (
    <div
      style={{
        fontFamily: brandFontStack,
        padding: '24px 24px 80px',
        maxWidth: '1240px',
        margin: '0 auto',
        color: brand.colors.secondary,
      }}
    >
      <div
        style={{
          display: 'flex',
          justifyContent: 'space-between',
          alignItems: 'center',
          marginBottom: '24px',
          gap: '16px',
          flexWrap: 'wrap',
        }}
      >
        <div style={{ display: 'grid', gap: '6px' }}>
          <span style={{ fontSize: '0.85rem', letterSpacing: '0.22em', textTransform: 'uppercase', color: brand.colors.mutedText }}>
            MR-DJ Persona Hub
          </span>
          <h2 style={{ margin: 0, fontSize: '2rem' }}>MR-DJ projectcockpit</h2>
          <p style={{ margin: 0, color: brand.colors.mutedText, maxWidth: 560 }}>
            Combineer executive inzicht, financiële signalen en dagoperatie in één luxueuze cockpit per persona.
          </p>
        </div>
        <button
          onClick={onLogout}
          style={{
            borderRadius: 999,
            padding: '10px 20px',
            border: `1px solid ${withOpacity(brand.colors.secondary, 0.16)}`,
            background: withOpacity('#ffffff', 0.85),
            color: brand.colors.secondary,
            fontWeight: 600,
            cursor: 'pointer',
            boxShadow: '0 12px 30px rgba(31, 29, 43, 0.12)',
          }}
        >
          Uitloggen
        </button>
      </div>

      <div
        style={{
          display: 'flex',
          flexWrap: 'wrap',
          gap: '16px',
          marginBottom: '28px',
        }}
        aria-live="polite"
      >
        <SummaryMetric label="Actief" value={summary.active} tone="success" helpText="Inclusief risicoprojecten" />
        <SummaryMetric label="Komende start" value={summary.upcoming} helpText="Binnen gekozen tijdvenster" />
        <SummaryMetric label="Afgerond" value={summary.completed} helpText="Gereed voor overdracht" />
        <SummaryMetric
          label="Voorraadrisico"
          value={`${summary.critical} kritisch / ${summary.warning} waarschuwing`}
          tone={summary.critical ? 'danger' : summary.warning ? 'warning' : 'neutral'}
        />
      </div>

<<<<<<< HEAD
      <div style={{ display: 'grid', gap: '16px', marginBottom: '24px' }}>
        <FinancialPulsePanel
          cards={financialCards}
          focusCards={focusFinancialCards}
          focusLabel={personaPreset !== 'all' ? personaPresets[personaPreset]?.label : undefined}
        />
=======
      <div style={{ display: 'grid', gap: '12px', marginBottom: '16px' }}>
>>>>>>> c8505c0a
        {personaPreset !== 'all' && (
          <PersonaSpotlight
            personaKey={personaPreset}
            personaLabel={personaPresets[personaPreset]?.label}
            description={personaHint}
            insights={personaInsights}
            quickActions={personaQuickActions[personaPreset]}
            onQuickAction={handlePersonaQuickAction}
            timeFilter={timeFilter}
<<<<<<< HEAD
            playbookSections={personaPlaybook}
          />
        )}

        <div style={{ display: 'flex', flexWrap: 'wrap', gap: '16px' }}>
          <label style={{ display: 'flex', flexDirection: 'column', fontSize: '0.9rem', color: brand.colors.mutedText }}>
            Rolselectie
=======
          />
        )}

        <div style={{ display: 'flex', flexWrap: 'wrap', gap: '12px' }}>
          <label style={{ display: 'flex', flexDirection: 'column', fontSize: '0.85rem', color: '#4b5563' }}>
            Persona preset
>>>>>>> c8505c0a
            <select
              value={personaPreset}
              onChange={event => applyPersonaPreset(event.target.value)}
              style={{
                padding: '10px 14px',
                borderRadius: '10px',
                border: `1px solid ${withOpacity(brand.colors.secondary, 0.16)}`,
                background: withOpacity('#ffffff', 0.9),
                fontSize: '0.95rem',
              }}
            >
              {Object.entries(personaPresets).map(([key, value]) => (
                <option key={key} value={key}>
                  {value.label}
                </option>
              ))}
            </select>
          </label>

          <label style={{ display: 'flex', flexDirection: 'column', fontSize: '0.9rem', color: brand.colors.mutedText }}>
            Statusfilter
            <select
              value={statusFilter}
              onChange={event => setStatusFilter(event.target.value)}
              style={{
                padding: '10px 14px',
                borderRadius: '10px',
                border: `1px solid ${withOpacity(brand.colors.secondary, 0.16)}`,
                background: withOpacity('#ffffff', 0.9),
                fontSize: '0.95rem',
              }}
            >
              <option value="all">Alle</option>
              <option value="active">Actief</option>
              <option value="upcoming">Komend</option>
              <option value="completed">Afgerond</option>
              <option value="at_risk">Risico</option>
            </select>
          </label>

          <label style={{ display: 'flex', flexDirection: 'column', fontSize: '0.9rem', color: brand.colors.mutedText }}>
            Voorraadrisico
            <select
              value={riskFilter}
              onChange={event => setRiskFilter(event.target.value)}
              style={{
                padding: '10px 14px',
                borderRadius: '10px',
                border: `1px solid ${withOpacity(brand.colors.secondary, 0.16)}`,
                background: withOpacity('#ffffff', 0.9),
                fontSize: '0.95rem',
              }}
            >
              <option value="all">Alle</option>
              <option value="ok">Op schema</option>
              <option value="warning">Let op</option>
              <option value="critical">Kritiek</option>
            </select>
          </label>

<<<<<<< HEAD
          <label style={{ display: 'flex', flexDirection: 'column', fontSize: '0.9rem', color: brand.colors.mutedText }}>
=======
          <label style={{ display: 'flex', flexDirection: 'column', fontSize: '0.85rem', color: '#4b5563' }}>
>>>>>>> c8505c0a
            Tijdvenster
            <select
              value={timeFilter}
              onChange={event => setTimeFilter(event.target.value)}
<<<<<<< HEAD
              style={{
                padding: '10px 14px',
                borderRadius: '10px',
                border: `1px solid ${withOpacity(brand.colors.secondary, 0.16)}`,
                background: withOpacity('#ffffff', 0.9),
                fontSize: '0.95rem',
              }}
=======
              style={{ padding: '8px', borderRadius: '6px', border: '1px solid #d1d5db' }}
>>>>>>> c8505c0a
            >
              {Object.entries(timeFilterOptions).map(([value, option]) => (
                <option key={value} value={value}>
                  {option.label}
                </option>
              ))}
            </select>
          </label>

<<<<<<< HEAD
          <label
            style={{
              display: 'flex',
              flexDirection: 'column',
              fontSize: '0.9rem',
              color: brand.colors.mutedText,
              flex: '1 1 220px',
            }}
          >
=======
          <label style={{ display: 'flex', flexDirection: 'column', fontSize: '0.85rem', color: '#4b5563', flex: '1 1 200px' }}>
>>>>>>> c8505c0a
            Zoeken
            <input
              type="search"
              placeholder="Zoek op project, klant of notitie"
              value={searchTerm}
              onChange={event => setSearchTerm(event.target.value)}
              style={{
                padding: '10px 14px',
                borderRadius: '10px',
                border: `1px solid ${withOpacity(brand.colors.secondary, 0.16)}`,
                background: withOpacity('#ffffff', 0.9),
                fontSize: '0.95rem',
              }}
            />
          </label>

          <button
            type="button"
            onClick={() => {
              setPersonaPreset('all')
              setStatusFilter('all')
              setRiskFilter('all')
              setSortKey('start')
              setSortDir('asc')
              setSearchTerm('')
              setTimeFilter('all')
            }}
            style={{
              alignSelf: 'flex-end',
              padding: '10px 18px',
              borderRadius: 999,
              border: `1px solid ${withOpacity(brand.colors.secondary, 0.16)}`,
              background: withOpacity(brand.colors.accent, 0.16),
              color: brand.colors.secondary,
              fontWeight: 600,
              cursor: 'pointer',
            }}
          >
            Reset filters
          </button>
        </div>
        {personaHint && <div style={{ fontSize: '0.9rem', color: brand.colors.mutedText }}>{personaHint}</div>}
      </div>

      {feedback && (
        <div
          role="alert"
          style={{
            padding: '12px 18px',
            borderRadius: '14px',
            marginBottom: '20px',
            backgroundColor:
              feedback.type === 'success'
                ? withOpacity('#22c55e', 0.12)
                : withOpacity('#ef4444', 0.12),
            color: feedback.type === 'success' ? '#0f5132' : '#9f1239',
            border:
              feedback.type === 'success'
                ? `1px solid ${withOpacity('#22c55e', 0.28)}`
                : `1px solid ${withOpacity('#ef4444', 0.28)}`,
          }}
        >
          {feedback.message}
        </div>
      )}

      <div
        style={{
          overflowX: 'auto',
          borderRadius: '18px',
          border: `1px solid ${withOpacity(brand.colors.secondary, 0.1)}`,
          background: 'rgba(255, 255, 255, 0.92)',
          boxShadow: '0 28px 60px rgba(15, 23, 42, 0.08)',
        }}
      >
        <table style={{ width: '100%', borderCollapse: 'collapse', borderRadius: '18px', overflow: 'hidden' }}>
          <thead>
            <tr>
              <th
                style={{
                  textAlign: 'left',
                  borderBottom: `1px solid ${withOpacity(brand.colors.secondary, 0.1)}`,
                  padding: '14px 16px',
                  fontSize: '0.85rem',
                  color: brand.colors.mutedText,
                  textTransform: 'uppercase',
                  letterSpacing: '0.08em',
                }}
              >
                Project
              </th>
              <th
                style={{
                  textAlign: 'left',
                  borderBottom: `1px solid ${withOpacity(brand.colors.secondary, 0.1)}`,
                  padding: '14px 16px',
                  fontSize: '0.85rem',
                  color: brand.colors.mutedText,
                  textTransform: 'uppercase',
                  letterSpacing: '0.08em',
                }}
              >
                Klant
              </th>
              <th
                style={{
                  textAlign: 'left',
                  borderBottom: `1px solid ${withOpacity(brand.colors.secondary, 0.1)}`,
                  padding: '14px 16px',
                  cursor: 'pointer',
                  fontSize: '0.85rem',
                  color: brand.colors.mutedText,
                  textTransform: 'uppercase',
                  letterSpacing: '0.08em',
                }}
                onClick={() => toggleSort('status')}
              >
                Status
              </th>
              <th
                style={{
                  textAlign: 'left',
                  borderBottom: `1px solid ${withOpacity(brand.colors.secondary, 0.1)}`,
                  padding: '14px 16px',
                  fontSize: '0.85rem',
                  color: brand.colors.mutedText,
                  textTransform: 'uppercase',
                  letterSpacing: '0.08em',
                }}
              >
                Planning
              </th>
              <th
                style={{
                  textAlign: 'left',
                  borderBottom: `1px solid ${withOpacity(brand.colors.secondary, 0.1)}`,
                  padding: '14px 16px',
                  cursor: 'pointer',
                  fontSize: '0.85rem',
                  color: brand.colors.mutedText,
                  textTransform: 'uppercase',
                  letterSpacing: '0.08em',
                }}
                onClick={() => toggleSort('risk')}
              >
                Voorraad
              </th>
              <th
                style={{
                  textAlign: 'left',
                  borderBottom: `1px solid ${withOpacity(brand.colors.secondary, 0.1)}`,
                  padding: '14px 16px',
                  fontSize: '0.85rem',
                  color: brand.colors.mutedText,
                  textTransform: 'uppercase',
                  letterSpacing: '0.08em',
                }}
              >
                Impact
              </th>
              <th
                style={{
                  textAlign: 'left',
                  borderBottom: `1px solid ${withOpacity(brand.colors.secondary, 0.1)}`,
                  padding: '14px 16px',
                  cursor: 'pointer',
                  fontSize: '0.85rem',
                  color: brand.colors.mutedText,
                  textTransform: 'uppercase',
                  letterSpacing: '0.08em',
                }}
                onClick={() => toggleSort('start')}
              >
                Start
              </th>
              <th
                style={{
                  textAlign: 'left',
                  borderBottom: `1px solid ${withOpacity(brand.colors.secondary, 0.1)}`,
                  padding: '14px 16px',
                  cursor: 'pointer',
                  fontSize: '0.85rem',
                  color: brand.colors.mutedText,
                  textTransform: 'uppercase',
                  letterSpacing: '0.08em',
                }}
                onClick={() => toggleSort('end')}
              >
                Einde
              </th>
              <th
                style={{
                  textAlign: 'left',
                  borderBottom: `1px solid ${withOpacity(brand.colors.secondary, 0.1)}`,
                  padding: '14px 16px',
                  fontSize: '0.85rem',
                  color: brand.colors.mutedText,
                  textTransform: 'uppercase',
                  letterSpacing: '0.08em',
                }}
              >
                Acties
              </th>
            </tr>
          </thead>
          {loading ? (
            <LoadingRows />
          ) : filteredEvents.length === 0 ? (
            <tbody>
              <tr>
                <td colSpan={9} style={emptyMessageStyles}>
                  Geen projecten gevonden voor deze filters. Pas de filters aan of reset ze om alles te tonen.
                </td>
              </tr>
            </tbody>
          ) : (
            <tbody>
              {filteredEvents.map(event => {
                const isExpanded = expandedRow === event.id
                const impact = deriveImpact(event)
                return (
                  <React.Fragment key={event.id}>
                    <tr
                      style={{
                        backgroundColor: isExpanded ? withOpacity(brand.colors.accent, 0.12) : 'transparent',
                        transition: 'background-color 0.2s ease',
                      }}
                      onDoubleClick={() => openEditor(event)}
                    >
                      <td
                        style={{
                          padding: '14px 16px',
                          fontWeight: 600,
                          borderBottom: `1px solid ${withOpacity(brand.colors.secondary, 0.06)}`,
                        }}
                      >
                        {event.name}
                      </td>
                      <td
                        style={{
                          padding: '14px 16px',
                          borderBottom: `1px solid ${withOpacity(brand.colors.secondary, 0.06)}`,
                          color: brand.colors.mutedText,
                        }}
                      >
                        {event.client}
                      </td>
                      <td
                        style={{
                          padding: '14px 16px',
                          borderBottom: `1px solid ${withOpacity(brand.colors.secondary, 0.06)}`,
                        }}
                      >
                        <StatusBadge status={event.status} />
                      </td>
                      <td
                        style={{
                          padding: '14px 16px',
                          borderBottom: `1px solid ${withOpacity(brand.colors.secondary, 0.06)}`,
                          color: brand.colors.mutedText,
                        }}
                      >
                        {timelineLabel(event)}
                      </td>
                      <td
                        style={{
                          padding: '14px 16px',
                          borderBottom: `1px solid ${withOpacity(brand.colors.secondary, 0.06)}`,
                        }}
                      >
                        <RiskBadge risk={event.risk} />
                      </td>
                      <td
                        style={{
                          padding: '14px 16px',
                          borderBottom: `1px solid ${withOpacity(brand.colors.secondary, 0.06)}`,
                        }}
                      >
                        <ImpactBadge impact={impact} />
                      </td>
                      <td
                        style={{
                          padding: '14px 16px',
                          borderBottom: `1px solid ${withOpacity(brand.colors.secondary, 0.06)}`,
                          color: brand.colors.mutedText,
                        }}
                      >
                        {formatDate(event.start)}
                      </td>
                      <td
                        style={{
                          padding: '14px 16px',
                          borderBottom: `1px solid ${withOpacity(brand.colors.secondary, 0.06)}`,
                          color: brand.colors.mutedText,
                        }}
                      >
                        {formatDate(event.end)}
                      </td>
                      <td
                        style={{
                          padding: '14px 16px',
                          borderBottom: `1px solid ${withOpacity(brand.colors.secondary, 0.06)}`,
                          display: 'flex',
                          gap: '10px',
                          flexWrap: 'wrap',
                        }}
                      >
                        <button
                          type="button"
                          onClick={() => setExpandedRow(isExpanded ? null : event.id)}
                          style={{
                            padding: '8px 14px',
                            borderRadius: 999,
                            border: `1px solid ${withOpacity(brand.colors.secondary, 0.16)}`,
                            background: withOpacity('#ffffff', 0.9),
                            color: brand.colors.secondary,
                            fontWeight: 600,
                            cursor: 'pointer',
                          }}
                        >
                          {isExpanded ? 'Sluit details' : 'Details'}
                        </button>
                        <button
                          type="button"
                          onClick={() => openEditor(event)}
                          style={{
                            padding: '8px 14px',
                            borderRadius: 999,
                            border: 'none',
                            background: brand.colors.primary,
                            color: '#fff',
                            fontWeight: 600,
                            cursor: 'pointer',
                            boxShadow: '0 12px 24px rgba(255, 45, 146, 0.25)',
                          }}
                        >
                          Herplan
                        </button>
                      </td>
                    </tr>
                    {isExpanded && (
                      <tr>
                        <td
                          colSpan={9}
                          style={{
                            padding: '20px 28px',
                            backgroundColor: withOpacity('#f5f0ff', 0.8),
                            borderBottom: `1px solid ${withOpacity(brand.colors.secondary, 0.06)}`,
                          }}
                        >
                          <div style={{ display: 'grid', gap: '12px' }}>
                            <div style={{ display: 'flex', gap: '16px', flexWrap: 'wrap', color: brand.colors.mutedText }}>
                              <span><strong>Doorlooptijd:</strong> {event.durationDays ? `${event.durationDays} dagen` : 'Onbekend'}</span>
                              <span><strong>Eindigt op:</strong> {formatDate(event.end)}</span>
                            </div>
                            <div style={{ color: brand.colors.secondary, fontWeight: 600 }}>Projectnotities</div>
                            <div style={{ color: brand.colors.mutedText, whiteSpace: 'pre-wrap' }}>
                              {event.notes ? event.notes : 'Geen notities toegevoegd.'}
                            </div>
                            {event.alerts.length > 0 ? (
                              <div>
                                <div style={{ color: brand.colors.secondary, fontWeight: 600, marginBottom: '6px' }}>
                                  Voorraaddetails
                                </div>
                                <ul style={{ margin: 0, paddingLeft: '20px', color: '#b91c1c' }}>
                                  {event.alerts.map((alert, index) => (
                                    <li key={index}>{alert}</li>
                                  ))}
                                </ul>
                              </div>
                            ) : (
                              <div style={{ color: '#059669' }}>Geen voorraadissues voor dit project.</div>
                            )}
                          </div>
                        </td>
                      </tr>
                    )}
                  </React.Fragment>
                )
              })}
            </tbody>
          )}
        </table>
      </div>

      {editing && (
        <form
          onSubmit={submitUpdate}
          style={{
            marginTop: '32px',
            display: 'grid',
            gap: '12px',
            maxWidth: '520px',
            padding: '20px',
            border: '1px solid #e5e7eb',
            borderRadius: '12px',
            backgroundColor: '#ffffff',
          }}
        >
          <div style={{ display: 'flex', justifyContent: 'space-between', alignItems: 'center' }}>
            <h3 style={{ margin: 0 }}>Project herplannen</h3>
            <button type="button" onClick={closeEditor}>
              Sluiten
            </button>
          </div>
          <p style={{ margin: 0, color: '#6b7280', fontSize: '0.9rem' }}>
            Pas data en notities aan. Quick actions helpen om datumreeksen met één klik te verschuiven.
          </p>

          <label style={{ display: 'flex', flexDirection: 'column', gap: '4px' }}>
            Projectnaam
            <input
              type="text"
              value={formState.name}
              onChange={event => setFormState(current => ({ ...current, name: event.target.value }))}
              required
            />
          </label>

          <label style={{ display: 'flex', flexDirection: 'column', gap: '4px' }}>
            Klant
            <input
              type="text"
              value={formState.client}
              onChange={event => setFormState(current => ({ ...current, client: event.target.value }))}
              required
            />
          </label>

          <div style={{ display: 'flex', gap: '12px', flexWrap: 'wrap' }}>
            <label style={{ display: 'flex', flexDirection: 'column', gap: '4px', flex: '1 1 200px' }}>
              Startdatum
              <input
                type="date"
                value={formState.start}
                onChange={event => setFormState(current => ({ ...current, start: event.target.value }))}
                required
              />
            </label>
            <label style={{ display: 'flex', flexDirection: 'column', gap: '4px', flex: '1 1 200px' }}>
              Einddatum
              <input
                type="date"
                value={formState.end}
                onChange={event => setFormState(current => ({ ...current, end: event.target.value }))}
                required
              />
            </label>
          </div>

          <div style={{ display: 'flex', flexWrap: 'wrap', gap: '8px' }}>
            <button type="button" onClick={() => shiftRange(-1)}>
              Vervroeg beide data 1 dag
            </button>
            <button type="button" onClick={() => shiftRange(1)}>
              Verleng beide data 1 dag
            </button>
            <button type="button" onClick={() => setFormState({
              name: editing.name,
              client: editing.client,
              start: editing.start,
              end: editing.end,
              notes: editing.notes,
            })}>
              Herstel oorspronkelijke waarden
            </button>
          </div>

          <label style={{ display: 'flex', flexDirection: 'column', gap: '4px' }}>
            Notities voor crew & finance
            <textarea
              value={formState.notes}
              onChange={event => setFormState(current => ({ ...current, notes: event.target.value }))}
              rows={3}
            />
          </label>

          <div style={{ display: 'flex', gap: '12px', flexWrap: 'wrap' }}>
            <button type="submit">Opslaan</button>
            <button type="button" onClick={closeEditor}>
              Annuleren
            </button>
          </div>
        </form>
      )}
    </div>
  )
}<|MERGE_RESOLUTION|>--- conflicted
+++ resolved
@@ -15,12 +15,7 @@
     riskFilter: 'warning',
     sortKey: 'start',
     sortDir: 'asc',
-<<<<<<< HEAD
     timeFilter: 'next7',
-=======
-    description: 'Focus op lopende projecten en voorraadwaarschuwingen zodat hij direct kan bijsturen.',
-    timeFilter: 'today',
->>>>>>> c8505c0a
   },
   anna: {
     label: 'Anna de Planner',
@@ -29,10 +24,6 @@
     riskFilter: 'all',
     sortKey: 'start',
     sortDir: 'asc',
-<<<<<<< HEAD
-=======
-    description: 'Legt de nadruk op komende projecten in chronologische volgorde voor detailplanning.',
->>>>>>> c8505c0a
     timeFilter: 'next14',
   },
   tom: {
@@ -42,10 +33,6 @@
     riskFilter: 'ok',
     sortKey: 'start',
     sortDir: 'asc',
-<<<<<<< HEAD
-=======
-    description: 'Toont enkel actuele opdrachten zodat hij weet waar hij vandaag moet zijn.',
->>>>>>> c8505c0a
     timeFilter: 'today',
   },
   carla: {
@@ -55,10 +42,6 @@
     riskFilter: 'all',
     sortKey: 'client',
     sortDir: 'asc',
-<<<<<<< HEAD
-=======
-    description: 'Sorteert op klantnaam zodat front-office teams snel klantvragen kunnen beantwoorden.',
->>>>>>> c8505c0a
     timeFilter: 'next30',
   },
   frank: {
@@ -68,10 +51,6 @@
     riskFilter: 'all',
     sortKey: 'end',
     sortDir: 'desc',
-<<<<<<< HEAD
-=======
-    description: 'Laat afgeronde projecten zien, handig voor facturatie en BTW-controle.',
->>>>>>> c8505c0a
     timeFilter: 'past30',
   },
   sven: {
@@ -81,12 +60,7 @@
     riskFilter: 'critical',
     sortKey: 'risk',
     sortDir: 'desc',
-<<<<<<< HEAD
     timeFilter: 'all',
-=======
-    description: 'Filtert op kritieke voorraadrisico’s om escalaties te voorkomen.',
-    timeFilter: 'today',
->>>>>>> c8505c0a
   },
   isabelle: {
     label: 'Isabelle de International',
@@ -95,10 +69,6 @@
     riskFilter: 'all',
     sortKey: 'start',
     sortDir: 'asc',
-<<<<<<< HEAD
-=======
-    description: 'Toont internationale events ruim op tijd zodat vertalingen en valuta geregeld zijn.',
->>>>>>> c8505c0a
     timeFilter: 'next30',
   },
   peter: {
@@ -108,12 +78,7 @@
     riskFilter: 'warning',
     sortKey: 'status',
     sortDir: 'asc',
-<<<<<<< HEAD
     timeFilter: 'all',
-=======
-    description: 'Highlight projecten met voorraadspanning voor API-automatiseringen.',
-    timeFilter: 'next7',
->>>>>>> c8505c0a
   },
   nadia: {
     label: 'Nadia de Nieuweling',
@@ -122,12 +87,7 @@
     riskFilter: 'ok',
     sortKey: 'start',
     sortDir: 'asc',
-<<<<<<< HEAD
     timeFilter: 'next7',
-=======
-    description: 'Behoudt enkel eenvoudige komende taken voor een zachte onboarding.',
-    timeFilter: 'next14',
->>>>>>> c8505c0a
   },
   david: {
     label: 'David de Developer',
@@ -136,10 +96,6 @@
     riskFilter: 'all',
     sortKey: 'status',
     sortDir: 'asc',
-<<<<<<< HEAD
-=======
-    description: 'Combineert alle statussen zodat API-extensies getest kunnen worden.',
->>>>>>> c8505c0a
     timeFilter: 'all',
   },
 }
@@ -1546,7 +1502,6 @@
   const personaHint = personaPresets[personaPreset]?.description
 
   const personaInsights = useMemo(
-<<<<<<< HEAD
     () => buildPersonaInsights(personaPreset, events, summary, financialSignals),
     [personaPreset, events, summary, financialSignals]
   )
@@ -1554,15 +1509,10 @@
   const personaPlaybook = useMemo(
     () => buildPersonaPlaybook(personaPreset, filteredEvents, filteredFinancialSignals),
     [personaPreset, filteredEvents, filteredFinancialSignals]
-=======
-    () => buildPersonaInsights(personaPreset, events, summary),
-    [personaPreset, events, summary]
->>>>>>> c8505c0a
   )
 
   function handlePersonaQuickAction(actionKey) {
     switch (actionKey) {
-<<<<<<< HEAD
       case 'showExecutivePulse':
         setStatusFilter('all')
         setRiskFilter('all')
@@ -1574,16 +1524,10 @@
       case 'focusCritical':
         setStatusFilter('all')
         setRiskFilter('critical')
-=======
-      case 'focusRisk':
-        setStatusFilter('active')
-        setRiskFilter('warning')
->>>>>>> c8505c0a
         setSortKey('risk')
         setSortDir('desc')
         setTimeFilter('today')
         break
-<<<<<<< HEAD
       case 'showReadyToBill':
         setStatusFilter('completed')
         setRiskFilter('all')
@@ -1601,14 +1545,10 @@
         setSearchTerm('')
         break
       case 'showPlannerHorizon':
-=======
-      case 'showNextWeek':
->>>>>>> c8505c0a
         setStatusFilter('upcoming')
         setRiskFilter('all')
         setSortKey('start')
         setSortDir('asc')
-<<<<<<< HEAD
         setTimeFilter('next14')
         setSearchTerm('')
         break
@@ -1620,18 +1560,12 @@
         setTimeFilter('next7')
         break
       case 'crewToday':
-=======
-        setTimeFilter('next7')
-        break
-      case 'focusTodayCrew':
->>>>>>> c8505c0a
         setStatusFilter('active')
         setRiskFilter('all')
         setTimeFilter('today')
         setSortKey('start')
         setSortDir('asc')
         break
-<<<<<<< HEAD
       case 'crewDocs':
         setStatusFilter('active')
         setRiskFilter('all')
@@ -1656,48 +1590,26 @@
         setSearchTerm('')
         break
       case 'carlaClients':
-=======
-      case 'sortByClient':
->>>>>>> c8505c0a
         setStatusFilter('upcoming')
         setRiskFilter('all')
         setSortKey('client')
         setSortDir('asc')
         setTimeFilter('next30')
-<<<<<<< HEAD
         setSearchTerm('')
         break
       case 'svenSystems':
-=======
-        break
-      case 'showCompletedMonth':
-        setStatusFilter('completed')
-        setRiskFilter('all')
-        setSortKey('end')
-        setSortDir('desc')
-        setTimeFilter('past30')
-        break
-      case 'showCriticalRisk':
->>>>>>> c8505c0a
         setStatusFilter('all')
         setRiskFilter('critical')
         setSortKey('risk')
         setSortDir('desc')
-<<<<<<< HEAD
         setTimeFilter('all')
         break
       case 'isabelleWindow':
-=======
-        setTimeFilter('today')
-        break
-      case 'showNextMonth':
->>>>>>> c8505c0a
         setStatusFilter('upcoming')
         setRiskFilter('all')
         setSortKey('start')
         setSortDir('asc')
         setTimeFilter('next30')
-<<<<<<< HEAD
         setSearchTerm('')
         break
       case 'peterAutomation':
@@ -1716,25 +1628,6 @@
         setSearchTerm('')
         break
       case 'davidAudit':
-=======
-        break
-      case 'focusAutomation':
-        setRiskFilter('warning')
-        setStatusFilter('all')
-        setSortKey('status')
-        setSortDir('asc')
-        setTimeFilter('next7')
-        break
-      case 'showGuidedView':
-        setStatusFilter('upcoming')
-        setRiskFilter('all')
-        setSortKey('start')
-        setSortDir('asc')
-        setTimeFilter('next14')
-        setSearchTerm('')
-        break
-      case 'devOverview':
->>>>>>> c8505c0a
         setStatusFilter('all')
         setRiskFilter('all')
         setSortKey('status')
@@ -1745,14 +1638,11 @@
         applyPersonaPreset(personaPreset)
         break
       default:
-<<<<<<< HEAD
         setStatusFilter('all')
         setRiskFilter('all')
         setSortKey('start')
         setSortDir('asc')
         setTimeFilter('all')
-=======
->>>>>>> c8505c0a
         break
     }
   }
@@ -1830,16 +1720,12 @@
         />
       </div>
 
-<<<<<<< HEAD
       <div style={{ display: 'grid', gap: '16px', marginBottom: '24px' }}>
         <FinancialPulsePanel
           cards={financialCards}
           focusCards={focusFinancialCards}
           focusLabel={personaPreset !== 'all' ? personaPresets[personaPreset]?.label : undefined}
         />
-=======
-      <div style={{ display: 'grid', gap: '12px', marginBottom: '16px' }}>
->>>>>>> c8505c0a
         {personaPreset !== 'all' && (
           <PersonaSpotlight
             personaKey={personaPreset}
@@ -1849,7 +1735,6 @@
             quickActions={personaQuickActions[personaPreset]}
             onQuickAction={handlePersonaQuickAction}
             timeFilter={timeFilter}
-<<<<<<< HEAD
             playbookSections={personaPlaybook}
           />
         )}
@@ -1857,14 +1742,6 @@
         <div style={{ display: 'flex', flexWrap: 'wrap', gap: '16px' }}>
           <label style={{ display: 'flex', flexDirection: 'column', fontSize: '0.9rem', color: brand.colors.mutedText }}>
             Rolselectie
-=======
-          />
-        )}
-
-        <div style={{ display: 'flex', flexWrap: 'wrap', gap: '12px' }}>
-          <label style={{ display: 'flex', flexDirection: 'column', fontSize: '0.85rem', color: '#4b5563' }}>
-            Persona preset
->>>>>>> c8505c0a
             <select
               value={personaPreset}
               onChange={event => applyPersonaPreset(event.target.value)}
@@ -1925,16 +1802,11 @@
             </select>
           </label>
 
-<<<<<<< HEAD
           <label style={{ display: 'flex', flexDirection: 'column', fontSize: '0.9rem', color: brand.colors.mutedText }}>
-=======
-          <label style={{ display: 'flex', flexDirection: 'column', fontSize: '0.85rem', color: '#4b5563' }}>
->>>>>>> c8505c0a
             Tijdvenster
             <select
               value={timeFilter}
               onChange={event => setTimeFilter(event.target.value)}
-<<<<<<< HEAD
               style={{
                 padding: '10px 14px',
                 borderRadius: '10px',
@@ -1942,9 +1814,6 @@
                 background: withOpacity('#ffffff', 0.9),
                 fontSize: '0.95rem',
               }}
-=======
-              style={{ padding: '8px', borderRadius: '6px', border: '1px solid #d1d5db' }}
->>>>>>> c8505c0a
             >
               {Object.entries(timeFilterOptions).map(([value, option]) => (
                 <option key={value} value={value}>
@@ -1954,7 +1823,6 @@
             </select>
           </label>
 
-<<<<<<< HEAD
           <label
             style={{
               display: 'flex',
@@ -1964,9 +1832,6 @@
               flex: '1 1 220px',
             }}
           >
-=======
-          <label style={{ display: 'flex', flexDirection: 'column', fontSize: '0.85rem', color: '#4b5563', flex: '1 1 200px' }}>
->>>>>>> c8505c0a
             Zoeken
             <input
               type="search"
