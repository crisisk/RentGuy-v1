import React, { useEffect, useMemo, useState } from 'react'
import { api } from './api.js'
import { brand, brandFontStack, withOpacity } from './branding.js'

const personaPresets = {
  all: {
    label: 'Alle rollen',
    description: 'Toont de volledige planning zonder filters, ideaal voor gezamenlijke UAT-sessies.',
    timeFilter: 'all',
  },
  bart: {
    label: 'Bart de Manager',
    description: 'Focus op lopende en risicovolle producties zodat Bart direct kan bijsturen.',
    statusFilter: 'active',
    riskFilter: 'warning',
    sortKey: 'start',
    sortDir: 'asc',
    timeFilter: 'next7',
  },
  anna: {
    label: 'Anna de Planner',
    description: 'Chronologisch overzicht van komende shows met afhankelijkheden en voorraadmatch.',
    statusFilter: 'upcoming',
    riskFilter: 'all',
    sortKey: 'start',
    sortDir: 'asc',
    timeFilter: 'next14',
  },
  tom: {
    label: 'Tom de Technicus',
    description: 'Realtime zicht op vandaag lopende opdrachten inclusief briefingnotities.',
    statusFilter: 'active',
    riskFilter: 'ok',
    sortKey: 'start',
    sortDir: 'asc',
    timeFilter: 'today',
  },
  carla: {
    label: 'Carla van Front-Office',
    description: 'Upcoming shows gegroepeerd per klant om vragen snel te beantwoorden.',
    statusFilter: 'upcoming',
    riskFilter: 'all',
    sortKey: 'client',
    sortDir: 'asc',
    timeFilter: 'next30',
  },
  frank: {
    label: 'Frank de Financieel Specialist',
    description: 'Afgeronde projecten en documentatie om facturatie te versnellen.',
    statusFilter: 'completed',
    riskFilter: 'all',
    sortKey: 'end',
    sortDir: 'desc',
    timeFilter: 'past30',
  },
  sven: {
    label: 'Sven de Systeembeheerder',
    description: 'Filtert kritieke risico’s en voorraadalerts voor escalatiebeheer.',
    statusFilter: 'all',
    riskFilter: 'critical',
    sortKey: 'risk',
    sortDir: 'desc',
    timeFilter: 'all',
  },
  isabelle: {
    label: 'Isabelle de International',
    description: 'Kijkt weken vooruit om internationale producties tijdig te synchroniseren.',
    statusFilter: 'upcoming',
    riskFilter: 'all',
    sortKey: 'start',
    sortDir: 'asc',
    timeFilter: 'next30',
  },
  peter: {
    label: 'Peter de Power-User',
    description: 'Combineert status- en risicoviews voor API-automatiseringen en alerts.',
    statusFilter: 'all',
    riskFilter: 'warning',
    sortKey: 'status',
    sortDir: 'asc',
    timeFilter: 'all',
  },
  nadia: {
    label: 'Nadia de Nieuweling',
    description: 'Behoudt een rustige kijk op de eerstvolgende simpele taken voor onboarding.',
    statusFilter: 'upcoming',
    riskFilter: 'ok',
    sortKey: 'start',
    sortDir: 'asc',
    timeFilter: 'next7',
  },
  david: {
    label: 'David de Developer',
    description: 'Ziet alle statussen tegelijk om integraties en automatiseringen te testen.',
    statusFilter: 'all',
    riskFilter: 'all',
    sortKey: 'status',
    sortDir: 'asc',
    timeFilter: 'all',
  },
}

const statusLabels = {
  active: 'Actief',
  upcoming: 'Komend',
  completed: 'Afgerond',
  at_risk: 'Risico',
}

const riskLabels = {
  ok: 'Op schema',
  warning: 'Let op',
  critical: 'Kritiek',
}

const statusPriority = {
  at_risk: 0,
  active: 1,
  upcoming: 2,
  completed: 3,
}

const badgePalette = {
  active: brand.colors.primary,
  upcoming: brand.colors.accent,
  completed: brand.colors.success,
  at_risk: brand.colors.danger,
}

const riskPalette = {
  ok: brand.colors.success,
  warning: brand.colors.warning,
  critical: brand.colors.danger,
}

const cardPalette = {
<<<<<<< HEAD
  neutral: withOpacity('#ffffff', 0.92),
  success: withOpacity(brand.colors.success, 0.15),
  warning: withOpacity(brand.colors.warning, 0.16),
  danger: withOpacity(brand.colors.danger, 0.16),
=======
  neutral: {
    background: 'linear-gradient(135deg, #f8f9fb 0%, #eef1f8 100%)',
    border: withOpacity('#4b5563', 0.08),
    color: brand.colors.secondary,
  },
  success: {
    background: 'linear-gradient(135deg, #d9f7ee 0%, #bdf0da 100%)',
    border: withOpacity('#0f766e', 0.14),
    color: '#065f46',
  },
  warning: {
    background: 'linear-gradient(135deg, #fff4d6 0%, #ffe6b3 100%)',
    border: withOpacity('#b45309', 0.18),
    color: '#92400e',
  },
  danger: {
    background: 'linear-gradient(135deg, #ffe4e6 0%, #fbc2d5 100%)',
    border: withOpacity('#be123c', 0.18),
    color: '#9f1239',
  },
}

const impactPalette = {
  positive: {
    background: '#dcfce7',
    color: '#166534',
  },
  neutral: {
    background: '#e5e7eb',
    color: '#374151',
  },
  warning: {
    background: '#fef3c7',
    color: '#92400e',
  },
  danger: {
    background: '#fee2e2',
    color: '#991b1b',
  },
}

const timeFilterOptions = {
  all: {
    label: 'Alle periodes',
    description: 'Toont elk project ongeacht datum.',
  },
  today: {
    label: 'Vandaag',
    description: 'Accentueert projecten die vandaag starten of actief zijn.',
  },
  next7: {
    label: 'Volgende 7 dagen',
    description: 'Helpt bij korte termijn planning.',
  },
  next14: {
    label: 'Volgende 14 dagen',
    description: 'Geeft zicht op de komende twee weken.',
  },
  next30: {
    label: 'Volgende 30 dagen',
    description: 'Geschikt voor maandelijkse vooruitblik.',
  },
  past30: {
    label: 'Laatste 30 dagen',
    description: 'Focus op recent afgeronde projecten.',
  },
}

const personaQuickActions = {
  bart: [
    { key: 'showExecutivePulse', label: 'Escalaties tonen' },
    { key: 'focusCritical', label: 'Kritieke risico’s prioriteren' },
    { key: 'resetPersona', label: 'Herstel Bart preset' },
  ],
  anna: [
    { key: 'showPlannerHorizon', label: 'Bekijk 14-daagse horizon' },
    { key: 'highlightDependencies', label: 'Toon afhankelijkheden' },
    { key: 'resetPersona', label: 'Herstel Anna preset' },
  ],
  tom: [
    { key: 'crewToday', label: 'Shift van vandaag' },
    { key: 'crewDocs', label: 'Briefings controleren' },
    { key: 'resetPersona', label: 'Herstel Tom preset' },
  ],
  carla: [
    { key: 'carlaClients', label: 'Groeperen op klant' },
    { key: 'viewerCalm', label: 'Rustige statusweergave' },
    { key: 'resetPersona', label: 'Herstel Carla preset' },
  ],
  frank: [
    { key: 'showReadyToBill', label: 'Facturatie klaarzetten' },
    { key: 'focusCashflow', label: 'Cashflow venster' },
    { key: 'resetPersona', label: 'Herstel Frank preset' },
  ],
  sven: [
    { key: 'focusCritical', label: 'Escalaties tonen' },
    { key: 'svenSystems', label: 'Inventarisalerts bundelen' },
    { key: 'resetPersona', label: 'Herstel Sven preset' },
  ],
  isabelle: [
    { key: 'isabelleWindow', label: '30-daagse horizon' },
    { key: 'highlightDependencies', label: 'Controleer ketens' },
    { key: 'resetPersona', label: 'Herstel Isabelle preset' },
  ],
  peter: [
    { key: 'viewerHighlights', label: 'Highlights & risico’s' },
    { key: 'peterAutomation', label: 'Automatiseringsfocus' },
    { key: 'resetPersona', label: 'Herstel Peter preset' },
  ],
  nadia: [
    { key: 'nadiaCalm', label: 'Alleen basics tonen' },
    { key: 'showPlannerHorizon', label: 'Komende week' },
    { key: 'resetPersona', label: 'Herstel Nadia preset' },
  ],
  david: [
    { key: 'davidAudit', label: 'Statusmatrix' },
    { key: 'peterAutomation', label: 'API-ready overzicht' },
    { key: 'resetPersona', label: 'Herstel David preset' },
  ],
}

function getDaysFromToday(dateString) {
  if (!dateString) return null
  const date = new Date(`${dateString}T00:00:00`)
  if (Number.isNaN(date.getTime())) return null
  const now = new Date()
  const today = new Date(now.getFullYear(), now.getMonth(), now.getDate())
  const diffMs = date.getTime() - today.getTime()
  return Math.round(diffMs / (1000 * 60 * 60 * 24))
}

function matchesTimeFilter(event, filter) {
  if (filter === 'all') return true
  const startDiff = getDaysFromToday(event.start)
  const endDiff = getDaysFromToday(event.end)

  if (filter === 'today') {
    if (startDiff === 0) return true
    if (startDiff !== null && startDiff < 0 && endDiff !== null && endDiff >= 0) return true
    if (event.status === 'active') return true
    return false
  }

  if (filter === 'next7') {
    return startDiff !== null && startDiff >= 0 && startDiff <= 7
  }

  if (filter === 'next14') {
    return startDiff !== null && startDiff >= 0 && startDiff <= 14
  }

  if (filter === 'next30') {
    return startDiff !== null && startDiff >= 0 && startDiff <= 30
  }

  if (filter === 'past30') {
    return endDiff !== null && endDiff <= 0 && endDiff >= -30
  }

  return true
}

function computeFinancialSignals(events) {
  return events.reduce(
    (acc, event) => {
      acc.total += 1
      if (event.status === 'completed') acc.billingReady += 1
      if (event.status === 'at_risk' || event.risk === 'critical') acc.revenueAtRisk += 1
      if (event.alerts?.length) acc.inventoryAlerts += 1
      if ((event.status === 'active' || event.status === 'completed') && !event.notes?.trim()) {
        acc.docsMissing += 1
      }

      const daysUntil = getDaysFromToday(event.start)
      if (typeof daysUntil === 'number' && daysUntil >= 0 && daysUntil <= 14) {
        acc.upcomingWithin14 += 1
      }
      return acc
    },
    { total: 0, billingReady: 0, revenueAtRisk: 0, inventoryAlerts: 0, docsMissing: 0, upcomingWithin14: 0 }
  )
}

function buildFinancialCards(signals) {
  if (!signals.total) return []

  const readyShare = Math.round((signals.billingReady / signals.total) * 100)
  const riskShare = Math.round((signals.revenueAtRisk / signals.total) * 100)
  const documentationShare = Math.round((signals.docsMissing / signals.total) * 100)

  return [
    {
      key: 'billingReady',
      title: 'Facturatie klaar',
      value: signals.billingReady,
      helpText: `${readyShare}% van de portfolio kan direct gefactureerd worden.`,
      tone: signals.billingReady ? 'success' : 'neutral',
    },
    {
      key: 'revenueAtRisk',
      title: 'Omzet onder druk',
      value: signals.revenueAtRisk,
      helpText: `${riskShare}% van de planning kent voorraad- of statusrisico’s. Plan mitigatie.`,
      tone: signals.revenueAtRisk ? 'danger' : 'success',
    },
    {
      key: 'inventoryAlerts',
      title: 'Voorraad alerts',
      value: signals.inventoryAlerts,
      helpText: signals.inventoryAlerts
        ? 'Escalaties aanwezig: stem af met magazijn voor directe aanvulling.'
        : 'Geen voorraadblokkades gemeld in de huidige selectie.',
      tone: signals.inventoryAlerts ? 'warning' : 'neutral',
    },
    {
      key: 'docsMissing',
      title: 'Ontbrekende notities',
      value: signals.docsMissing,
      helpText: `${documentationShare}% van actieve/afgeronde projecten mist context voor finance & crew.`,
      tone: signals.docsMissing ? 'warning' : 'success',
    },
  ]
}

function buildValueOpportunities(events) {
  return events.reduce(
    (acc, event) => {
      if (event.status === 'completed') {
        acc.readyToBill.push({
          key: `bill-${event.id}`,
          text: `Factureer ${event.name} (${event.client}) – afgerond op ${formatDate(event.end)}`,
        })
      }

      if (event.status === 'at_risk' || event.risk === 'critical') {
        acc.riskMitigation.push({
          key: `risk-${event.id}`,
          text: `Plan voorraadcheck voor ${event.name} – ${timelineLabel(event)}`,
        })
      }

      if ((event.status === 'active' || event.status === 'completed') && !event.notes?.trim()) {
        acc.documentation.push({
          key: `docs-${event.id}`,
          text: `Documenteer ${event.name} voor snellere facturatie en overdracht`,
        })
      }

      const daysUntil = getDaysFromToday(event.start)
      if (typeof daysUntil === 'number' && daysUntil >= 0 && daysUntil <= 14) {
        acc.upcomingWindow.push({
          key: `upcoming-${event.id}`,
          text: `Bevestig ${event.name} met ${event.client} – start ${formatDate(event.start)}`,
        })
      }

      if (event.alerts?.length) {
        const primaryAlert = event.alerts[0] || 'Controleer reserveringen en leveringen'
        acc.inventoryAlerts.push({
          key: `inventory-${event.id}`,
          text: `${event.name}: ${primaryAlert}`,
        })
      }

      return acc
    },
    { readyToBill: [], riskMitigation: [], documentation: [], upcomingWindow: [], inventoryAlerts: [] }
  )
}

function buildPersonaPlaybook(personaKey, events, signals) {
  if (!personaKey || personaKey === 'all') return []

  const opportunities = buildValueOpportunities(events)
  const sections = []

  const readyCount = signals?.billingReady ?? opportunities.readyToBill.length
  const riskCount = signals?.revenueAtRisk ?? opportunities.riskMitigation.length
  const docCount = signals?.docsMissing ?? opportunities.documentation.length
  const upcomingCount = signals?.upcomingWithin14 ?? opportunities.upcomingWindow.length
  const inventoryCount = signals?.inventoryAlerts ?? opportunities.inventoryAlerts.length

  const addSection = (title, items, caption) => {
    if (!items.length) return
    sections.push({ title, items: items.slice(0, 3), caption })
  }

  switch (personaKey) {
    case 'bart':
      addSection('Escalaties voor Bart', opportunities.riskMitigation, `${riskCount} projecten met risico`)
      addSection('Cashflow versnellen', opportunities.readyToBill, `${readyCount} facturen klaar`)
      addSection('Documentatie opvolgen', opportunities.documentation, `${docCount} dossiers aanvullen`)
      break
    case 'anna':
      addSection('Komende 14 dagen', opportunities.upcomingWindow, `${upcomingCount} projecten binnen 14 dagen`)
      addSection('Afhankelijkheden check', opportunities.riskMitigation, `${riskCount} ketens monitoren`)
      addSection('Briefing updates', opportunities.documentation, `${docCount} projecten missen notities`)
      break
    case 'tom':
      addSection('Shiftvoorbereiding', opportunities.upcomingWindow, `${upcomingCount} opdrachten starten snel`)
      addSection('Materiaalalerts', opportunities.inventoryAlerts, `${inventoryCount} urgente meldingen`)
      addSection('Briefings aanvullen', opportunities.documentation, `${docCount} projecten missen notities`)
      break
    case 'carla':
      addSection('Klantbevestigingen', opportunities.upcomingWindow, `${upcomingCount} klanten wachten op update`)
      addSection('Service highlights', opportunities.readyToBill, `${readyCount} successen om te delen`)
      addSection('Documentatie klaarzetten', opportunities.documentation, `${docCount} dossiers af te ronden`)
      break
    case 'frank':
      addSection('Facturatie direct verzenden', opportunities.readyToBill, `${readyCount} facturen klaar`)
      addSection('Compliance afronden', opportunities.documentation, `${docCount} dossiers missen notities`)
      addSection('Cashflow bewaken', opportunities.riskMitigation, `${riskCount} projecten met impact`)
      break
    case 'sven':
      addSection('Escalaties', opportunities.riskMitigation, `${riskCount} kritieke ketens`)
      addSection('Voorraadalerts', opportunities.inventoryAlerts, `${inventoryCount} meldingen te bevestigen`)
      addSection('Documentatieplicht', opportunities.documentation, `${docCount} dossiers bijwerken`)
      break
    case 'isabelle':
      addSection('Internationale voorbereiding', opportunities.upcomingWindow, `${upcomingCount} projecten binnen 30 dagen`)
      addSection('Risico-inschatting', opportunities.riskMitigation, `${riskCount} afhankelijkheden bewaken`)
      addSection('Succesverhalen', opportunities.readyToBill, `${readyCount} afgerond voor aftercare`)
      break
    case 'peter':
      addSection('Automation kansen', opportunities.inventoryAlerts, `${inventoryCount} alerts te koppelen`)
      addSection('Cashflow triggers', opportunities.readyToBill, `${readyCount} facturen klaar`)
      addSection('Risico watchlist', opportunities.riskMitigation, `${riskCount} projecten met waarschuwing`)
      break
    case 'nadia':
      addSection('Eerste taken', opportunities.upcomingWindow.slice(0, 2), `${upcomingCount} startmomenten in zicht`)
      addSection('Checklist aanvullen', opportunities.documentation, `${docCount} dossiers met ontbrekende info`)
      break
    case 'david':
      addSection('Status matrix', opportunities.upcomingWindow.concat(opportunities.riskMitigation), `${upcomingCount} gepland • ${riskCount} risico`)
      addSection('API-validaties', opportunities.inventoryAlerts, `${inventoryCount} alerts voor webhook-test`)
      addSection('Facturatie endpoints', opportunities.readyToBill, `${readyCount} facturatiecases`)
      break
    default:
      addSection('Planning focus', opportunities.upcomingWindow, `${upcomingCount} projecten binnen 14 dagen`)
      addSection('Cashflow kansen', opportunities.readyToBill, `${readyCount} facturen klaar`)
      break
  }

  return sections
}

function deriveImpact(event) {
  if (event.status === 'completed') {
    return { label: 'Facturatie klaar', tone: 'positive' }
  }
  if (event.status === 'at_risk' || event.risk === 'critical') {
    return { label: 'Financieel risico', tone: 'danger' }
  }
  if (event.risk === 'warning') {
    return { label: 'Voorraad bijsturen', tone: 'warning' }
  }
  if (event.status === 'active') {
    return { label: 'Operationeel', tone: 'neutral' }
  }
  const daysUntil = getDaysFromToday(event.start)
  if (typeof daysUntil === 'number' && daysUntil >= 0 && daysUntil <= 7) {
    return { label: 'Binnen 7 dagen', tone: 'warning' }
  }
  return { label: 'Op schema', tone: 'neutral' }
}

const personaInsightsGenerators = {
  bart(events, summary, financialSignals) {
    const critical = events.filter(event => event.status === 'at_risk' || event.risk === 'critical')
    const active = events.filter(event => event.status === 'active')
    const docsMissing = financialSignals?.docsMissing ?? 0
    const highlight = critical.length ? critical : active
    return {
      headline: critical.length ? 'Escalaties voor Bart' : 'Operaties op koers',
      summary: critical.length
        ? `Er staan ${critical.length} producties onder druk. Herverdeel crew en voorraad waar nodig.`
        : `Er zijn ${active.length || 'geen'} actieve opdrachten. Houd de voorraadindicatoren in de gaten.`,
      bullets: highlight.slice(0, 3).map(event => `${event.name} – ${timelineLabel(event)}`),
      emphasis:
        docsMissing > 0
          ? `${docsMissing} opdrachten missen draaiboeknotities. Zet dit uit bij planning.`
          : financialSignals?.inventoryAlerts
          ? `${financialSignals.inventoryAlerts} voorraadalerts geregistreerd. Check magazijnstatus.`
          : null,
    }
  },
  anna(events) {
    const upcoming = events
      .filter(event => event.status === 'upcoming')
      .sort((a, b) => getDateValue(a.start) - getDateValue(b.start))
    const riskyUpcoming = upcoming.filter(event => event.risk && event.risk !== 'ok')
    return {
      headline: upcoming.length ? 'Anna’s komende producties' : 'Nog geen nieuwe shows',
      summary: upcoming.length
        ? `Voorbereiden op ${Math.min(upcoming.length, 3)} startmomenten. Controleer crew & materiaal.`
        : 'Geen nieuwe producties in deze periode. Stem af met sales voor nieuwe aanvragen.',
      bullets: upcoming.slice(0, 3).map(event => `${event.name} – start ${formatDate(event.start)}`),
      emphasis:
        riskyUpcoming.length > 0
          ? `${riskyUpcoming.length} projecten hebben afhankelijkheden of risicoalerts.`
          : null,
    }
  },
  tom(events) {
    const active = events.filter(event => event.status === 'active')
    const docsMissing = active.filter(event => !event.notes?.trim())
    return {
      headline: active.length ? 'Tom’s shifts vandaag' : 'Geen actieve shifts',
      summary: active.length
        ? `Zorg dat crew, stage en transport klaarstaan voor ${active.length === 1 ? 'deze opdracht' : 'deze opdrachten'}.`
        : 'Vandaag geen live opdrachten. Controleer later opnieuw.',
      bullets: active.slice(0, 3).map(event => `${event.name} – eindigt ${formatDate(event.end)}`),
      emphasis:
        docsMissing.length > 0
          ? `${docsMissing.length} opdrachten missen briefingnotities. Vul ze aan vóór vertrek.`
          : null,
    }
  },
  carla(events) {
    const upcoming = events
      .filter(event => event.status === 'upcoming')
      .sort((a, b) => a.client.localeCompare(b.client, 'nl'))
    const soon = upcoming.filter(event => {
      const days = getDaysFromToday(event.start)
      return typeof days === 'number' && days >= 0 && days <= 7
    })
    return {
      headline: upcoming.length ? 'Klantoverzicht voor Carla' : 'Geen geplande klantmomenten',
      summary: upcoming.length
        ? `Bereid antwoorden voor op ${Math.min(upcoming.length, 3)} klantvragen en bevestig details.`
        : 'Geen aankomende events. Houd saleskanalen in de gaten voor nieuwe aanvragen.',
      bullets: upcoming.slice(0, 3).map(event => `${event.client} – ${event.name}`),
      emphasis:
        soon.length > 0
          ? `${soon.length} klanten verwachten deze week updates. Bel of mail ter bevestiging.`
          : null,
    }
  },
  frank(events, summary, financialSignals) {
    const completed = events
      .filter(event => event.status === 'completed')
      .sort((a, b) => getDateValue(b.end) - getDateValue(a.end))
    const readyShare = financialSignals?.total
      ? Math.round((financialSignals.billingReady / financialSignals.total) * 100)
      : null
    const docsMissing = financialSignals?.docsMissing ?? 0
    const revenueAtRisk = financialSignals?.revenueAtRisk ?? summary.atRisk
    return {
      headline: completed.length ? 'Facturatie klaarzetten' : 'Nog geen afrondingen',
      summary: completed.length
        ? `Er zijn ${completed.length} afgeronde projecten. ${
            readyShare !== null ? `${readyShare}% is direct factureerbaar.` : 'Start facturatie om cashflow te versterken.'
          }`
        : 'Geen afgeronde projecten in deze periode. Controleer of projecten tijdig worden afgesloten.',
      bullets: completed.slice(0, 3).map(event => `${event.name} – afgerond op ${formatDate(event.end)}`),
      emphasis:
        docsMissing > 0
          ? `${docsMissing} dossiers missen notities voor compliance.`
          : revenueAtRisk > 0
          ? `${revenueAtRisk} projecten hebben risico op omzetverlies.`
          : null,
    }
  },
  sven(events, summary, financialSignals) {
    const critical = events.filter(event => event.risk === 'critical' || event.status === 'at_risk')
    const alerts = events.filter(event => event.alerts?.length)
    return {
      headline: critical.length ? 'Kritieke incidenten voor Sven' : 'Geen kritieke incidenten',
      summary: critical.length
        ? `Escalaties actief bij ${critical.length} projecten. Check voorraad, API en monitoring.`
        : 'Geen kritieke meldingen. Houd de automations en sensoren actief.',
      bullets: critical.slice(0, 3).map(event => `${event.name} – ${timelineLabel(event)}`),
      emphasis:
        alerts.length > 0
          ? `${alerts.length} projecten genereren voorraadalerts. Bevestig acties met het warehouse.`
          : summary.warning > 0
          ? `${summary.warning} projecten hebben een waarschuwing. Plan een check-in.`
          : null,
    }
  },
  isabelle(events) {
    const upcoming = events
      .filter(event => event.status === 'upcoming')
      .sort((a, b) => getDateValue(a.start) - getDateValue(b.start))
    const longLead = upcoming.filter(event => {
      const days = getDaysFromToday(event.start)
      return typeof days === 'number' && days > 14
    })
    return {
      headline: upcoming.length ? 'Internationale horizon' : 'Geen internationale events gepland',
      summary: upcoming.length
        ? `Bekijk visa, travel en vertaling voor ${Math.min(upcoming.length, 3)} komende shows.`
        : 'Geen internationale producties zichtbaar. Controleer of filters te strikt zijn.',
      bullets: upcoming.slice(0, 3).map(event => `${event.name} – start ${formatDate(event.start)}`),
      emphasis:
        longLead.length > 0
          ? `${longLead.length} projecten hebben een langere doorlooptijd. Start voorbereidingen nu.`
          : null,
    }
  },
  peter(events, summary, financialSignals) {
    const warnings = events.filter(event => event.risk === 'warning')
    const highlights = events.filter(event => event.status === 'completed' || event.status === 'active')
    return {
      headline: 'Automation & alerts',
      summary:
        warnings.length > 0
          ? `${warnings.length} projecten hebben waarschuwingen. Koppel automatiseringen of scripts.`
          : 'Geen waarschuwingen. Gebruik data om optimalisaties te testen.',
      bullets: highlights.slice(0, 3).map(event => `${event.name} – ${statusLabels[event.status] || event.status}`),
      emphasis:
        financialSignals?.inventoryAlerts
          ? `${financialSignals.inventoryAlerts} voorraadalerts detecteerbaar via webhooks.`
          : null,
    }
  },
  nadia(events) {
    const upcoming = events
      .filter(event => event.status === 'upcoming')
      .sort((a, b) => getDateValue(a.start) - getDateValue(b.start))
    const safe = upcoming.filter(event => event.risk === 'ok')
    return {
      headline: upcoming.length ? 'Eerste stappen voor Nadia' : 'Nog geen taken toegewezen',
      summary: upcoming.length
        ? `Begin met ${safe.length ? safe.length : upcoming.length} laag-risico taken om de tooling te leren.`
        : 'Geen taken in zicht. Vraag een collega om samen de planner te doorlopen.',
      bullets: (safe.length ? safe : upcoming).slice(0, 3).map(event => `${event.name} – start ${formatDate(event.start)}`),
      emphasis:
        safe.length === 0 && upcoming.length > 0
          ? 'Let op: alle zichtbare taken bevatten risico’s. Vraag ondersteuning.'
          : null,
    }
  },
  david(events, summary) {
    const statusInfo = [
      { label: 'Actief', value: summary.active },
      { label: 'Komend', value: summary.upcoming },
      { label: 'Afgerond', value: summary.completed },
      { label: 'Risico', value: summary.atRisk },
    ]
    const highlights = events.slice(0, 3)
    return {
      headline: 'Integratie-audit',
      summary: 'Gebruik dit overzicht om API-calls en webhooks tegen de planner te testen.',
      bullets: highlights.map(event => `${event.name} – ${statusLabels[event.status] || event.status}`),
      emphasis: statusInfo.map(item => `${item.label}: ${item.value}`).join(' • '),
    }
  },
}

function buildPersonaInsights(personaKey, events, summary, financialSignals) {
  const generator = personaInsightsGenerators[personaKey]
  if (!generator) return null
  return generator(events, summary, financialSignals)
}

function PersonaSpotlight({
  personaKey,
  personaLabel,
  description,
  insights,
  quickActions,
  onQuickAction,
  timeFilter,
  playbookSections,
}) {
  if (!personaKey || personaKey === 'all') return null

  return (
    <section
      style={{
        border: `1px solid ${withOpacity(brand.colors.secondary, 0.08)}`,
        borderRadius: '20px',
        padding: '20px',
        background: 'linear-gradient(135deg, #ffffff 0%, #f5f0ff 100%)',
        display: 'grid',
        gap: '16px',
        boxShadow: '0 28px 60px rgba(21, 14, 40, 0.12)',
      }}
      aria-live="polite"
    >
      <header style={{ display: 'flex', flexWrap: 'wrap', justifyContent: 'space-between', gap: '8px' }}>
        <div>
          <h3 style={{ margin: 0, fontSize: '1.1rem', color: brand.colors.secondary }}>{personaLabel}</h3>
          <p style={{ margin: 0, color: brand.colors.mutedText, fontSize: '0.95rem' }}>{description}</p>
        </div>
        <div style={{ fontSize: '0.85rem', color: brand.colors.mutedText, textAlign: 'right' }}>
          {timeFilterOptions[timeFilter]?.label}
        </div>
      </header>
      {insights && (
        <div style={{ display: 'grid', gap: '8px' }}>
          <strong style={{ fontSize: '1rem', color: brand.colors.secondary }}>{insights.headline}</strong>
          <p style={{ margin: 0, color: brand.colors.mutedText }}>{insights.summary}</p>
          {insights.emphasis && (
            <p style={{ margin: 0, color: '#b45309', fontWeight: 600 }}>{insights.emphasis}</p>
          )}
          {insights.bullets?.length > 0 && (
            <ul style={{ margin: 0, paddingLeft: '20px', color: brand.colors.secondary }}>
              {insights.bullets.map((bullet, index) => (
                <li key={index}>{bullet}</li>
              ))}
            </ul>
          )}
        </div>
      )}
      {quickActions?.length > 0 && (
        <div style={{ display: 'flex', flexWrap: 'wrap', gap: '8px' }}>
          {quickActions.map(action => (
            <button
              key={action.key}
              type="button"
              onClick={() => onQuickAction(action.key)}
              style={{
                borderRadius: '999px',
                padding: '8px 18px',
                border: `1px solid ${withOpacity(brand.colors.primary, 0.4)}`,
                background: withOpacity(brand.colors.primary, 0.08),
                color: brand.colors.primaryDark,
                cursor: 'pointer',
                fontWeight: 600,
                transition: 'transform 0.2s ease, box-shadow 0.2s ease',
                boxShadow: '0 12px 24px rgba(255, 45, 146, 0.18)',
              }}
            >
              {action.label}
            </button>
          ))}
        </div>
      )}
      {playbookSections && (
        <div style={{ display: 'grid', gap: '8px' }}>
          <div style={{ fontWeight: 600, fontSize: '0.95rem', color: brand.colors.secondary }}>
            Personagerichte kansen
          </div>
          {playbookSections.length > 0 ? (
            <div style={{ display: 'grid', gap: '12px' }}>
              {playbookSections.map(section => (
                <div
                  key={section.title}
                  style={{
                    border: `1px solid ${withOpacity(brand.colors.secondary, 0.1)}`,
                    borderRadius: '16px',
                    padding: '16px',
                    background: 'rgba(255, 255, 255, 0.82)',
                    display: 'grid',
                    gap: '10px',
                  }}
                >
                  <div style={{ display: 'flex', justifyContent: 'space-between', gap: '8px', alignItems: 'baseline' }}>
                    <span style={{ fontWeight: 600 }}>{section.title}</span>
                    {section.caption && (
                      <span style={{ fontSize: '0.8rem', color: brand.colors.mutedText }}>{section.caption}</span>
                    )}
                  </div>
                  <ul style={{ margin: 0, paddingLeft: '18px', color: brand.colors.secondary, display: 'grid', gap: '6px' }}>
                    {section.items.map(item => (
                      <li key={item.key}>{item.text}</li>
                    ))}
                  </ul>
                </div>
              ))}
            </div>
          ) : (
            <p style={{ margin: 0, color: brand.colors.mutedText }}>
              Geen directe cashflow- of risicosignalen in deze selectie. Houd de filters in de gaten voor nieuwe kansen.
            </p>
          )}
        </div>
      )}
    </section>
  )
}

const timeFilterOptions = {
  all: {
    label: 'Alle periodes',
    description: 'Toont elk project ongeacht datum.',
  },
  today: {
    label: 'Vandaag',
    description: 'Accentueert projecten die vandaag starten of actief zijn.',
  },
  next7: {
    label: 'Volgende 7 dagen',
    description: 'Helpt bij korte termijn planning.',
  },
  next14: {
    label: 'Volgende 14 dagen',
    description: 'Geeft zicht op de komende twee weken.',
  },
  next30: {
    label: 'Volgende 30 dagen',
    description: 'Geschikt voor maandelijkse vooruitblik.',
  },
  past30: {
    label: 'Laatste 30 dagen',
    description: 'Focus op recent afgeronde projecten.',
  },
}

const personaQuickActions = {
  bart: [
    { key: 'focusRisk', label: 'Focus op risicoprojecten' },
    { key: 'resetPersona', label: 'Herstel Bart-voorkeuren' },
  ],
  anna: [
    { key: 'showNextWeek', label: 'Plan komende week' },
    { key: 'resetPersona', label: 'Herstel Anna-voorkeuren' },
  ],
  tom: [
    { key: 'focusTodayCrew', label: 'Toon opdrachten van vandaag' },
    { key: 'resetPersona', label: 'Herstel Tom-voorkeuren' },
  ],
  carla: [
    { key: 'sortByClient', label: 'Sorteer op klantnaam' },
    { key: 'resetPersona', label: 'Herstel Carla-voorkeuren' },
  ],
  frank: [
    { key: 'showCompletedMonth', label: 'Afgerond deze maand' },
    { key: 'resetPersona', label: 'Herstel Frank-voorkeuren' },
  ],
  sven: [
    { key: 'showCriticalRisk', label: 'Alle kritieke risico’s' },
    { key: 'resetPersona', label: 'Herstel Sven-voorkeuren' },
  ],
  isabelle: [
    { key: 'showNextMonth', label: 'Bekijk internationale maand' },
    { key: 'resetPersona', label: 'Herstel Isabelle-voorkeuren' },
  ],
  peter: [
    { key: 'focusAutomation', label: 'API-test weergave' },
    { key: 'resetPersona', label: 'Herstel Peter-voorkeuren' },
  ],
  nadia: [
    { key: 'showGuidedView', label: 'Toon eenvoudige planning' },
    { key: 'resetPersona', label: 'Herstel Nadia-voorkeuren' },
  ],
  david: [
    { key: 'devOverview', label: 'API status overzicht' },
    { key: 'resetPersona', label: 'Herstel David-voorkeuren' },
  ],
}

function getDaysFromToday(dateString) {
  if (!dateString) return null
  const date = new Date(`${dateString}T00:00:00`)
  if (Number.isNaN(date.getTime())) return null
  const now = new Date()
  const today = new Date(now.getFullYear(), now.getMonth(), now.getDate())
  const diffMs = date.getTime() - today.getTime()
  return Math.round(diffMs / (1000 * 60 * 60 * 24))
}

function matchesTimeFilter(event, filter) {
  if (filter === 'all') return true
  const startDiff = getDaysFromToday(event.start)
  const endDiff = getDaysFromToday(event.end)

  if (filter === 'today') {
    if (startDiff === 0) return true
    if (startDiff !== null && startDiff < 0 && endDiff !== null && endDiff >= 0) return true
    if (event.status === 'active') return true
    return false
  }

  if (filter === 'next7') {
    return startDiff !== null && startDiff >= 0 && startDiff <= 7
  }

  if (filter === 'next14') {
    return startDiff !== null && startDiff >= 0 && startDiff <= 14
  }

  if (filter === 'next30') {
    return startDiff !== null && startDiff >= 0 && startDiff <= 30
  }

  if (filter === 'past30') {
    return endDiff !== null && endDiff <= 0 && endDiff >= -30
  }

  return true
}

const personaInsightsGenerators = {
  bart(events, summary) {
    const atRiskProjects = events.filter(event => event.status === 'at_risk' || event.risk === 'critical')
    return {
      headline: atRiskProjects.length ? 'Actie vereist' : 'Alles onder controle',
      summary: atRiskProjects.length
        ? `Er staan ${atRiskProjects.length} projecten onder druk. Prioriteer voorraadcontrole om vertragingen te voorkomen.`
        : 'Er zijn momenteel geen kritieke voorraadissues. Blijf de planning monitoren voor nieuwe waarschuwingen.',
      bullets: atRiskProjects.slice(0, 3).map(event => `${event.name} – ${timelineLabel(event)}`),
    }
  },
  anna(events) {
    const upcoming = events
      .filter(event => event.status === 'upcoming')
      .sort((a, b) => getDateValue(a.start) - getDateValue(b.start))
    return {
      headline: upcoming.length ? 'Komende projecten' : 'Geen nieuwe projecten',
      summary: upcoming.length
        ? `Plan nu de logistiek voor de eerstvolgende ${Math.min(upcoming.length, 3)} projecten.`
        : 'Er staan geen nieuwe projecten ingepland. Controleer of offertes moeten worden omgezet naar opdrachten.',
      bullets: upcoming.slice(0, 3).map(event => `${event.name} – start ${formatDate(event.start)}`),
    }
  },
  tom(events) {
    const active = events.filter(event => event.status === 'active')
    return {
      headline: active.length ? 'Vandaag in het veld' : 'Geen actieve opdrachten',
      summary: active.length
        ? `Zorg dat je crew up-to-date pakbonnen heeft voor ${active.length === 1 ? 'deze opdracht' : 'deze opdrachten'}.`
        : 'Er zijn momenteel geen actieve opdrachten. Controleer later of er nieuwe taken zijn.',
      bullets: active.slice(0, 3).map(event => `${event.name} – eindigt ${formatDate(event.end)}`),
    }
  },
  carla(events) {
    const upcomingClients = events
      .filter(event => event.status === 'upcoming')
      .sort((a, b) => a.client.localeCompare(b.client, 'nl'))
    return {
      headline: 'Klantcommunicatie',
      summary: upcomingClients.length
        ? 'Bel of mail de volgende klanten om bevestigingen en betalingen te finaliseren.'
        : 'Geen openstaande klantvragen voor komende events.',
      bullets: upcomingClients.slice(0, 3).map(event => `${event.client} – ${event.name}`),
    }
  },
  frank(events, summary) {
    const completed = events.filter(event => event.status === 'completed')
    return {
      headline: 'Facturatie klaarzetten',
      summary: completed.length
        ? `Er zijn ${completed.length} afgeronde projecten. Start met facturatie voor een gezonde cashflow.`
        : 'Nog geen projecten afgerond in de geselecteerde periode. Controleer of alles tijdig wordt afgesloten.',
      bullets: completed.slice(0, 3).map(event => `${event.name} – afgerond op ${formatDate(event.end)}`),
      emphasis: summary.warning ? 'Let op: er zijn nog openstaande voorraadwaarschuwingen die facturen kunnen vertragen.' : null,
    }
  },
  sven(events) {
    const critical = events.filter(event => event.risk === 'critical')
    return {
      headline: critical.length ? 'Escalaties voorkomen' : 'Geen kritieke waarschuwingen',
      summary: critical.length
        ? `Plan direct een check-in met het magazijn voor ${critical.length} kritieke projecten.`
        : 'Alle systemen draaien zonder kritieke meldingen. Monitor logging voor nieuwe signalen.',
      bullets: critical.slice(0, 3).map(event => `${event.name} – ${timelineLabel(event)}`),
    }
  },
  isabelle(events) {
    const international = events.filter(event => /intl|international|global/i.test(`${event.name} ${event.notes}`))
    return {
      headline: international.length ? 'Internationale voorbereiding' : 'Geen internationale events gevonden',
      summary: international.length
        ? 'Controleer vertalingen, valuta en transportdocumenten voor onderstaande events.'
        : 'Geen projecten met internationale kenmerken in deze selectie.',
      bullets: international.slice(0, 3).map(event => `${event.name} – ${formatDate(event.start)}`),
    }
  },
  peter(events) {
    const risky = events.filter(event => event.risk === 'warning')
    return {
      headline: 'Automatisering kansen',
      summary: risky.length
        ? 'Koppel API-triggers aan voorraadwaarschuwingen om het magazijn proactief te sturen.'
        : 'Geen nieuwe waarschuwingen voor automatisering. Controleer API logs voor consistentie.',
      bullets: risky.slice(0, 3).map(event => `${event.name} – ${riskLabels[event.risk] || 'Onbekend'}`),
    }
  },
  nadia(events) {
    const simpleTasks = events
      .filter(event => event.status === 'upcoming')
      .slice(0, 3)
    return {
      headline: 'Stap-voor-stap starten',
      summary: simpleTasks.length
        ? 'Volg de checklist: klant controleren, datum bevestigen, materiaal reserveren.'
        : 'Geen eenvoudige taken gevonden. Vraag een collega om een geschikte opdracht toe te wijzen.',
      bullets: simpleTasks.map(event => `${event.name} – ${timelineLabel(event)}`),
    }
  },
  david(events) {
    const allStatuses = Array.from(new Set(events.map(event => statusLabels[event.status] || event.status)))
    return {
      headline: 'API validatie',
      summary: 'Controleer of alle statusovergangen correct worden teruggegeven door de API responses.',
      bullets: allStatuses.slice(0, 3).map(status => `Status beschikbaar: ${status}`),
    }
  },
}

function buildPersonaInsights(personaKey, events, summary) {
  const generator = personaInsightsGenerators[personaKey]
  if (!generator) return null
  return generator(events, summary)
}

function PersonaSpotlight({ personaKey, personaLabel, description, insights, quickActions, onQuickAction, timeFilter }) {
  if (!personaKey || personaKey === 'all') return null

  return (
    <section
      style={{
        border: '1px solid #e5e7eb',
        borderRadius: '16px',
        padding: '16px',
        background: '#ffffff',
        display: 'grid',
        gap: '12px',
      }}
      aria-live="polite"
    >
      <header style={{ display: 'flex', flexWrap: 'wrap', justifyContent: 'space-between', gap: '8px' }}>
        <div>
          <h3 style={{ margin: 0 }}>{personaLabel}</h3>
          <p style={{ margin: 0, color: '#4b5563', fontSize: '0.9rem' }}>{description}</p>
        </div>
        <div style={{ fontSize: '0.8rem', color: '#6b7280', textAlign: 'right' }}>
          {timeFilterOptions[timeFilter]?.label}
        </div>
      </header>
      {insights && (
        <div style={{ display: 'grid', gap: '8px' }}>
          <strong>{insights.headline}</strong>
          <p style={{ margin: 0, color: '#374151' }}>{insights.summary}</p>
          {insights.emphasis && <p style={{ margin: 0, color: '#b45309' }}>{insights.emphasis}</p>}
          {insights.bullets?.length > 0 && (
            <ul style={{ margin: 0, paddingLeft: '20px', color: '#4b5563' }}>
              {insights.bullets.map((bullet, index) => (
                <li key={index}>{bullet}</li>
              ))}
            </ul>
          )}
        </div>
      )}
      {quickActions?.length > 0 && (
        <div style={{ display: 'flex', flexWrap: 'wrap', gap: '8px' }}>
          {quickActions.map(action => (
            <button
              key={action.key}
              type="button"
              onClick={() => onQuickAction(action.key)}
              style={{
                borderRadius: '999px',
                padding: '6px 14px',
                border: '1px solid #d1d5db',
                background: '#f9fafb',
                cursor: 'pointer',
              }}
            >
              {action.label}
            </button>
          ))}
        </div>
      )}
    </section>
  )
>>>>>>> 22478bd2
}

const dateFormatter = new Intl.DateTimeFormat('nl-NL', {
  day: '2-digit',
  month: 'short',
  year: 'numeric',
})

function formatDate(dateString) {
  if (!dateString) return '—'
  const safeDate = new Date(`${dateString}T00:00:00`)
  if (Number.isNaN(safeDate.getTime())) return dateString
  return dateFormatter.format(safeDate)
}

function getDateValue(dateString) {
  if (!dateString) return 0
  const value = new Date(`${dateString}T00:00:00`).getTime()
  return Number.isNaN(value) ? 0 : value
}

function timelineLabel(event) {
  if (event.status === 'completed') {
    return `Afgerond op ${formatDate(event.end)}`
  }
  if (event.status === 'active') {
    return `Nu bezig – eindigt ${formatDate(event.end)}`
  }
  if (event.status === 'at_risk') {
    if (typeof event.daysUntilStart === 'number') {
      if (event.daysUntilStart <= 0) return 'Voorraadcontrole vereist vandaag'
      if (event.daysUntilStart === 1) return 'Controleer voorraad vóór morgen'
      return `Voorraadcontrole binnen ${event.daysUntilStart} dagen`
    }
    return 'Voorraadcontrole vereist'
  }
  if (typeof event.daysUntilStart !== 'number') {
    return `Start op ${formatDate(event.start)}`
  }
  if (event.daysUntilStart === 0) return 'Start vandaag'
  if (event.daysUntilStart === 1) return 'Start morgen'
  return `Start over ${event.daysUntilStart} dagen`
}

function statusMatches(filter, status) {
  if (filter === 'all') return true
  if (filter === 'active') return status === 'active' || status === 'at_risk'
  return status === filter
}

function RiskBadge({ risk }) {
  return (
    <span
      style={{
        display: 'inline-flex',
        alignItems: 'center',
        gap: '6px',
        backgroundColor: withOpacity(riskPalette[risk] || brand.colors.mutedText, 0.16),
        color: riskPalette[risk] || '#4b5563',
        padding: '2px 8px',
        borderRadius: '999px',
        fontSize: '0.85rem',
        fontWeight: 600,
        textTransform: 'uppercase',
        letterSpacing: '0.02em',
      }}
    >
      <span style={{ width: 8, height: 8, borderRadius: '50%', backgroundColor: riskPalette[risk] || '#4b5563' }} />
      {riskLabels[risk] || 'Onbekend'}
    </span>
  )
}

function StatusBadge({ status }) {
  return (
    <span
      style={{
        backgroundColor: withOpacity(badgePalette[status] || brand.colors.mutedText, 0.16),
        color: badgePalette[status] || '#6b7280',
        padding: '4px 10px',
        borderRadius: '999px',
        fontWeight: 600,
      }}
    >
      {statusLabels[status] || status}
    </span>
  )
}

function ImpactBadge({ impact }) {
  const palette = impactPalette[impact.tone] || impactPalette.neutral
  return (
    <span
      style={{
        display: 'inline-flex',
        alignItems: 'center',
        gap: '6px',
        backgroundColor: palette.background,
        color: palette.color,
        padding: '2px 10px',
        borderRadius: '999px',
        fontSize: '0.8rem',
        fontWeight: 600,
      }}
    >
      <span style={{ width: 6, height: 6, borderRadius: '50%', backgroundColor: palette.color }} />
      {impact.label}
    </span>
  )
}

function SummaryMetric({ label, value, tone = 'neutral', helpText }) {
<<<<<<< HEAD
  const accent =
    tone === 'success'
      ? brand.colors.success
      : tone === 'warning'
      ? brand.colors.warning
      : tone === 'danger'
      ? brand.colors.danger
      : brand.colors.primary
  return (
    <div
      style={{
        background: cardPalette[tone] || cardPalette.neutral,
        padding: '16px 18px',
        borderRadius: '16px',
        display: 'grid',
        gap: '6px',
        minWidth: '160px',
        border: `1px solid ${withOpacity(accent, 0.35)}`,
        boxShadow: '0 16px 28px rgba(13, 59, 102, 0.12)',
      }}
    >
      <div style={{ display: 'flex', alignItems: 'center', gap: 8 }}>
        <span
          style={{
            width: 10,
            height: 10,
            borderRadius: '50%',
            background: accent,
            boxShadow: `0 0 0 4px ${withOpacity(accent, 0.18)}`,
          }}
        />
        <div style={{ fontSize: '0.85rem', color: brand.colors.mutedText, textTransform: 'uppercase', letterSpacing: '0.08em' }}>
          {label}
        </div>
      </div>
      <div style={{ fontSize: '1.6rem', fontWeight: 700, color: brand.colors.secondary }}>{value}</div>
      {helpText && <div style={{ fontSize: '0.85rem', color: brand.colors.mutedText }}>{helpText}</div>}
=======
  const palette = cardPalette[tone] || cardPalette.neutral
  return (
    <div
      style={{
        background: palette.background,
        border: `1px solid ${palette.border}`,
        padding: '12px 16px',
        borderRadius: '12px',
        display: 'grid',
        gap: '4px',
        minWidth: '150px',
        color: palette.color,
        boxShadow: '0 16px 32px rgba(15, 23, 42, 0.08)',
      }}
    >
      <div style={{ fontSize: '0.85rem', opacity: 0.8 }}>{label}</div>
      <div style={{ fontSize: '1.5rem', fontWeight: 700 }}>{value}</div>
      {helpText && <div style={{ fontSize: '0.8rem', opacity: 0.85 }}>{helpText}</div>}
>>>>>>> 22478bd2
    </div>
  )
}

function FinancialPulsePanel({ cards, focusCards = [], focusLabel }) {
  if (!cards.length && !focusCards.length) return null

  return (
    <section
      aria-label="Financiële impact samenvatting"
      style={{
        display: 'grid',
        gap: '12px',
        padding: '20px',
        border: `1px solid ${withOpacity(brand.colors.secondary, 0.08)}`,
        borderRadius: '20px',
        background: 'linear-gradient(135deg, #ffffff 0%, #f7f5ff 100%)',
        boxShadow: '0 32px 60px rgba(15, 23, 42, 0.08)',
      }}
    >
      <header style={{ display: 'flex', justifyContent: 'space-between', alignItems: 'center', gap: '8px' }}>
        <h3 style={{ margin: 0, fontSize: '1.1rem', color: brand.colors.secondary }}>Financiële puls</h3>
        <span style={{ fontSize: '0.85rem', color: brand.colors.mutedText }}>
          Realtime cashflow-impact per persona
        </span>
      </header>
      {cards.length > 0 && (
        <div style={{ display: 'grid', gap: '8px' }}>
          <div style={{ fontSize: '0.9rem', color: brand.colors.secondary, opacity: 0.78 }}>Portfolio totaal</div>
          <div style={{ display: 'flex', flexWrap: 'wrap', gap: '12px' }}>
            {cards.map(card => (
              <SummaryMetric
                key={card.key}
                label={card.title}
                value={card.value}
                tone={card.tone}
                helpText={card.helpText}
              />
            ))}
          </div>
        </div>
      )}
      {focusCards.length > 0 && focusLabel && (
        <div style={{ display: 'grid', gap: '8px' }}>
          <div style={{ fontSize: '0.9rem', color: brand.colors.secondary, opacity: 0.78 }}>
            Focus: {focusLabel}
          </div>
          <div style={{ display: 'flex', flexWrap: 'wrap', gap: '12px' }}>
            {focusCards.map(card => (
              <SummaryMetric
                key={`${card.key}-focus`}
                label={card.title}
                value={card.value}
                tone={card.tone}
                helpText={card.helpText}
              />
            ))}
          </div>
        </div>
      )}
    </section>
  )
}

function LoadingRows() {
  return (
    <tbody>
      {[...Array(3)].map((_, idx) => (
        <tr key={idx}>
          {[...Array(9)].map((__, cellIdx) => (
            <td key={cellIdx} style={{ padding: '12px 8px' }}>
              <div
                style={{
                  height: '12px',
                  borderRadius: '999px',
<<<<<<< HEAD
                  background: withOpacity(brand.colors.surfaceMuted, 0.7),
                  width: `${40 + cellIdx * 10}%`,
=======
                  background: '#e5e7eb',
                  width: `${35 + cellIdx * 8}%`,
>>>>>>> 22478bd2
                }}
              />
            </td>
          ))}
        </tr>
      ))}
    </tbody>
  )
}

const emptyMessageStyles = {
  padding: '36px',
  textAlign: 'center',
  color: brand.colors.mutedText,
  fontStyle: 'italic',
  background: withOpacity('#ffffff', 0.8),
  borderRadius: 18,
}

const filterControlStyle = {
  padding: '10px 14px',
  borderRadius: 12,
  border: `1px solid ${withOpacity(brand.colors.primary, 0.25)}`,
  background: withOpacity('#ffffff', 0.85),
  color: brand.colors.secondary,
  fontSize: '0.95rem',
  minWidth: 180,
}

const tableCellStyle = {
  padding: '14px 16px',
  borderBottom: `1px solid ${withOpacity(brand.colors.secondary, 0.08)}`,
  color: brand.colors.secondary,
  fontSize: '0.95rem',
  verticalAlign: 'top',
}

const primaryActionStyle = {
  padding: '8px 16px',
  borderRadius: 999,
  border: 'none',
  backgroundImage: brand.colors.gradient,
  color: '#fff',
  fontWeight: 600,
  cursor: 'pointer',
  boxShadow: '0 14px 28px rgba(11, 197, 234, 0.2)',
}

const secondaryActionStyle = {
  padding: '8px 16px',
  borderRadius: 999,
  border: `1px solid ${withOpacity(brand.colors.primary, 0.35)}`,
  background: withOpacity('#ffffff', 0.85),
  color: brand.colors.primaryDark,
  fontWeight: 600,
  cursor: 'pointer',
}

const tertiaryActionStyle = {
  padding: '8px 14px',
  borderRadius: 999,
  border: `1px solid ${withOpacity(brand.colors.secondary, 0.18)}`,
  background: withOpacity(brand.colors.surfaceMuted, 0.7),
  color: brand.colors.secondary,
  fontWeight: 600,
  cursor: 'pointer',
}

function shiftDate(dateString, delta) {
  if (!dateString) return dateString
  const base = new Date(`${dateString}T00:00:00`)
  if (Number.isNaN(base.getTime())) return dateString
  base.setDate(base.getDate() + delta)
  return base.toISOString().slice(0, 10)
}

export default function Planner({ onLogout }) {
  const [events, setEvents] = useState([])
  const [loading, setLoading] = useState(true)
  const [feedback, setFeedback] = useState(null)
  const [editing, setEditing] = useState(null)
  const [expandedRow, setExpandedRow] = useState(null)
  const [personaPreset, setPersonaPreset] = useState('all')
  const [statusFilter, setStatusFilter] = useState('all')
  const [riskFilter, setRiskFilter] = useState('all')
  const [searchTerm, setSearchTerm] = useState('')
  const [sortKey, setSortKey] = useState('start')
  const [sortDir, setSortDir] = useState('asc')
  const [timeFilter, setTimeFilter] = useState('all')
  const [formState, setFormState] = useState({ name: '', client: '', start: '', end: '', notes: '' })

  async function loadProjects() {
    setLoading(true)
    try {
      const { data } = await api.get('/api/v1/projects')
      const mapped = data.map(project => ({
        id: project.id,
        name: project.name,
        client: project.client_name,
        start: project.start_date,
        end: project.end_date,
        status: project.status || 'upcoming',
        risk: project.inventory_risk || 'ok',
        alerts: Array.isArray(project.inventory_alerts) ? project.inventory_alerts : [],
        durationDays: typeof project.duration_days === 'number' ? project.duration_days : null,
        daysUntilStart: typeof project.days_until_start === 'number' ? project.days_until_start : null,
        notes: project.notes || '',
      }))
      setEvents(mapped)
      setFeedback(previous => (previous?.type === 'error' ? null : previous))
    } catch (error) {
      console.error(error)
      setFeedback({ type: 'error', message: 'Projecten konden niet worden geladen.' })
    } finally {
      setLoading(false)
    }
  }

  useEffect(() => {
    loadProjects()
  }, [])

  function openEditor(event) {
    setEditing(event)
    setExpandedRow(null)
    setFormState({
      name: event.name,
      client: event.client,
      start: event.start,
      end: event.end,
      notes: event.notes,
    })
    setFeedback(null)
  }

  function closeEditor() {
    setEditing(null)
    setFormState({ name: '', client: '', start: '', end: '', notes: '' })
  }

  function applyPersonaPreset(value) {
    setPersonaPreset(value)
    const preset = personaPresets[value]
    if (!preset) return
    setStatusFilter(preset.statusFilter || 'all')
    setRiskFilter(preset.riskFilter || 'all')
    setSortKey(preset.sortKey || 'start')
    setSortDir(preset.sortDir || 'asc')
    setTimeFilter(preset.timeFilter || 'all')
    if (preset.searchTerm !== undefined) {
      setSearchTerm(preset.searchTerm)
    }
  }

  async function submitUpdate(e) {
    e.preventDefault()
    if (!editing) return
    try {
      await api.put(`/api/v1/projects/${editing.id}/dates`, {
        name: formState.name,
        client_name: formState.client,
        start_date: formState.start,
        end_date: formState.end,
        notes: formState.notes,
      })
      setEditing(null)
      await loadProjects()
      setFeedback({ type: 'success', message: 'Project bijgewerkt.' })
    } catch (err) {
      console.error(err)
      setFeedback({ type: 'error', message: 'Bijwerken mislukt. Controleer beschikbaarheid en verplichte velden.' })
    }
  }

  function toggleSort(key) {
    if (sortKey === key) {
      setSortDir(sortDir === 'asc' ? 'desc' : 'asc')
    } else {
      setSortKey(key)
      setSortDir('asc')
    }
  }

  const filteredEvents = useMemo(() => {
    const term = searchTerm.trim().toLowerCase()
    return events
      .filter(event => statusMatches(statusFilter, event.status))
      .filter(event => (riskFilter === 'all' ? true : event.risk === riskFilter))
      .filter(event => matchesTimeFilter(event, timeFilter))
      .filter(event => {
        if (!term) return true
        return (
          event.name.toLowerCase().includes(term) ||
          event.client.toLowerCase().includes(term) ||
          (event.notes && event.notes.toLowerCase().includes(term))
        )
      })
      .sort((a, b) => {
        const direction = sortDir === 'asc' ? 1 : -1
        if (sortKey === 'start') {
          return (getDateValue(a.start) - getDateValue(b.start)) * direction
        }
        if (sortKey === 'end') {
          return (getDateValue(a.end) - getDateValue(b.end)) * direction
        }
        if (sortKey === 'client') {
          return a.client.localeCompare(b.client, 'nl') * direction
        }
        if (sortKey === 'status') {
          const left = statusPriority[a.status] ?? 99
          const right = statusPriority[b.status] ?? 99
          if (left === right) {
            return a.name.localeCompare(b.name, 'nl') * direction
          }
          return (left - right) * direction
        }
        if (sortKey === 'risk') {
          const order = { ok: 0, warning: 1, critical: 2 }
          const left = order[a.risk] ?? 0
          const right = order[b.risk] ?? 0
          if (left === right) {
            return a.name.localeCompare(b.name, 'nl') * direction
          }
          return (left - right) * direction
        }
        return 0
      })
  }, [events, statusFilter, riskFilter, searchTerm, sortKey, sortDir, timeFilter])

  const summary = useMemo(() => {
    return events.reduce(
      (acc, event) => {
        acc.total += 1
        if (event.status === 'at_risk') acc.atRisk += 1
        if (event.status === 'active' || event.status === 'at_risk') acc.active += 1
        if (event.status === 'upcoming') acc.upcoming += 1
        if (event.status === 'completed') acc.completed += 1
        if (event.risk === 'warning') acc.warning += 1
        if (event.risk === 'critical') acc.critical += 1
        return acc
      },
      { total: 0, active: 0, upcoming: 0, completed: 0, atRisk: 0, warning: 0, critical: 0 }
    )
  }, [events])

  const financialSignals = useMemo(() => computeFinancialSignals(events), [events])
  const financialCards = useMemo(() => buildFinancialCards(financialSignals), [financialSignals])
  const filteredFinancialSignals = useMemo(() => computeFinancialSignals(filteredEvents), [filteredEvents])
  const focusFinancialCards = useMemo(() => buildFinancialCards(filteredFinancialSignals), [filteredFinancialSignals])

  const personaHint = personaPresets[personaPreset]?.description

  const personaInsights = useMemo(
    () => buildPersonaInsights(personaPreset, events, summary, financialSignals),
    [personaPreset, events, summary, financialSignals]
  )

  const personaPlaybook = useMemo(
    () => buildPersonaPlaybook(personaPreset, filteredEvents, filteredFinancialSignals),
    [personaPreset, filteredEvents, filteredFinancialSignals]
  )

  function handlePersonaQuickAction(actionKey) {
    switch (actionKey) {
      case 'showExecutivePulse':
        setStatusFilter('all')
        setRiskFilter('all')
        setSortKey('risk')
        setSortDir('desc')
        setTimeFilter('all')
        setSearchTerm('')
        break
      case 'focusCritical':
        setStatusFilter('all')
        setRiskFilter('critical')
        setSortKey('risk')
        setSortDir('desc')
        setTimeFilter('today')
        break
      case 'showReadyToBill':
        setStatusFilter('completed')
        setRiskFilter('all')
        setSortKey('end')
        setSortDir('desc')
        setTimeFilter('past30')
        setSearchTerm('')
        break
      case 'focusCashflow':
        setStatusFilter('completed')
        setRiskFilter('all')
        setSortKey('end')
        setSortDir('desc')
        setTimeFilter('past30')
        setSearchTerm('')
        break
      case 'showPlannerHorizon':
        setStatusFilter('upcoming')
        setRiskFilter('all')
        setSortKey('start')
        setSortDir('asc')
        setTimeFilter('next14')
        setSearchTerm('')
        break
      case 'highlightDependencies':
        setStatusFilter('at_risk')
        setRiskFilter('all')
        setSortKey('start')
        setSortDir('asc')
        setTimeFilter('next7')
        break
      case 'crewToday':
        setStatusFilter('active')
        setRiskFilter('all')
        setTimeFilter('today')
        setSortKey('start')
        setSortDir('asc')
        break
      case 'crewDocs':
        setStatusFilter('active')
        setRiskFilter('all')
        setSortKey('status')
        setSortDir('asc')
        setTimeFilter('next7')
        break
      case 'viewerHighlights':
        setStatusFilter('all')
        setRiskFilter('warning')
        setSortKey('status')
        setSortDir('asc')
        setTimeFilter('next30')
        setSearchTerm('')
        break
      case 'viewerCalm':
        setStatusFilter('active')
        setRiskFilter('all')
        setSortKey('start')
        setSortDir('asc')
        setTimeFilter('next14')
        setSearchTerm('')
        break
      case 'carlaClients':
        setStatusFilter('upcoming')
        setRiskFilter('all')
        setSortKey('client')
        setSortDir('asc')
        setTimeFilter('next30')
        setSearchTerm('')
        break
      case 'svenSystems':
        setStatusFilter('all')
        setRiskFilter('critical')
        setSortKey('risk')
        setSortDir('desc')
        setTimeFilter('all')
        break
      case 'isabelleWindow':
        setStatusFilter('upcoming')
        setRiskFilter('all')
        setSortKey('start')
        setSortDir('asc')
        setTimeFilter('next30')
        setSearchTerm('')
        break
      case 'peterAutomation':
        setStatusFilter('all')
        setRiskFilter('warning')
        setSortKey('status')
        setSortDir('asc')
        setTimeFilter('all')
        break
      case 'nadiaCalm':
        setStatusFilter('upcoming')
        setRiskFilter('ok')
        setSortKey('start')
        setSortDir('asc')
        setTimeFilter('next7')
        setSearchTerm('')
        break
      case 'davidAudit':
        setStatusFilter('all')
        setRiskFilter('all')
        setSortKey('status')
        setSortDir('asc')
        setTimeFilter('all')
        break
      case 'resetPersona':
        applyPersonaPreset(personaPreset)
        break
      default:
        setStatusFilter('all')
        setRiskFilter('all')
        setSortKey('start')
        setSortDir('asc')
        setTimeFilter('all')
        break
    }
  }

  function shiftRange(delta) {
    setFormState(prev => ({
      ...prev,
      start: shiftDate(prev.start, delta),
      end: shiftDate(prev.end, delta),
    }))
  }

  return (
    <div
      style={{
<<<<<<< HEAD
        background: brand.colors.surface,
        minHeight: '100vh',
        fontFamily: brandFontStack,
        padding: '32px 20px',
      }}
    >
      <div style={{ maxWidth: 1180, margin: '0 auto', display: 'grid', gap: 24 }}>
        <div
          style={{
            display: 'flex',
            justifyContent: 'space-between',
            alignItems: 'center',
            background: '#fff',
            borderRadius: 28,
            padding: '28px 32px',
            boxShadow: '0 24px 60px rgba(13, 59, 102, 0.16)',
            border: `1px solid ${brand.colors.outline}`,
          }}
        >
          <div style={{ display: 'grid', gap: 8 }}>
            <span style={{ textTransform: 'uppercase', fontSize: '0.75rem', letterSpacing: '0.22em', color: brand.colors.mutedText }}>
              Sevensa Operations
            </span>
            <h2 style={{ margin: 0, fontSize: '2rem', color: brand.colors.secondary }}>Projectplanner</h2>
            <p style={{ margin: 0, color: brand.colors.mutedText, maxWidth: 520 }}>
              Persona presets, voorraadbewaking en inline herplanning in één AI-gestuurde cockpit.
            </p>
          </div>
          <button
            onClick={onLogout}
            style={{
              padding: '10px 20px',
              borderRadius: 999,
              border: 'none',
              backgroundImage: brand.colors.gradient,
              color: '#fff',
              fontWeight: 600,
              cursor: 'pointer',
              boxShadow: '0 18px 34px rgba(11, 197, 234, 0.24)',
            }}
          >
            Uitloggen
          </button>
        </div>

        <div
          style={{
            display: 'grid',
            gridTemplateColumns: 'repeat(auto-fit, minmax(220px, 1fr))',
            gap: 16,
          }}
          aria-live="polite"
        >
          <SummaryMetric label="Actief" value={summary.active} tone="success" helpText="Inclusief risicoprojecten" />
          <SummaryMetric label="Komend" value={summary.upcoming} />
          <SummaryMetric label="Afgerond" value={summary.completed} />
=======
        fontFamily: brandFontStack,
        padding: '24px 24px 80px',
        maxWidth: '1240px',
        margin: '0 auto',
        color: brand.colors.secondary,
      }}
    >
      <div
        style={{
          display: 'flex',
          justifyContent: 'space-between',
          alignItems: 'center',
          marginBottom: '24px',
          gap: '16px',
          flexWrap: 'wrap',
        }}
      >
        <div style={{ display: 'grid', gap: '6px' }}>
          <span style={{ fontSize: '0.85rem', letterSpacing: '0.22em', textTransform: 'uppercase', color: brand.colors.mutedText }}>
            MR-DJ Persona Hub
          </span>
          <h2 style={{ margin: 0, fontSize: '2rem' }}>MR-DJ projectcockpit</h2>
          <p style={{ margin: 0, color: brand.colors.mutedText, maxWidth: 560 }}>
            Combineer executive inzicht, financiële signalen en dagoperatie in één luxueuze cockpit per persona.
          </p>
        </div>
        <button
          onClick={onLogout}
          style={{
            borderRadius: 999,
            padding: '10px 20px',
            border: `1px solid ${withOpacity(brand.colors.secondary, 0.16)}`,
            background: withOpacity('#ffffff', 0.85),
            color: brand.colors.secondary,
            fontWeight: 600,
            cursor: 'pointer',
            boxShadow: '0 12px 30px rgba(31, 29, 43, 0.12)',
          }}
        >
          Uitloggen
        </button>
      </div>

      <div
        style={{
          display: 'flex',
          flexWrap: 'wrap',
          gap: '16px',
          marginBottom: '28px',
        }}
        aria-live="polite"
      >
        <SummaryMetric label="Actief" value={summary.active} tone="success" helpText="Inclusief risicoprojecten" />
        <SummaryMetric label="Komende start" value={summary.upcoming} helpText="Binnen gekozen tijdvenster" />
        <SummaryMetric label="Afgerond" value={summary.completed} helpText="Gereed voor overdracht" />
>>>>>>> 22478bd2
        <SummaryMetric
          label="Voorraadrisico"
          value={`${summary.critical} kritisch / ${summary.warning} waarschuwing`}
          tone={summary.critical ? 'danger' : summary.warning ? 'warning' : 'neutral'}
        />
      </div>

<<<<<<< HEAD
        <div
          style={{
            background: '#fff',
            borderRadius: 24,
            padding: '24px 28px',
            border: `1px solid ${brand.colors.outline}`,
            boxShadow: '0 18px 44px rgba(13, 59, 102, 0.12)',
            display: 'grid',
            gap: 18,
          }}
        >
          <div style={{ display: 'flex', flexWrap: 'wrap', gap: 18 }}>
            <label style={{ display: 'flex', flexDirection: 'column', gap: 8, fontSize: '0.85rem', color: brand.colors.mutedText }}>
              Persona preset
              <select
                value={personaPreset}
                onChange={event => applyPersonaPreset(event.target.value)}
                style={filterControlStyle}
              >
                {Object.entries(personaPresets).map(([key, value]) => (
                  <option key={key} value={key}>
                    {value.label}
                  </option>
                ))}
              </select>
            </label>

            <label style={{ display: 'flex', flexDirection: 'column', gap: 8, fontSize: '0.85rem', color: brand.colors.mutedText }}>
              Statusfilter
              <select
                value={statusFilter}
                onChange={event => setStatusFilter(event.target.value)}
                style={filterControlStyle}
              >
                <option value="all">Alle</option>
                <option value="active">Actief</option>
                <option value="upcoming">Komend</option>
                <option value="completed">Afgerond</option>
                <option value="at_risk">Risico</option>
              </select>
            </label>

            <label style={{ display: 'flex', flexDirection: 'column', gap: 8, fontSize: '0.85rem', color: brand.colors.mutedText }}>
              Voorraadrisico
              <select
                value={riskFilter}
                onChange={event => setRiskFilter(event.target.value)}
                style={filterControlStyle}
              >
                <option value="all">Alle</option>
                <option value="ok">Op schema</option>
                <option value="warning">Let op</option>
                <option value="critical">Kritiek</option>
              </select>
            </label>

            <label
              style={{
                display: 'flex',
                flexDirection: 'column',
                gap: 8,
                fontSize: '0.85rem',
                color: brand.colors.mutedText,
                flex: '1 1 220px',
              }}
            >
              Zoeken
              <input
                type="search"
                placeholder="Zoek op project, klant of notitie"
                value={searchTerm}
                onChange={event => setSearchTerm(event.target.value)}
                style={filterControlStyle}
              />
            </label>

            <button
              type="button"
              onClick={() => {
                setPersonaPreset('all')
                setStatusFilter('all')
                setRiskFilter('all')
                setSortKey('start')
                setSortDir('asc')
                setSearchTerm('')
              }}
              style={{
                alignSelf: 'flex-end',
                padding: '10px 18px',
                borderRadius: 999,
                border: 'none',
                background: withOpacity(brand.colors.primary, 0.12),
                color: brand.colors.primaryDark,
                fontWeight: 600,
                cursor: 'pointer',
              }}
            >
              Reset filters
            </button>
          </div>
          {personaHint && (
            <div style={{ fontSize: '0.9rem', color: brand.colors.mutedText }}>{personaHint}</div>
          )}
        </div>

        {feedback && (
          <div
            role="alert"
            style={{
              padding: '14px 18px',
              borderRadius: 14,
              backgroundColor:
                feedback.type === 'success'
                  ? withOpacity(brand.colors.success, 0.15)
                  : withOpacity(brand.colors.danger, 0.15),
              color: feedback.type === 'success' ? brand.colors.secondary : '#9B1C1C',
              border: `1px solid ${withOpacity(
                feedback.type === 'success' ? brand.colors.success : brand.colors.danger,
                0.35
              )}`,
            }}
          >
            {feedback.message}
          </div>
        )}
=======
      <div style={{ display: 'grid', gap: '16px', marginBottom: '24px' }}>
        <FinancialPulsePanel
          cards={financialCards}
          focusCards={focusFinancialCards}
          focusLabel={personaPreset !== 'all' ? personaPresets[personaPreset]?.label : undefined}
        />
        {personaPreset !== 'all' && (
          <PersonaSpotlight
            personaKey={personaPreset}
            personaLabel={personaPresets[personaPreset]?.label}
            description={personaHint}
            insights={personaInsights}
            quickActions={personaQuickActions[personaPreset]}
            onQuickAction={handlePersonaQuickAction}
            timeFilter={timeFilter}
            playbookSections={personaPlaybook}
          />
        )}

        <div style={{ display: 'flex', flexWrap: 'wrap', gap: '16px' }}>
          <label style={{ display: 'flex', flexDirection: 'column', fontSize: '0.9rem', color: brand.colors.mutedText }}>
            Rolselectie
            <select
              value={personaPreset}
              onChange={event => applyPersonaPreset(event.target.value)}
              style={{
                padding: '10px 14px',
                borderRadius: '10px',
                border: `1px solid ${withOpacity(brand.colors.secondary, 0.16)}`,
                background: withOpacity('#ffffff', 0.9),
                fontSize: '0.95rem',
              }}
            >
              {Object.entries(personaPresets).map(([key, value]) => (
                <option key={key} value={key}>
                  {value.label}
                </option>
              ))}
            </select>
          </label>

          <label style={{ display: 'flex', flexDirection: 'column', fontSize: '0.9rem', color: brand.colors.mutedText }}>
            Statusfilter
            <select
              value={statusFilter}
              onChange={event => setStatusFilter(event.target.value)}
              style={{
                padding: '10px 14px',
                borderRadius: '10px',
                border: `1px solid ${withOpacity(brand.colors.secondary, 0.16)}`,
                background: withOpacity('#ffffff', 0.9),
                fontSize: '0.95rem',
              }}
            >
              <option value="all">Alle</option>
              <option value="active">Actief</option>
              <option value="upcoming">Komend</option>
              <option value="completed">Afgerond</option>
              <option value="at_risk">Risico</option>
            </select>
          </label>

          <label style={{ display: 'flex', flexDirection: 'column', fontSize: '0.9rem', color: brand.colors.mutedText }}>
            Voorraadrisico
            <select
              value={riskFilter}
              onChange={event => setRiskFilter(event.target.value)}
              style={{
                padding: '10px 14px',
                borderRadius: '10px',
                border: `1px solid ${withOpacity(brand.colors.secondary, 0.16)}`,
                background: withOpacity('#ffffff', 0.9),
                fontSize: '0.95rem',
              }}
            >
              <option value="all">Alle</option>
              <option value="ok">Op schema</option>
              <option value="warning">Let op</option>
              <option value="critical">Kritiek</option>
            </select>
          </label>

          <label style={{ display: 'flex', flexDirection: 'column', fontSize: '0.9rem', color: brand.colors.mutedText }}>
            Tijdvenster
            <select
              value={timeFilter}
              onChange={event => setTimeFilter(event.target.value)}
              style={{
                padding: '10px 14px',
                borderRadius: '10px',
                border: `1px solid ${withOpacity(brand.colors.secondary, 0.16)}`,
                background: withOpacity('#ffffff', 0.9),
                fontSize: '0.95rem',
              }}
            >
              {Object.entries(timeFilterOptions).map(([value, option]) => (
                <option key={value} value={value}>
                  {option.label}
                </option>
              ))}
            </select>
          </label>

          <label
            style={{
              display: 'flex',
              flexDirection: 'column',
              fontSize: '0.9rem',
              color: brand.colors.mutedText,
              flex: '1 1 220px',
            }}
          >
            Zoeken
            <input
              type="search"
              placeholder="Zoek op project, klant of notitie"
              value={searchTerm}
              onChange={event => setSearchTerm(event.target.value)}
              style={{
                padding: '10px 14px',
                borderRadius: '10px',
                border: `1px solid ${withOpacity(brand.colors.secondary, 0.16)}`,
                background: withOpacity('#ffffff', 0.9),
                fontSize: '0.95rem',
              }}
            />
          </label>

          <button
            type="button"
            onClick={() => {
              setPersonaPreset('all')
              setStatusFilter('all')
              setRiskFilter('all')
              setSortKey('start')
              setSortDir('asc')
              setSearchTerm('')
              setTimeFilter('all')
            }}
            style={{
              alignSelf: 'flex-end',
              padding: '10px 18px',
              borderRadius: 999,
              border: `1px solid ${withOpacity(brand.colors.secondary, 0.16)}`,
              background: withOpacity(brand.colors.accent, 0.16),
              color: brand.colors.secondary,
              fontWeight: 600,
              cursor: 'pointer',
            }}
          >
            Reset filters
          </button>
        </div>
        {personaHint && <div style={{ fontSize: '0.9rem', color: brand.colors.mutedText }}>{personaHint}</div>}
      </div>
>>>>>>> 22478bd2

        <div
          style={{
<<<<<<< HEAD
            overflowX: 'auto',
            background: '#fff',
            borderRadius: 28,
            border: `1px solid ${brand.colors.outline}`,
            boxShadow: '0 20px 48px rgba(13, 59, 102, 0.16)',
            padding: '12px',
          }}
        >
          <table style={{ width: '100%', borderCollapse: 'separate', borderSpacing: 0 }}>
            <thead>
              <tr>
                {['Project', 'Klant', 'Status', 'Planning', 'Voorraad', 'Start', 'Einde', 'Acties'].map(label => {
                  const sortable = ['Status', 'Voorraad', 'Start', 'Einde'].includes(label)
                  const sortKeyMap = { Status: 'status', Voorraad: 'risk', Start: 'start', Einde: 'end' }
                  return (
                    <th
                      key={label}
                      style={{
                        textAlign: 'left',
                        padding: '14px 16px',
                        background: withOpacity(brand.colors.secondary, 0.06),
                        color: brand.colors.secondary,
                        fontSize: '0.85rem',
                        textTransform: 'uppercase',
                        letterSpacing: '0.08em',
                        cursor: sortable ? 'pointer' : 'default',
                        borderBottom: `1px solid ${withOpacity(brand.colors.secondary, 0.12)}`,
                        position: 'sticky',
                        top: 0,
                      }}
                      onClick={() => sortable && toggleSort(sortKeyMap[label])}
                    >
                      {label}
                    </th>
                  )
                })}
              </tr>
            </thead>
            {loading ? (
              <LoadingRows />
            ) : filteredEvents.length === 0 ? (
              <tbody>
                <tr>
                  <td colSpan={8} style={emptyMessageStyles}>
                    Geen projecten gevonden voor deze filters. Pas de filters aan of reset ze om alles te tonen.
                  </td>
                </tr>
              </tbody>
            ) : (
              <tbody>
                {filteredEvents.map(event => {
                  const isExpanded = expandedRow === event.id
                  return (
                    <React.Fragment key={event.id}>
                      <tr
                        style={{
                          backgroundColor: isExpanded ? withOpacity(brand.colors.surfaceMuted, 0.45) : 'transparent',
                          transition: 'background-color 0.2s ease',
                        }}
                        onDoubleClick={() => openEditor(event)}
                      >
                        <td style={tableCellStyle}>{event.name}</td>
                        <td style={tableCellStyle}>{event.client}</td>
                        <td style={tableCellStyle}>
                          <StatusBadge status={event.status} />
                        </td>
                        <td style={{ ...tableCellStyle, color: brand.colors.mutedText }}>{timelineLabel(event)}</td>
                        <td style={tableCellStyle}>
                          <RiskBadge risk={event.risk} />
                        </td>
                        <td style={{ ...tableCellStyle, color: brand.colors.mutedText }}>{formatDate(event.start)}</td>
                        <td style={{ ...tableCellStyle, color: brand.colors.mutedText }}>{formatDate(event.end)}</td>
                        <td style={{ ...tableCellStyle, display: 'flex', gap: 8, flexWrap: 'wrap' }}>
                          <button
                            type="button"
                            onClick={() => setExpandedRow(isExpanded ? null : event.id)}
                            style={secondaryActionStyle}
                          >
                            {isExpanded ? 'Sluit details' : 'Details'}
                          </button>
                          <button type="button" onClick={() => openEditor(event)} style={primaryActionStyle}>
                            Herplan
                          </button>
=======
            padding: '12px 18px',
            borderRadius: '14px',
            marginBottom: '20px',
            backgroundColor:
              feedback.type === 'success'
                ? withOpacity('#22c55e', 0.12)
                : withOpacity('#ef4444', 0.12),
            color: feedback.type === 'success' ? '#0f5132' : '#9f1239',
            border:
              feedback.type === 'success'
                ? `1px solid ${withOpacity('#22c55e', 0.28)}`
                : `1px solid ${withOpacity('#ef4444', 0.28)}`,
          }}
        >
          {feedback.message}
        </div>
      )}

      <div
        style={{
          overflowX: 'auto',
          borderRadius: '18px',
          border: `1px solid ${withOpacity(brand.colors.secondary, 0.1)}`,
          background: 'rgba(255, 255, 255, 0.92)',
          boxShadow: '0 28px 60px rgba(15, 23, 42, 0.08)',
        }}
      >
        <table style={{ width: '100%', borderCollapse: 'collapse', borderRadius: '18px', overflow: 'hidden' }}>
          <thead>
            <tr>
              <th
                style={{
                  textAlign: 'left',
                  borderBottom: `1px solid ${withOpacity(brand.colors.secondary, 0.1)}`,
                  padding: '14px 16px',
                  fontSize: '0.85rem',
                  color: brand.colors.mutedText,
                  textTransform: 'uppercase',
                  letterSpacing: '0.08em',
                }}
              >
                Project
              </th>
              <th
                style={{
                  textAlign: 'left',
                  borderBottom: `1px solid ${withOpacity(brand.colors.secondary, 0.1)}`,
                  padding: '14px 16px',
                  fontSize: '0.85rem',
                  color: brand.colors.mutedText,
                  textTransform: 'uppercase',
                  letterSpacing: '0.08em',
                }}
              >
                Klant
              </th>
              <th
                style={{
                  textAlign: 'left',
                  borderBottom: `1px solid ${withOpacity(brand.colors.secondary, 0.1)}`,
                  padding: '14px 16px',
                  cursor: 'pointer',
                  fontSize: '0.85rem',
                  color: brand.colors.mutedText,
                  textTransform: 'uppercase',
                  letterSpacing: '0.08em',
                }}
                onClick={() => toggleSort('status')}
              >
                Status
              </th>
              <th
                style={{
                  textAlign: 'left',
                  borderBottom: `1px solid ${withOpacity(brand.colors.secondary, 0.1)}`,
                  padding: '14px 16px',
                  fontSize: '0.85rem',
                  color: brand.colors.mutedText,
                  textTransform: 'uppercase',
                  letterSpacing: '0.08em',
                }}
              >
                Planning
              </th>
              <th
                style={{
                  textAlign: 'left',
                  borderBottom: `1px solid ${withOpacity(brand.colors.secondary, 0.1)}`,
                  padding: '14px 16px',
                  cursor: 'pointer',
                  fontSize: '0.85rem',
                  color: brand.colors.mutedText,
                  textTransform: 'uppercase',
                  letterSpacing: '0.08em',
                }}
                onClick={() => toggleSort('risk')}
              >
                Voorraad
              </th>
              <th
                style={{
                  textAlign: 'left',
                  borderBottom: `1px solid ${withOpacity(brand.colors.secondary, 0.1)}`,
                  padding: '14px 16px',
                  fontSize: '0.85rem',
                  color: brand.colors.mutedText,
                  textTransform: 'uppercase',
                  letterSpacing: '0.08em',
                }}
              >
                Impact
              </th>
              <th
                style={{
                  textAlign: 'left',
                  borderBottom: `1px solid ${withOpacity(brand.colors.secondary, 0.1)}`,
                  padding: '14px 16px',
                  cursor: 'pointer',
                  fontSize: '0.85rem',
                  color: brand.colors.mutedText,
                  textTransform: 'uppercase',
                  letterSpacing: '0.08em',
                }}
                onClick={() => toggleSort('start')}
              >
                Start
              </th>
              <th
                style={{
                  textAlign: 'left',
                  borderBottom: `1px solid ${withOpacity(brand.colors.secondary, 0.1)}`,
                  padding: '14px 16px',
                  cursor: 'pointer',
                  fontSize: '0.85rem',
                  color: brand.colors.mutedText,
                  textTransform: 'uppercase',
                  letterSpacing: '0.08em',
                }}
                onClick={() => toggleSort('end')}
              >
                Einde
              </th>
              <th
                style={{
                  textAlign: 'left',
                  borderBottom: `1px solid ${withOpacity(brand.colors.secondary, 0.1)}`,
                  padding: '14px 16px',
                  fontSize: '0.85rem',
                  color: brand.colors.mutedText,
                  textTransform: 'uppercase',
                  letterSpacing: '0.08em',
                }}
              >
                Acties
              </th>
            </tr>
          </thead>
          {loading ? (
            <LoadingRows />
          ) : filteredEvents.length === 0 ? (
            <tbody>
              <tr>
                <td colSpan={9} style={emptyMessageStyles}>
                  Geen projecten gevonden voor deze filters. Pas de filters aan of reset ze om alles te tonen.
                </td>
              </tr>
            </tbody>
          ) : (
            <tbody>
              {filteredEvents.map(event => {
                const isExpanded = expandedRow === event.id
                const impact = deriveImpact(event)
                return (
                  <React.Fragment key={event.id}>
                    <tr
                      style={{
                        backgroundColor: isExpanded ? withOpacity(brand.colors.accent, 0.12) : 'transparent',
                        transition: 'background-color 0.2s ease',
                      }}
                      onDoubleClick={() => openEditor(event)}
                    >
                      <td
                        style={{
                          padding: '14px 16px',
                          fontWeight: 600,
                          borderBottom: `1px solid ${withOpacity(brand.colors.secondary, 0.06)}`,
                        }}
                      >
                        {event.name}
                      </td>
                      <td
                        style={{
                          padding: '14px 16px',
                          borderBottom: `1px solid ${withOpacity(brand.colors.secondary, 0.06)}`,
                          color: brand.colors.mutedText,
                        }}
                      >
                        {event.client}
                      </td>
                      <td
                        style={{
                          padding: '14px 16px',
                          borderBottom: `1px solid ${withOpacity(brand.colors.secondary, 0.06)}`,
                        }}
                      >
                        <StatusBadge status={event.status} />
                      </td>
                      <td
                        style={{
                          padding: '14px 16px',
                          borderBottom: `1px solid ${withOpacity(brand.colors.secondary, 0.06)}`,
                          color: brand.colors.mutedText,
                        }}
                      >
                        {timelineLabel(event)}
                      </td>
                      <td
                        style={{
                          padding: '14px 16px',
                          borderBottom: `1px solid ${withOpacity(brand.colors.secondary, 0.06)}`,
                        }}
                      >
                        <RiskBadge risk={event.risk} />
                      </td>
                      <td
                        style={{
                          padding: '14px 16px',
                          borderBottom: `1px solid ${withOpacity(brand.colors.secondary, 0.06)}`,
                        }}
                      >
                        <ImpactBadge impact={impact} />
                      </td>
                      <td
                        style={{
                          padding: '14px 16px',
                          borderBottom: `1px solid ${withOpacity(brand.colors.secondary, 0.06)}`,
                          color: brand.colors.mutedText,
                        }}
                      >
                        {formatDate(event.start)}
                      </td>
                      <td
                        style={{
                          padding: '14px 16px',
                          borderBottom: `1px solid ${withOpacity(brand.colors.secondary, 0.06)}`,
                          color: brand.colors.mutedText,
                        }}
                      >
                        {formatDate(event.end)}
                      </td>
                      <td
                        style={{
                          padding: '14px 16px',
                          borderBottom: `1px solid ${withOpacity(brand.colors.secondary, 0.06)}`,
                          display: 'flex',
                          gap: '10px',
                          flexWrap: 'wrap',
                        }}
                      >
                        <button
                          type="button"
                          onClick={() => setExpandedRow(isExpanded ? null : event.id)}
                          style={{
                            padding: '8px 14px',
                            borderRadius: 999,
                            border: `1px solid ${withOpacity(brand.colors.secondary, 0.16)}`,
                            background: withOpacity('#ffffff', 0.9),
                            color: brand.colors.secondary,
                            fontWeight: 600,
                            cursor: 'pointer',
                          }}
                        >
                          {isExpanded ? 'Sluit details' : 'Details'}
                        </button>
                        <button
                          type="button"
                          onClick={() => openEditor(event)}
                          style={{
                            padding: '8px 14px',
                            borderRadius: 999,
                            border: 'none',
                            background: brand.colors.primary,
                            color: '#fff',
                            fontWeight: 600,
                            cursor: 'pointer',
                            boxShadow: '0 12px 24px rgba(255, 45, 146, 0.25)',
                          }}
                        >
                          Herplan
                        </button>
                      </td>
                    </tr>
                    {isExpanded && (
                      <tr>
                        <td
                          colSpan={9}
                          style={{
                            padding: '20px 28px',
                            backgroundColor: withOpacity('#f5f0ff', 0.8),
                            borderBottom: `1px solid ${withOpacity(brand.colors.secondary, 0.06)}`,
                          }}
                        >
                          <div style={{ display: 'grid', gap: '12px' }}>
                            <div style={{ display: 'flex', gap: '16px', flexWrap: 'wrap', color: brand.colors.mutedText }}>
                              <span><strong>Doorlooptijd:</strong> {event.durationDays ? `${event.durationDays} dagen` : 'Onbekend'}</span>
                              <span><strong>Eindigt op:</strong> {formatDate(event.end)}</span>
                            </div>
                            <div style={{ color: brand.colors.secondary, fontWeight: 600 }}>Projectnotities</div>
                            <div style={{ color: brand.colors.mutedText, whiteSpace: 'pre-wrap' }}>
                              {event.notes ? event.notes : 'Geen notities toegevoegd.'}
                            </div>
                            {event.alerts.length > 0 ? (
                              <div>
                                <div style={{ color: brand.colors.secondary, fontWeight: 600, marginBottom: '6px' }}>
                                  Voorraaddetails
                                </div>
                                <ul style={{ margin: 0, paddingLeft: '20px', color: '#b91c1c' }}>
                                  {event.alerts.map((alert, index) => (
                                    <li key={index}>{alert}</li>
                                  ))}
                                </ul>
                              </div>
                            ) : (
                              <div style={{ color: '#059669' }}>Geen voorraadissues voor dit project.</div>
                            )}
                          </div>
>>>>>>> 22478bd2
                        </td>
                      </tr>
                      {isExpanded && (
                        <tr>
                          <td colSpan={8} style={{ padding: '18px 28px', backgroundColor: withOpacity('#ffffff', 0.85) }}>
                            <div style={{ display: 'grid', gap: '12px' }}>
                              <div style={{ display: 'flex', gap: '16px', flexWrap: 'wrap', color: brand.colors.mutedText }}>
                                <span><strong>Doorlooptijd:</strong> {event.durationDays ? `${event.durationDays} dagen` : 'Onbekend'}</span>
                                <span><strong>Eindigt op:</strong> {formatDate(event.end)}</span>
                              </div>
                              <div style={{ color: brand.colors.secondary, fontWeight: 600 }}>Projectnotities</div>
                              <div style={{ color: brand.colors.mutedText, whiteSpace: 'pre-wrap' }}>
                                {event.notes ? event.notes : 'Geen notities toegevoegd.'}
                              </div>
                              {event.alerts.length > 0 ? (
                                <div>
                                  <div style={{ color: brand.colors.secondary, fontWeight: 600, marginBottom: '6px' }}>Voorraaddetails</div>
                                  <ul style={{ margin: 0, paddingLeft: '20px', color: brand.colors.danger }}>
                                    {event.alerts.map((alert, index) => (
                                      <li key={index}>{alert}</li>
                                    ))}
                                  </ul>
                                </div>
                              ) : (
                                <div style={{ color: brand.colors.success }}>Geen voorraadissues voor dit project.</div>
                              )}
                            </div>
                          </td>
                        </tr>
                      )}
                    </React.Fragment>
                  )
                })}
              </tbody>
            )}
          </table>
        </div>

        {editing && (
          <form
            onSubmit={submitUpdate}
            style={{
              marginTop: 32,
              display: 'grid',
              gap: 16,
              maxWidth: 560,
              padding: '28px 32px',
              border: `1px solid ${brand.colors.outline}`,
              borderRadius: 24,
              background: '#fff',
              boxShadow: '0 18px 44px rgba(13, 59, 102, 0.14)',
            }}
          >
            <div style={{ display: 'flex', justifyContent: 'space-between', alignItems: 'center', gap: 12 }}>
              <h3 style={{ margin: 0, color: brand.colors.secondary }}>Project herplannen</h3>
              <button type="button" onClick={closeEditor} style={secondaryActionStyle}>
                Sluiten
              </button>
            </div>
            <p style={{ margin: 0, color: brand.colors.mutedText }}>
              Pas data en notities aan. Quick actions helpen om datumreeksen met één klik te verschuiven.
            </p>

            <label style={{ display: 'flex', flexDirection: 'column', gap: 8, color: brand.colors.mutedText }}>
              Projectnaam
              <input
                type="text"
                value={formState.name}
                onChange={event => setFormState(current => ({ ...current, name: event.target.value }))}
                required
                style={{ ...filterControlStyle, width: '100%' }}
              />
            </label>

            <label style={{ display: 'flex', flexDirection: 'column', gap: 8, color: brand.colors.mutedText }}>
              Klant
              <input
                type="text"
                value={formState.client}
                onChange={event => setFormState(current => ({ ...current, client: event.target.value }))}
                required
                style={{ ...filterControlStyle, width: '100%' }}
              />
            </label>

            <div style={{ display: 'flex', gap: 16, flexWrap: 'wrap' }}>
              <label style={{ display: 'flex', flexDirection: 'column', gap: 8, flex: '1 1 200px', color: brand.colors.mutedText }}>
                Startdatum
                <input
                  type="date"
                  value={formState.start}
                  onChange={event => setFormState(current => ({ ...current, start: event.target.value }))}
                  required
                  style={{ ...filterControlStyle, width: '100%' }}
                />
              </label>
              <label style={{ display: 'flex', flexDirection: 'column', gap: 8, flex: '1 1 200px', color: brand.colors.mutedText }}>
                Einddatum
                <input
                  type="date"
                  value={formState.end}
                  onChange={event => setFormState(current => ({ ...current, end: event.target.value }))}
                  required
                  style={{ ...filterControlStyle, width: '100%' }}
                />
              </label>
            </div>

            <div style={{ display: 'flex', flexWrap: 'wrap', gap: 10 }}>
              <button type="button" onClick={() => shiftRange(-1)} style={tertiaryActionStyle}>
                Vervroeg beide data 1 dag
              </button>
              <button type="button" onClick={() => shiftRange(1)} style={tertiaryActionStyle}>
                Verleng beide data 1 dag
              </button>
              <button
                type="button"
                onClick={() =>
                  setFormState({
                    name: editing.name,
                    client: editing.client,
                    start: editing.start,
                    end: editing.end,
                    notes: editing.notes,
                  })
                }
                style={tertiaryActionStyle}
              >
                Herstel oorspronkelijke waarden
              </button>
            </div>

            <label style={{ display: 'flex', flexDirection: 'column', gap: 8, color: brand.colors.mutedText }}>
              Notities voor crew & finance
              <textarea
                value={formState.notes}
                onChange={event => setFormState(current => ({ ...current, notes: event.target.value }))}
                rows={3}
                style={{
                  ...filterControlStyle,
                  width: '100%',
                  minHeight: 96,
                  resize: 'vertical',
                }}
              />
            </label>

            <div style={{ display: 'flex', gap: 12, flexWrap: 'wrap' }}>
              <button type="submit" style={primaryActionStyle}>
                Opslaan
              </button>
              <button type="button" onClick={closeEditor} style={secondaryActionStyle}>
                Annuleren
              </button>
            </div>
          </form>
        )}
      </div>
    </div>
  )
}<|MERGE_RESOLUTION|>--- conflicted
+++ resolved
@@ -134,972 +134,10 @@
 }
 
 const cardPalette = {
-<<<<<<< HEAD
   neutral: withOpacity('#ffffff', 0.92),
   success: withOpacity(brand.colors.success, 0.15),
   warning: withOpacity(brand.colors.warning, 0.16),
   danger: withOpacity(brand.colors.danger, 0.16),
-=======
-  neutral: {
-    background: 'linear-gradient(135deg, #f8f9fb 0%, #eef1f8 100%)',
-    border: withOpacity('#4b5563', 0.08),
-    color: brand.colors.secondary,
-  },
-  success: {
-    background: 'linear-gradient(135deg, #d9f7ee 0%, #bdf0da 100%)',
-    border: withOpacity('#0f766e', 0.14),
-    color: '#065f46',
-  },
-  warning: {
-    background: 'linear-gradient(135deg, #fff4d6 0%, #ffe6b3 100%)',
-    border: withOpacity('#b45309', 0.18),
-    color: '#92400e',
-  },
-  danger: {
-    background: 'linear-gradient(135deg, #ffe4e6 0%, #fbc2d5 100%)',
-    border: withOpacity('#be123c', 0.18),
-    color: '#9f1239',
-  },
-}
-
-const impactPalette = {
-  positive: {
-    background: '#dcfce7',
-    color: '#166534',
-  },
-  neutral: {
-    background: '#e5e7eb',
-    color: '#374151',
-  },
-  warning: {
-    background: '#fef3c7',
-    color: '#92400e',
-  },
-  danger: {
-    background: '#fee2e2',
-    color: '#991b1b',
-  },
-}
-
-const timeFilterOptions = {
-  all: {
-    label: 'Alle periodes',
-    description: 'Toont elk project ongeacht datum.',
-  },
-  today: {
-    label: 'Vandaag',
-    description: 'Accentueert projecten die vandaag starten of actief zijn.',
-  },
-  next7: {
-    label: 'Volgende 7 dagen',
-    description: 'Helpt bij korte termijn planning.',
-  },
-  next14: {
-    label: 'Volgende 14 dagen',
-    description: 'Geeft zicht op de komende twee weken.',
-  },
-  next30: {
-    label: 'Volgende 30 dagen',
-    description: 'Geschikt voor maandelijkse vooruitblik.',
-  },
-  past30: {
-    label: 'Laatste 30 dagen',
-    description: 'Focus op recent afgeronde projecten.',
-  },
-}
-
-const personaQuickActions = {
-  bart: [
-    { key: 'showExecutivePulse', label: 'Escalaties tonen' },
-    { key: 'focusCritical', label: 'Kritieke risico’s prioriteren' },
-    { key: 'resetPersona', label: 'Herstel Bart preset' },
-  ],
-  anna: [
-    { key: 'showPlannerHorizon', label: 'Bekijk 14-daagse horizon' },
-    { key: 'highlightDependencies', label: 'Toon afhankelijkheden' },
-    { key: 'resetPersona', label: 'Herstel Anna preset' },
-  ],
-  tom: [
-    { key: 'crewToday', label: 'Shift van vandaag' },
-    { key: 'crewDocs', label: 'Briefings controleren' },
-    { key: 'resetPersona', label: 'Herstel Tom preset' },
-  ],
-  carla: [
-    { key: 'carlaClients', label: 'Groeperen op klant' },
-    { key: 'viewerCalm', label: 'Rustige statusweergave' },
-    { key: 'resetPersona', label: 'Herstel Carla preset' },
-  ],
-  frank: [
-    { key: 'showReadyToBill', label: 'Facturatie klaarzetten' },
-    { key: 'focusCashflow', label: 'Cashflow venster' },
-    { key: 'resetPersona', label: 'Herstel Frank preset' },
-  ],
-  sven: [
-    { key: 'focusCritical', label: 'Escalaties tonen' },
-    { key: 'svenSystems', label: 'Inventarisalerts bundelen' },
-    { key: 'resetPersona', label: 'Herstel Sven preset' },
-  ],
-  isabelle: [
-    { key: 'isabelleWindow', label: '30-daagse horizon' },
-    { key: 'highlightDependencies', label: 'Controleer ketens' },
-    { key: 'resetPersona', label: 'Herstel Isabelle preset' },
-  ],
-  peter: [
-    { key: 'viewerHighlights', label: 'Highlights & risico’s' },
-    { key: 'peterAutomation', label: 'Automatiseringsfocus' },
-    { key: 'resetPersona', label: 'Herstel Peter preset' },
-  ],
-  nadia: [
-    { key: 'nadiaCalm', label: 'Alleen basics tonen' },
-    { key: 'showPlannerHorizon', label: 'Komende week' },
-    { key: 'resetPersona', label: 'Herstel Nadia preset' },
-  ],
-  david: [
-    { key: 'davidAudit', label: 'Statusmatrix' },
-    { key: 'peterAutomation', label: 'API-ready overzicht' },
-    { key: 'resetPersona', label: 'Herstel David preset' },
-  ],
-}
-
-function getDaysFromToday(dateString) {
-  if (!dateString) return null
-  const date = new Date(`${dateString}T00:00:00`)
-  if (Number.isNaN(date.getTime())) return null
-  const now = new Date()
-  const today = new Date(now.getFullYear(), now.getMonth(), now.getDate())
-  const diffMs = date.getTime() - today.getTime()
-  return Math.round(diffMs / (1000 * 60 * 60 * 24))
-}
-
-function matchesTimeFilter(event, filter) {
-  if (filter === 'all') return true
-  const startDiff = getDaysFromToday(event.start)
-  const endDiff = getDaysFromToday(event.end)
-
-  if (filter === 'today') {
-    if (startDiff === 0) return true
-    if (startDiff !== null && startDiff < 0 && endDiff !== null && endDiff >= 0) return true
-    if (event.status === 'active') return true
-    return false
-  }
-
-  if (filter === 'next7') {
-    return startDiff !== null && startDiff >= 0 && startDiff <= 7
-  }
-
-  if (filter === 'next14') {
-    return startDiff !== null && startDiff >= 0 && startDiff <= 14
-  }
-
-  if (filter === 'next30') {
-    return startDiff !== null && startDiff >= 0 && startDiff <= 30
-  }
-
-  if (filter === 'past30') {
-    return endDiff !== null && endDiff <= 0 && endDiff >= -30
-  }
-
-  return true
-}
-
-function computeFinancialSignals(events) {
-  return events.reduce(
-    (acc, event) => {
-      acc.total += 1
-      if (event.status === 'completed') acc.billingReady += 1
-      if (event.status === 'at_risk' || event.risk === 'critical') acc.revenueAtRisk += 1
-      if (event.alerts?.length) acc.inventoryAlerts += 1
-      if ((event.status === 'active' || event.status === 'completed') && !event.notes?.trim()) {
-        acc.docsMissing += 1
-      }
-
-      const daysUntil = getDaysFromToday(event.start)
-      if (typeof daysUntil === 'number' && daysUntil >= 0 && daysUntil <= 14) {
-        acc.upcomingWithin14 += 1
-      }
-      return acc
-    },
-    { total: 0, billingReady: 0, revenueAtRisk: 0, inventoryAlerts: 0, docsMissing: 0, upcomingWithin14: 0 }
-  )
-}
-
-function buildFinancialCards(signals) {
-  if (!signals.total) return []
-
-  const readyShare = Math.round((signals.billingReady / signals.total) * 100)
-  const riskShare = Math.round((signals.revenueAtRisk / signals.total) * 100)
-  const documentationShare = Math.round((signals.docsMissing / signals.total) * 100)
-
-  return [
-    {
-      key: 'billingReady',
-      title: 'Facturatie klaar',
-      value: signals.billingReady,
-      helpText: `${readyShare}% van de portfolio kan direct gefactureerd worden.`,
-      tone: signals.billingReady ? 'success' : 'neutral',
-    },
-    {
-      key: 'revenueAtRisk',
-      title: 'Omzet onder druk',
-      value: signals.revenueAtRisk,
-      helpText: `${riskShare}% van de planning kent voorraad- of statusrisico’s. Plan mitigatie.`,
-      tone: signals.revenueAtRisk ? 'danger' : 'success',
-    },
-    {
-      key: 'inventoryAlerts',
-      title: 'Voorraad alerts',
-      value: signals.inventoryAlerts,
-      helpText: signals.inventoryAlerts
-        ? 'Escalaties aanwezig: stem af met magazijn voor directe aanvulling.'
-        : 'Geen voorraadblokkades gemeld in de huidige selectie.',
-      tone: signals.inventoryAlerts ? 'warning' : 'neutral',
-    },
-    {
-      key: 'docsMissing',
-      title: 'Ontbrekende notities',
-      value: signals.docsMissing,
-      helpText: `${documentationShare}% van actieve/afgeronde projecten mist context voor finance & crew.`,
-      tone: signals.docsMissing ? 'warning' : 'success',
-    },
-  ]
-}
-
-function buildValueOpportunities(events) {
-  return events.reduce(
-    (acc, event) => {
-      if (event.status === 'completed') {
-        acc.readyToBill.push({
-          key: `bill-${event.id}`,
-          text: `Factureer ${event.name} (${event.client}) – afgerond op ${formatDate(event.end)}`,
-        })
-      }
-
-      if (event.status === 'at_risk' || event.risk === 'critical') {
-        acc.riskMitigation.push({
-          key: `risk-${event.id}`,
-          text: `Plan voorraadcheck voor ${event.name} – ${timelineLabel(event)}`,
-        })
-      }
-
-      if ((event.status === 'active' || event.status === 'completed') && !event.notes?.trim()) {
-        acc.documentation.push({
-          key: `docs-${event.id}`,
-          text: `Documenteer ${event.name} voor snellere facturatie en overdracht`,
-        })
-      }
-
-      const daysUntil = getDaysFromToday(event.start)
-      if (typeof daysUntil === 'number' && daysUntil >= 0 && daysUntil <= 14) {
-        acc.upcomingWindow.push({
-          key: `upcoming-${event.id}`,
-          text: `Bevestig ${event.name} met ${event.client} – start ${formatDate(event.start)}`,
-        })
-      }
-
-      if (event.alerts?.length) {
-        const primaryAlert = event.alerts[0] || 'Controleer reserveringen en leveringen'
-        acc.inventoryAlerts.push({
-          key: `inventory-${event.id}`,
-          text: `${event.name}: ${primaryAlert}`,
-        })
-      }
-
-      return acc
-    },
-    { readyToBill: [], riskMitigation: [], documentation: [], upcomingWindow: [], inventoryAlerts: [] }
-  )
-}
-
-function buildPersonaPlaybook(personaKey, events, signals) {
-  if (!personaKey || personaKey === 'all') return []
-
-  const opportunities = buildValueOpportunities(events)
-  const sections = []
-
-  const readyCount = signals?.billingReady ?? opportunities.readyToBill.length
-  const riskCount = signals?.revenueAtRisk ?? opportunities.riskMitigation.length
-  const docCount = signals?.docsMissing ?? opportunities.documentation.length
-  const upcomingCount = signals?.upcomingWithin14 ?? opportunities.upcomingWindow.length
-  const inventoryCount = signals?.inventoryAlerts ?? opportunities.inventoryAlerts.length
-
-  const addSection = (title, items, caption) => {
-    if (!items.length) return
-    sections.push({ title, items: items.slice(0, 3), caption })
-  }
-
-  switch (personaKey) {
-    case 'bart':
-      addSection('Escalaties voor Bart', opportunities.riskMitigation, `${riskCount} projecten met risico`)
-      addSection('Cashflow versnellen', opportunities.readyToBill, `${readyCount} facturen klaar`)
-      addSection('Documentatie opvolgen', opportunities.documentation, `${docCount} dossiers aanvullen`)
-      break
-    case 'anna':
-      addSection('Komende 14 dagen', opportunities.upcomingWindow, `${upcomingCount} projecten binnen 14 dagen`)
-      addSection('Afhankelijkheden check', opportunities.riskMitigation, `${riskCount} ketens monitoren`)
-      addSection('Briefing updates', opportunities.documentation, `${docCount} projecten missen notities`)
-      break
-    case 'tom':
-      addSection('Shiftvoorbereiding', opportunities.upcomingWindow, `${upcomingCount} opdrachten starten snel`)
-      addSection('Materiaalalerts', opportunities.inventoryAlerts, `${inventoryCount} urgente meldingen`)
-      addSection('Briefings aanvullen', opportunities.documentation, `${docCount} projecten missen notities`)
-      break
-    case 'carla':
-      addSection('Klantbevestigingen', opportunities.upcomingWindow, `${upcomingCount} klanten wachten op update`)
-      addSection('Service highlights', opportunities.readyToBill, `${readyCount} successen om te delen`)
-      addSection('Documentatie klaarzetten', opportunities.documentation, `${docCount} dossiers af te ronden`)
-      break
-    case 'frank':
-      addSection('Facturatie direct verzenden', opportunities.readyToBill, `${readyCount} facturen klaar`)
-      addSection('Compliance afronden', opportunities.documentation, `${docCount} dossiers missen notities`)
-      addSection('Cashflow bewaken', opportunities.riskMitigation, `${riskCount} projecten met impact`)
-      break
-    case 'sven':
-      addSection('Escalaties', opportunities.riskMitigation, `${riskCount} kritieke ketens`)
-      addSection('Voorraadalerts', opportunities.inventoryAlerts, `${inventoryCount} meldingen te bevestigen`)
-      addSection('Documentatieplicht', opportunities.documentation, `${docCount} dossiers bijwerken`)
-      break
-    case 'isabelle':
-      addSection('Internationale voorbereiding', opportunities.upcomingWindow, `${upcomingCount} projecten binnen 30 dagen`)
-      addSection('Risico-inschatting', opportunities.riskMitigation, `${riskCount} afhankelijkheden bewaken`)
-      addSection('Succesverhalen', opportunities.readyToBill, `${readyCount} afgerond voor aftercare`)
-      break
-    case 'peter':
-      addSection('Automation kansen', opportunities.inventoryAlerts, `${inventoryCount} alerts te koppelen`)
-      addSection('Cashflow triggers', opportunities.readyToBill, `${readyCount} facturen klaar`)
-      addSection('Risico watchlist', opportunities.riskMitigation, `${riskCount} projecten met waarschuwing`)
-      break
-    case 'nadia':
-      addSection('Eerste taken', opportunities.upcomingWindow.slice(0, 2), `${upcomingCount} startmomenten in zicht`)
-      addSection('Checklist aanvullen', opportunities.documentation, `${docCount} dossiers met ontbrekende info`)
-      break
-    case 'david':
-      addSection('Status matrix', opportunities.upcomingWindow.concat(opportunities.riskMitigation), `${upcomingCount} gepland • ${riskCount} risico`)
-      addSection('API-validaties', opportunities.inventoryAlerts, `${inventoryCount} alerts voor webhook-test`)
-      addSection('Facturatie endpoints', opportunities.readyToBill, `${readyCount} facturatiecases`)
-      break
-    default:
-      addSection('Planning focus', opportunities.upcomingWindow, `${upcomingCount} projecten binnen 14 dagen`)
-      addSection('Cashflow kansen', opportunities.readyToBill, `${readyCount} facturen klaar`)
-      break
-  }
-
-  return sections
-}
-
-function deriveImpact(event) {
-  if (event.status === 'completed') {
-    return { label: 'Facturatie klaar', tone: 'positive' }
-  }
-  if (event.status === 'at_risk' || event.risk === 'critical') {
-    return { label: 'Financieel risico', tone: 'danger' }
-  }
-  if (event.risk === 'warning') {
-    return { label: 'Voorraad bijsturen', tone: 'warning' }
-  }
-  if (event.status === 'active') {
-    return { label: 'Operationeel', tone: 'neutral' }
-  }
-  const daysUntil = getDaysFromToday(event.start)
-  if (typeof daysUntil === 'number' && daysUntil >= 0 && daysUntil <= 7) {
-    return { label: 'Binnen 7 dagen', tone: 'warning' }
-  }
-  return { label: 'Op schema', tone: 'neutral' }
-}
-
-const personaInsightsGenerators = {
-  bart(events, summary, financialSignals) {
-    const critical = events.filter(event => event.status === 'at_risk' || event.risk === 'critical')
-    const active = events.filter(event => event.status === 'active')
-    const docsMissing = financialSignals?.docsMissing ?? 0
-    const highlight = critical.length ? critical : active
-    return {
-      headline: critical.length ? 'Escalaties voor Bart' : 'Operaties op koers',
-      summary: critical.length
-        ? `Er staan ${critical.length} producties onder druk. Herverdeel crew en voorraad waar nodig.`
-        : `Er zijn ${active.length || 'geen'} actieve opdrachten. Houd de voorraadindicatoren in de gaten.`,
-      bullets: highlight.slice(0, 3).map(event => `${event.name} – ${timelineLabel(event)}`),
-      emphasis:
-        docsMissing > 0
-          ? `${docsMissing} opdrachten missen draaiboeknotities. Zet dit uit bij planning.`
-          : financialSignals?.inventoryAlerts
-          ? `${financialSignals.inventoryAlerts} voorraadalerts geregistreerd. Check magazijnstatus.`
-          : null,
-    }
-  },
-  anna(events) {
-    const upcoming = events
-      .filter(event => event.status === 'upcoming')
-      .sort((a, b) => getDateValue(a.start) - getDateValue(b.start))
-    const riskyUpcoming = upcoming.filter(event => event.risk && event.risk !== 'ok')
-    return {
-      headline: upcoming.length ? 'Anna’s komende producties' : 'Nog geen nieuwe shows',
-      summary: upcoming.length
-        ? `Voorbereiden op ${Math.min(upcoming.length, 3)} startmomenten. Controleer crew & materiaal.`
-        : 'Geen nieuwe producties in deze periode. Stem af met sales voor nieuwe aanvragen.',
-      bullets: upcoming.slice(0, 3).map(event => `${event.name} – start ${formatDate(event.start)}`),
-      emphasis:
-        riskyUpcoming.length > 0
-          ? `${riskyUpcoming.length} projecten hebben afhankelijkheden of risicoalerts.`
-          : null,
-    }
-  },
-  tom(events) {
-    const active = events.filter(event => event.status === 'active')
-    const docsMissing = active.filter(event => !event.notes?.trim())
-    return {
-      headline: active.length ? 'Tom’s shifts vandaag' : 'Geen actieve shifts',
-      summary: active.length
-        ? `Zorg dat crew, stage en transport klaarstaan voor ${active.length === 1 ? 'deze opdracht' : 'deze opdrachten'}.`
-        : 'Vandaag geen live opdrachten. Controleer later opnieuw.',
-      bullets: active.slice(0, 3).map(event => `${event.name} – eindigt ${formatDate(event.end)}`),
-      emphasis:
-        docsMissing.length > 0
-          ? `${docsMissing.length} opdrachten missen briefingnotities. Vul ze aan vóór vertrek.`
-          : null,
-    }
-  },
-  carla(events) {
-    const upcoming = events
-      .filter(event => event.status === 'upcoming')
-      .sort((a, b) => a.client.localeCompare(b.client, 'nl'))
-    const soon = upcoming.filter(event => {
-      const days = getDaysFromToday(event.start)
-      return typeof days === 'number' && days >= 0 && days <= 7
-    })
-    return {
-      headline: upcoming.length ? 'Klantoverzicht voor Carla' : 'Geen geplande klantmomenten',
-      summary: upcoming.length
-        ? `Bereid antwoorden voor op ${Math.min(upcoming.length, 3)} klantvragen en bevestig details.`
-        : 'Geen aankomende events. Houd saleskanalen in de gaten voor nieuwe aanvragen.',
-      bullets: upcoming.slice(0, 3).map(event => `${event.client} – ${event.name}`),
-      emphasis:
-        soon.length > 0
-          ? `${soon.length} klanten verwachten deze week updates. Bel of mail ter bevestiging.`
-          : null,
-    }
-  },
-  frank(events, summary, financialSignals) {
-    const completed = events
-      .filter(event => event.status === 'completed')
-      .sort((a, b) => getDateValue(b.end) - getDateValue(a.end))
-    const readyShare = financialSignals?.total
-      ? Math.round((financialSignals.billingReady / financialSignals.total) * 100)
-      : null
-    const docsMissing = financialSignals?.docsMissing ?? 0
-    const revenueAtRisk = financialSignals?.revenueAtRisk ?? summary.atRisk
-    return {
-      headline: completed.length ? 'Facturatie klaarzetten' : 'Nog geen afrondingen',
-      summary: completed.length
-        ? `Er zijn ${completed.length} afgeronde projecten. ${
-            readyShare !== null ? `${readyShare}% is direct factureerbaar.` : 'Start facturatie om cashflow te versterken.'
-          }`
-        : 'Geen afgeronde projecten in deze periode. Controleer of projecten tijdig worden afgesloten.',
-      bullets: completed.slice(0, 3).map(event => `${event.name} – afgerond op ${formatDate(event.end)}`),
-      emphasis:
-        docsMissing > 0
-          ? `${docsMissing} dossiers missen notities voor compliance.`
-          : revenueAtRisk > 0
-          ? `${revenueAtRisk} projecten hebben risico op omzetverlies.`
-          : null,
-    }
-  },
-  sven(events, summary, financialSignals) {
-    const critical = events.filter(event => event.risk === 'critical' || event.status === 'at_risk')
-    const alerts = events.filter(event => event.alerts?.length)
-    return {
-      headline: critical.length ? 'Kritieke incidenten voor Sven' : 'Geen kritieke incidenten',
-      summary: critical.length
-        ? `Escalaties actief bij ${critical.length} projecten. Check voorraad, API en monitoring.`
-        : 'Geen kritieke meldingen. Houd de automations en sensoren actief.',
-      bullets: critical.slice(0, 3).map(event => `${event.name} – ${timelineLabel(event)}`),
-      emphasis:
-        alerts.length > 0
-          ? `${alerts.length} projecten genereren voorraadalerts. Bevestig acties met het warehouse.`
-          : summary.warning > 0
-          ? `${summary.warning} projecten hebben een waarschuwing. Plan een check-in.`
-          : null,
-    }
-  },
-  isabelle(events) {
-    const upcoming = events
-      .filter(event => event.status === 'upcoming')
-      .sort((a, b) => getDateValue(a.start) - getDateValue(b.start))
-    const longLead = upcoming.filter(event => {
-      const days = getDaysFromToday(event.start)
-      return typeof days === 'number' && days > 14
-    })
-    return {
-      headline: upcoming.length ? 'Internationale horizon' : 'Geen internationale events gepland',
-      summary: upcoming.length
-        ? `Bekijk visa, travel en vertaling voor ${Math.min(upcoming.length, 3)} komende shows.`
-        : 'Geen internationale producties zichtbaar. Controleer of filters te strikt zijn.',
-      bullets: upcoming.slice(0, 3).map(event => `${event.name} – start ${formatDate(event.start)}`),
-      emphasis:
-        longLead.length > 0
-          ? `${longLead.length} projecten hebben een langere doorlooptijd. Start voorbereidingen nu.`
-          : null,
-    }
-  },
-  peter(events, summary, financialSignals) {
-    const warnings = events.filter(event => event.risk === 'warning')
-    const highlights = events.filter(event => event.status === 'completed' || event.status === 'active')
-    return {
-      headline: 'Automation & alerts',
-      summary:
-        warnings.length > 0
-          ? `${warnings.length} projecten hebben waarschuwingen. Koppel automatiseringen of scripts.`
-          : 'Geen waarschuwingen. Gebruik data om optimalisaties te testen.',
-      bullets: highlights.slice(0, 3).map(event => `${event.name} – ${statusLabels[event.status] || event.status}`),
-      emphasis:
-        financialSignals?.inventoryAlerts
-          ? `${financialSignals.inventoryAlerts} voorraadalerts detecteerbaar via webhooks.`
-          : null,
-    }
-  },
-  nadia(events) {
-    const upcoming = events
-      .filter(event => event.status === 'upcoming')
-      .sort((a, b) => getDateValue(a.start) - getDateValue(b.start))
-    const safe = upcoming.filter(event => event.risk === 'ok')
-    return {
-      headline: upcoming.length ? 'Eerste stappen voor Nadia' : 'Nog geen taken toegewezen',
-      summary: upcoming.length
-        ? `Begin met ${safe.length ? safe.length : upcoming.length} laag-risico taken om de tooling te leren.`
-        : 'Geen taken in zicht. Vraag een collega om samen de planner te doorlopen.',
-      bullets: (safe.length ? safe : upcoming).slice(0, 3).map(event => `${event.name} – start ${formatDate(event.start)}`),
-      emphasis:
-        safe.length === 0 && upcoming.length > 0
-          ? 'Let op: alle zichtbare taken bevatten risico’s. Vraag ondersteuning.'
-          : null,
-    }
-  },
-  david(events, summary) {
-    const statusInfo = [
-      { label: 'Actief', value: summary.active },
-      { label: 'Komend', value: summary.upcoming },
-      { label: 'Afgerond', value: summary.completed },
-      { label: 'Risico', value: summary.atRisk },
-    ]
-    const highlights = events.slice(0, 3)
-    return {
-      headline: 'Integratie-audit',
-      summary: 'Gebruik dit overzicht om API-calls en webhooks tegen de planner te testen.',
-      bullets: highlights.map(event => `${event.name} – ${statusLabels[event.status] || event.status}`),
-      emphasis: statusInfo.map(item => `${item.label}: ${item.value}`).join(' • '),
-    }
-  },
-}
-
-function buildPersonaInsights(personaKey, events, summary, financialSignals) {
-  const generator = personaInsightsGenerators[personaKey]
-  if (!generator) return null
-  return generator(events, summary, financialSignals)
-}
-
-function PersonaSpotlight({
-  personaKey,
-  personaLabel,
-  description,
-  insights,
-  quickActions,
-  onQuickAction,
-  timeFilter,
-  playbookSections,
-}) {
-  if (!personaKey || personaKey === 'all') return null
-
-  return (
-    <section
-      style={{
-        border: `1px solid ${withOpacity(brand.colors.secondary, 0.08)}`,
-        borderRadius: '20px',
-        padding: '20px',
-        background: 'linear-gradient(135deg, #ffffff 0%, #f5f0ff 100%)',
-        display: 'grid',
-        gap: '16px',
-        boxShadow: '0 28px 60px rgba(21, 14, 40, 0.12)',
-      }}
-      aria-live="polite"
-    >
-      <header style={{ display: 'flex', flexWrap: 'wrap', justifyContent: 'space-between', gap: '8px' }}>
-        <div>
-          <h3 style={{ margin: 0, fontSize: '1.1rem', color: brand.colors.secondary }}>{personaLabel}</h3>
-          <p style={{ margin: 0, color: brand.colors.mutedText, fontSize: '0.95rem' }}>{description}</p>
-        </div>
-        <div style={{ fontSize: '0.85rem', color: brand.colors.mutedText, textAlign: 'right' }}>
-          {timeFilterOptions[timeFilter]?.label}
-        </div>
-      </header>
-      {insights && (
-        <div style={{ display: 'grid', gap: '8px' }}>
-          <strong style={{ fontSize: '1rem', color: brand.colors.secondary }}>{insights.headline}</strong>
-          <p style={{ margin: 0, color: brand.colors.mutedText }}>{insights.summary}</p>
-          {insights.emphasis && (
-            <p style={{ margin: 0, color: '#b45309', fontWeight: 600 }}>{insights.emphasis}</p>
-          )}
-          {insights.bullets?.length > 0 && (
-            <ul style={{ margin: 0, paddingLeft: '20px', color: brand.colors.secondary }}>
-              {insights.bullets.map((bullet, index) => (
-                <li key={index}>{bullet}</li>
-              ))}
-            </ul>
-          )}
-        </div>
-      )}
-      {quickActions?.length > 0 && (
-        <div style={{ display: 'flex', flexWrap: 'wrap', gap: '8px' }}>
-          {quickActions.map(action => (
-            <button
-              key={action.key}
-              type="button"
-              onClick={() => onQuickAction(action.key)}
-              style={{
-                borderRadius: '999px',
-                padding: '8px 18px',
-                border: `1px solid ${withOpacity(brand.colors.primary, 0.4)}`,
-                background: withOpacity(brand.colors.primary, 0.08),
-                color: brand.colors.primaryDark,
-                cursor: 'pointer',
-                fontWeight: 600,
-                transition: 'transform 0.2s ease, box-shadow 0.2s ease',
-                boxShadow: '0 12px 24px rgba(255, 45, 146, 0.18)',
-              }}
-            >
-              {action.label}
-            </button>
-          ))}
-        </div>
-      )}
-      {playbookSections && (
-        <div style={{ display: 'grid', gap: '8px' }}>
-          <div style={{ fontWeight: 600, fontSize: '0.95rem', color: brand.colors.secondary }}>
-            Personagerichte kansen
-          </div>
-          {playbookSections.length > 0 ? (
-            <div style={{ display: 'grid', gap: '12px' }}>
-              {playbookSections.map(section => (
-                <div
-                  key={section.title}
-                  style={{
-                    border: `1px solid ${withOpacity(brand.colors.secondary, 0.1)}`,
-                    borderRadius: '16px',
-                    padding: '16px',
-                    background: 'rgba(255, 255, 255, 0.82)',
-                    display: 'grid',
-                    gap: '10px',
-                  }}
-                >
-                  <div style={{ display: 'flex', justifyContent: 'space-between', gap: '8px', alignItems: 'baseline' }}>
-                    <span style={{ fontWeight: 600 }}>{section.title}</span>
-                    {section.caption && (
-                      <span style={{ fontSize: '0.8rem', color: brand.colors.mutedText }}>{section.caption}</span>
-                    )}
-                  </div>
-                  <ul style={{ margin: 0, paddingLeft: '18px', color: brand.colors.secondary, display: 'grid', gap: '6px' }}>
-                    {section.items.map(item => (
-                      <li key={item.key}>{item.text}</li>
-                    ))}
-                  </ul>
-                </div>
-              ))}
-            </div>
-          ) : (
-            <p style={{ margin: 0, color: brand.colors.mutedText }}>
-              Geen directe cashflow- of risicosignalen in deze selectie. Houd de filters in de gaten voor nieuwe kansen.
-            </p>
-          )}
-        </div>
-      )}
-    </section>
-  )
-}
-
-const timeFilterOptions = {
-  all: {
-    label: 'Alle periodes',
-    description: 'Toont elk project ongeacht datum.',
-  },
-  today: {
-    label: 'Vandaag',
-    description: 'Accentueert projecten die vandaag starten of actief zijn.',
-  },
-  next7: {
-    label: 'Volgende 7 dagen',
-    description: 'Helpt bij korte termijn planning.',
-  },
-  next14: {
-    label: 'Volgende 14 dagen',
-    description: 'Geeft zicht op de komende twee weken.',
-  },
-  next30: {
-    label: 'Volgende 30 dagen',
-    description: 'Geschikt voor maandelijkse vooruitblik.',
-  },
-  past30: {
-    label: 'Laatste 30 dagen',
-    description: 'Focus op recent afgeronde projecten.',
-  },
-}
-
-const personaQuickActions = {
-  bart: [
-    { key: 'focusRisk', label: 'Focus op risicoprojecten' },
-    { key: 'resetPersona', label: 'Herstel Bart-voorkeuren' },
-  ],
-  anna: [
-    { key: 'showNextWeek', label: 'Plan komende week' },
-    { key: 'resetPersona', label: 'Herstel Anna-voorkeuren' },
-  ],
-  tom: [
-    { key: 'focusTodayCrew', label: 'Toon opdrachten van vandaag' },
-    { key: 'resetPersona', label: 'Herstel Tom-voorkeuren' },
-  ],
-  carla: [
-    { key: 'sortByClient', label: 'Sorteer op klantnaam' },
-    { key: 'resetPersona', label: 'Herstel Carla-voorkeuren' },
-  ],
-  frank: [
-    { key: 'showCompletedMonth', label: 'Afgerond deze maand' },
-    { key: 'resetPersona', label: 'Herstel Frank-voorkeuren' },
-  ],
-  sven: [
-    { key: 'showCriticalRisk', label: 'Alle kritieke risico’s' },
-    { key: 'resetPersona', label: 'Herstel Sven-voorkeuren' },
-  ],
-  isabelle: [
-    { key: 'showNextMonth', label: 'Bekijk internationale maand' },
-    { key: 'resetPersona', label: 'Herstel Isabelle-voorkeuren' },
-  ],
-  peter: [
-    { key: 'focusAutomation', label: 'API-test weergave' },
-    { key: 'resetPersona', label: 'Herstel Peter-voorkeuren' },
-  ],
-  nadia: [
-    { key: 'showGuidedView', label: 'Toon eenvoudige planning' },
-    { key: 'resetPersona', label: 'Herstel Nadia-voorkeuren' },
-  ],
-  david: [
-    { key: 'devOverview', label: 'API status overzicht' },
-    { key: 'resetPersona', label: 'Herstel David-voorkeuren' },
-  ],
-}
-
-function getDaysFromToday(dateString) {
-  if (!dateString) return null
-  const date = new Date(`${dateString}T00:00:00`)
-  if (Number.isNaN(date.getTime())) return null
-  const now = new Date()
-  const today = new Date(now.getFullYear(), now.getMonth(), now.getDate())
-  const diffMs = date.getTime() - today.getTime()
-  return Math.round(diffMs / (1000 * 60 * 60 * 24))
-}
-
-function matchesTimeFilter(event, filter) {
-  if (filter === 'all') return true
-  const startDiff = getDaysFromToday(event.start)
-  const endDiff = getDaysFromToday(event.end)
-
-  if (filter === 'today') {
-    if (startDiff === 0) return true
-    if (startDiff !== null && startDiff < 0 && endDiff !== null && endDiff >= 0) return true
-    if (event.status === 'active') return true
-    return false
-  }
-
-  if (filter === 'next7') {
-    return startDiff !== null && startDiff >= 0 && startDiff <= 7
-  }
-
-  if (filter === 'next14') {
-    return startDiff !== null && startDiff >= 0 && startDiff <= 14
-  }
-
-  if (filter === 'next30') {
-    return startDiff !== null && startDiff >= 0 && startDiff <= 30
-  }
-
-  if (filter === 'past30') {
-    return endDiff !== null && endDiff <= 0 && endDiff >= -30
-  }
-
-  return true
-}
-
-const personaInsightsGenerators = {
-  bart(events, summary) {
-    const atRiskProjects = events.filter(event => event.status === 'at_risk' || event.risk === 'critical')
-    return {
-      headline: atRiskProjects.length ? 'Actie vereist' : 'Alles onder controle',
-      summary: atRiskProjects.length
-        ? `Er staan ${atRiskProjects.length} projecten onder druk. Prioriteer voorraadcontrole om vertragingen te voorkomen.`
-        : 'Er zijn momenteel geen kritieke voorraadissues. Blijf de planning monitoren voor nieuwe waarschuwingen.',
-      bullets: atRiskProjects.slice(0, 3).map(event => `${event.name} – ${timelineLabel(event)}`),
-    }
-  },
-  anna(events) {
-    const upcoming = events
-      .filter(event => event.status === 'upcoming')
-      .sort((a, b) => getDateValue(a.start) - getDateValue(b.start))
-    return {
-      headline: upcoming.length ? 'Komende projecten' : 'Geen nieuwe projecten',
-      summary: upcoming.length
-        ? `Plan nu de logistiek voor de eerstvolgende ${Math.min(upcoming.length, 3)} projecten.`
-        : 'Er staan geen nieuwe projecten ingepland. Controleer of offertes moeten worden omgezet naar opdrachten.',
-      bullets: upcoming.slice(0, 3).map(event => `${event.name} – start ${formatDate(event.start)}`),
-    }
-  },
-  tom(events) {
-    const active = events.filter(event => event.status === 'active')
-    return {
-      headline: active.length ? 'Vandaag in het veld' : 'Geen actieve opdrachten',
-      summary: active.length
-        ? `Zorg dat je crew up-to-date pakbonnen heeft voor ${active.length === 1 ? 'deze opdracht' : 'deze opdrachten'}.`
-        : 'Er zijn momenteel geen actieve opdrachten. Controleer later of er nieuwe taken zijn.',
-      bullets: active.slice(0, 3).map(event => `${event.name} – eindigt ${formatDate(event.end)}`),
-    }
-  },
-  carla(events) {
-    const upcomingClients = events
-      .filter(event => event.status === 'upcoming')
-      .sort((a, b) => a.client.localeCompare(b.client, 'nl'))
-    return {
-      headline: 'Klantcommunicatie',
-      summary: upcomingClients.length
-        ? 'Bel of mail de volgende klanten om bevestigingen en betalingen te finaliseren.'
-        : 'Geen openstaande klantvragen voor komende events.',
-      bullets: upcomingClients.slice(0, 3).map(event => `${event.client} – ${event.name}`),
-    }
-  },
-  frank(events, summary) {
-    const completed = events.filter(event => event.status === 'completed')
-    return {
-      headline: 'Facturatie klaarzetten',
-      summary: completed.length
-        ? `Er zijn ${completed.length} afgeronde projecten. Start met facturatie voor een gezonde cashflow.`
-        : 'Nog geen projecten afgerond in de geselecteerde periode. Controleer of alles tijdig wordt afgesloten.',
-      bullets: completed.slice(0, 3).map(event => `${event.name} – afgerond op ${formatDate(event.end)}`),
-      emphasis: summary.warning ? 'Let op: er zijn nog openstaande voorraadwaarschuwingen die facturen kunnen vertragen.' : null,
-    }
-  },
-  sven(events) {
-    const critical = events.filter(event => event.risk === 'critical')
-    return {
-      headline: critical.length ? 'Escalaties voorkomen' : 'Geen kritieke waarschuwingen',
-      summary: critical.length
-        ? `Plan direct een check-in met het magazijn voor ${critical.length} kritieke projecten.`
-        : 'Alle systemen draaien zonder kritieke meldingen. Monitor logging voor nieuwe signalen.',
-      bullets: critical.slice(0, 3).map(event => `${event.name} – ${timelineLabel(event)}`),
-    }
-  },
-  isabelle(events) {
-    const international = events.filter(event => /intl|international|global/i.test(`${event.name} ${event.notes}`))
-    return {
-      headline: international.length ? 'Internationale voorbereiding' : 'Geen internationale events gevonden',
-      summary: international.length
-        ? 'Controleer vertalingen, valuta en transportdocumenten voor onderstaande events.'
-        : 'Geen projecten met internationale kenmerken in deze selectie.',
-      bullets: international.slice(0, 3).map(event => `${event.name} – ${formatDate(event.start)}`),
-    }
-  },
-  peter(events) {
-    const risky = events.filter(event => event.risk === 'warning')
-    return {
-      headline: 'Automatisering kansen',
-      summary: risky.length
-        ? 'Koppel API-triggers aan voorraadwaarschuwingen om het magazijn proactief te sturen.'
-        : 'Geen nieuwe waarschuwingen voor automatisering. Controleer API logs voor consistentie.',
-      bullets: risky.slice(0, 3).map(event => `${event.name} – ${riskLabels[event.risk] || 'Onbekend'}`),
-    }
-  },
-  nadia(events) {
-    const simpleTasks = events
-      .filter(event => event.status === 'upcoming')
-      .slice(0, 3)
-    return {
-      headline: 'Stap-voor-stap starten',
-      summary: simpleTasks.length
-        ? 'Volg de checklist: klant controleren, datum bevestigen, materiaal reserveren.'
-        : 'Geen eenvoudige taken gevonden. Vraag een collega om een geschikte opdracht toe te wijzen.',
-      bullets: simpleTasks.map(event => `${event.name} – ${timelineLabel(event)}`),
-    }
-  },
-  david(events) {
-    const allStatuses = Array.from(new Set(events.map(event => statusLabels[event.status] || event.status)))
-    return {
-      headline: 'API validatie',
-      summary: 'Controleer of alle statusovergangen correct worden teruggegeven door de API responses.',
-      bullets: allStatuses.slice(0, 3).map(status => `Status beschikbaar: ${status}`),
-    }
-  },
-}
-
-function buildPersonaInsights(personaKey, events, summary) {
-  const generator = personaInsightsGenerators[personaKey]
-  if (!generator) return null
-  return generator(events, summary)
-}
-
-function PersonaSpotlight({ personaKey, personaLabel, description, insights, quickActions, onQuickAction, timeFilter }) {
-  if (!personaKey || personaKey === 'all') return null
-
-  return (
-    <section
-      style={{
-        border: '1px solid #e5e7eb',
-        borderRadius: '16px',
-        padding: '16px',
-        background: '#ffffff',
-        display: 'grid',
-        gap: '12px',
-      }}
-      aria-live="polite"
-    >
-      <header style={{ display: 'flex', flexWrap: 'wrap', justifyContent: 'space-between', gap: '8px' }}>
-        <div>
-          <h3 style={{ margin: 0 }}>{personaLabel}</h3>
-          <p style={{ margin: 0, color: '#4b5563', fontSize: '0.9rem' }}>{description}</p>
-        </div>
-        <div style={{ fontSize: '0.8rem', color: '#6b7280', textAlign: 'right' }}>
-          {timeFilterOptions[timeFilter]?.label}
-        </div>
-      </header>
-      {insights && (
-        <div style={{ display: 'grid', gap: '8px' }}>
-          <strong>{insights.headline}</strong>
-          <p style={{ margin: 0, color: '#374151' }}>{insights.summary}</p>
-          {insights.emphasis && <p style={{ margin: 0, color: '#b45309' }}>{insights.emphasis}</p>}
-          {insights.bullets?.length > 0 && (
-            <ul style={{ margin: 0, paddingLeft: '20px', color: '#4b5563' }}>
-              {insights.bullets.map((bullet, index) => (
-                <li key={index}>{bullet}</li>
-              ))}
-            </ul>
-          )}
-        </div>
-      )}
-      {quickActions?.length > 0 && (
-        <div style={{ display: 'flex', flexWrap: 'wrap', gap: '8px' }}>
-          {quickActions.map(action => (
-            <button
-              key={action.key}
-              type="button"
-              onClick={() => onQuickAction(action.key)}
-              style={{
-                borderRadius: '999px',
-                padding: '6px 14px',
-                border: '1px solid #d1d5db',
-                background: '#f9fafb',
-                cursor: 'pointer',
-              }}
-            >
-              {action.label}
-            </button>
-          ))}
-        </div>
-      )}
-    </section>
-  )
->>>>>>> 22478bd2
 }
 
 const dateFormatter = new Intl.DateTimeFormat('nl-NL', {
@@ -1212,7 +250,6 @@
 }
 
 function SummaryMetric({ label, value, tone = 'neutral', helpText }) {
-<<<<<<< HEAD
   const accent =
     tone === 'success'
       ? brand.colors.success
@@ -1250,26 +287,6 @@
       </div>
       <div style={{ fontSize: '1.6rem', fontWeight: 700, color: brand.colors.secondary }}>{value}</div>
       {helpText && <div style={{ fontSize: '0.85rem', color: brand.colors.mutedText }}>{helpText}</div>}
-=======
-  const palette = cardPalette[tone] || cardPalette.neutral
-  return (
-    <div
-      style={{
-        background: palette.background,
-        border: `1px solid ${palette.border}`,
-        padding: '12px 16px',
-        borderRadius: '12px',
-        display: 'grid',
-        gap: '4px',
-        minWidth: '150px',
-        color: palette.color,
-        boxShadow: '0 16px 32px rgba(15, 23, 42, 0.08)',
-      }}
-    >
-      <div style={{ fontSize: '0.85rem', opacity: 0.8 }}>{label}</div>
-      <div style={{ fontSize: '1.5rem', fontWeight: 700 }}>{value}</div>
-      {helpText && <div style={{ fontSize: '0.8rem', opacity: 0.85 }}>{helpText}</div>}
->>>>>>> 22478bd2
     </div>
   )
 }
@@ -1345,13 +362,8 @@
                 style={{
                   height: '12px',
                   borderRadius: '999px',
-<<<<<<< HEAD
                   background: withOpacity(brand.colors.surfaceMuted, 0.7),
                   width: `${40 + cellIdx * 10}%`,
-=======
-                  background: '#e5e7eb',
-                  width: `${35 + cellIdx * 8}%`,
->>>>>>> 22478bd2
                 }}
               />
             </td>
@@ -1761,7 +773,6 @@
   return (
     <div
       style={{
-<<<<<<< HEAD
         background: brand.colors.surface,
         minHeight: '100vh',
         fontFamily: brandFontStack,
@@ -1818,63 +829,6 @@
           <SummaryMetric label="Actief" value={summary.active} tone="success" helpText="Inclusief risicoprojecten" />
           <SummaryMetric label="Komend" value={summary.upcoming} />
           <SummaryMetric label="Afgerond" value={summary.completed} />
-=======
-        fontFamily: brandFontStack,
-        padding: '24px 24px 80px',
-        maxWidth: '1240px',
-        margin: '0 auto',
-        color: brand.colors.secondary,
-      }}
-    >
-      <div
-        style={{
-          display: 'flex',
-          justifyContent: 'space-between',
-          alignItems: 'center',
-          marginBottom: '24px',
-          gap: '16px',
-          flexWrap: 'wrap',
-        }}
-      >
-        <div style={{ display: 'grid', gap: '6px' }}>
-          <span style={{ fontSize: '0.85rem', letterSpacing: '0.22em', textTransform: 'uppercase', color: brand.colors.mutedText }}>
-            MR-DJ Persona Hub
-          </span>
-          <h2 style={{ margin: 0, fontSize: '2rem' }}>MR-DJ projectcockpit</h2>
-          <p style={{ margin: 0, color: brand.colors.mutedText, maxWidth: 560 }}>
-            Combineer executive inzicht, financiële signalen en dagoperatie in één luxueuze cockpit per persona.
-          </p>
-        </div>
-        <button
-          onClick={onLogout}
-          style={{
-            borderRadius: 999,
-            padding: '10px 20px',
-            border: `1px solid ${withOpacity(brand.colors.secondary, 0.16)}`,
-            background: withOpacity('#ffffff', 0.85),
-            color: brand.colors.secondary,
-            fontWeight: 600,
-            cursor: 'pointer',
-            boxShadow: '0 12px 30px rgba(31, 29, 43, 0.12)',
-          }}
-        >
-          Uitloggen
-        </button>
-      </div>
-
-      <div
-        style={{
-          display: 'flex',
-          flexWrap: 'wrap',
-          gap: '16px',
-          marginBottom: '28px',
-        }}
-        aria-live="polite"
-      >
-        <SummaryMetric label="Actief" value={summary.active} tone="success" helpText="Inclusief risicoprojecten" />
-        <SummaryMetric label="Komende start" value={summary.upcoming} helpText="Binnen gekozen tijdvenster" />
-        <SummaryMetric label="Afgerond" value={summary.completed} helpText="Gereed voor overdracht" />
->>>>>>> 22478bd2
         <SummaryMetric
           label="Voorraadrisico"
           value={`${summary.critical} kritisch / ${summary.warning} waarschuwing`}
@@ -1882,7 +836,6 @@
         />
       </div>
 
-<<<<<<< HEAD
         <div
           style={{
             background: '#fff',
@@ -2008,167 +961,9 @@
             {feedback.message}
           </div>
         )}
-=======
-      <div style={{ display: 'grid', gap: '16px', marginBottom: '24px' }}>
-        <FinancialPulsePanel
-          cards={financialCards}
-          focusCards={focusFinancialCards}
-          focusLabel={personaPreset !== 'all' ? personaPresets[personaPreset]?.label : undefined}
-        />
-        {personaPreset !== 'all' && (
-          <PersonaSpotlight
-            personaKey={personaPreset}
-            personaLabel={personaPresets[personaPreset]?.label}
-            description={personaHint}
-            insights={personaInsights}
-            quickActions={personaQuickActions[personaPreset]}
-            onQuickAction={handlePersonaQuickAction}
-            timeFilter={timeFilter}
-            playbookSections={personaPlaybook}
-          />
-        )}
-
-        <div style={{ display: 'flex', flexWrap: 'wrap', gap: '16px' }}>
-          <label style={{ display: 'flex', flexDirection: 'column', fontSize: '0.9rem', color: brand.colors.mutedText }}>
-            Rolselectie
-            <select
-              value={personaPreset}
-              onChange={event => applyPersonaPreset(event.target.value)}
-              style={{
-                padding: '10px 14px',
-                borderRadius: '10px',
-                border: `1px solid ${withOpacity(brand.colors.secondary, 0.16)}`,
-                background: withOpacity('#ffffff', 0.9),
-                fontSize: '0.95rem',
-              }}
-            >
-              {Object.entries(personaPresets).map(([key, value]) => (
-                <option key={key} value={key}>
-                  {value.label}
-                </option>
-              ))}
-            </select>
-          </label>
-
-          <label style={{ display: 'flex', flexDirection: 'column', fontSize: '0.9rem', color: brand.colors.mutedText }}>
-            Statusfilter
-            <select
-              value={statusFilter}
-              onChange={event => setStatusFilter(event.target.value)}
-              style={{
-                padding: '10px 14px',
-                borderRadius: '10px',
-                border: `1px solid ${withOpacity(brand.colors.secondary, 0.16)}`,
-                background: withOpacity('#ffffff', 0.9),
-                fontSize: '0.95rem',
-              }}
-            >
-              <option value="all">Alle</option>
-              <option value="active">Actief</option>
-              <option value="upcoming">Komend</option>
-              <option value="completed">Afgerond</option>
-              <option value="at_risk">Risico</option>
-            </select>
-          </label>
-
-          <label style={{ display: 'flex', flexDirection: 'column', fontSize: '0.9rem', color: brand.colors.mutedText }}>
-            Voorraadrisico
-            <select
-              value={riskFilter}
-              onChange={event => setRiskFilter(event.target.value)}
-              style={{
-                padding: '10px 14px',
-                borderRadius: '10px',
-                border: `1px solid ${withOpacity(brand.colors.secondary, 0.16)}`,
-                background: withOpacity('#ffffff', 0.9),
-                fontSize: '0.95rem',
-              }}
-            >
-              <option value="all">Alle</option>
-              <option value="ok">Op schema</option>
-              <option value="warning">Let op</option>
-              <option value="critical">Kritiek</option>
-            </select>
-          </label>
-
-          <label style={{ display: 'flex', flexDirection: 'column', fontSize: '0.9rem', color: brand.colors.mutedText }}>
-            Tijdvenster
-            <select
-              value={timeFilter}
-              onChange={event => setTimeFilter(event.target.value)}
-              style={{
-                padding: '10px 14px',
-                borderRadius: '10px',
-                border: `1px solid ${withOpacity(brand.colors.secondary, 0.16)}`,
-                background: withOpacity('#ffffff', 0.9),
-                fontSize: '0.95rem',
-              }}
-            >
-              {Object.entries(timeFilterOptions).map(([value, option]) => (
-                <option key={value} value={value}>
-                  {option.label}
-                </option>
-              ))}
-            </select>
-          </label>
-
-          <label
-            style={{
-              display: 'flex',
-              flexDirection: 'column',
-              fontSize: '0.9rem',
-              color: brand.colors.mutedText,
-              flex: '1 1 220px',
-            }}
-          >
-            Zoeken
-            <input
-              type="search"
-              placeholder="Zoek op project, klant of notitie"
-              value={searchTerm}
-              onChange={event => setSearchTerm(event.target.value)}
-              style={{
-                padding: '10px 14px',
-                borderRadius: '10px',
-                border: `1px solid ${withOpacity(brand.colors.secondary, 0.16)}`,
-                background: withOpacity('#ffffff', 0.9),
-                fontSize: '0.95rem',
-              }}
-            />
-          </label>
-
-          <button
-            type="button"
-            onClick={() => {
-              setPersonaPreset('all')
-              setStatusFilter('all')
-              setRiskFilter('all')
-              setSortKey('start')
-              setSortDir('asc')
-              setSearchTerm('')
-              setTimeFilter('all')
-            }}
-            style={{
-              alignSelf: 'flex-end',
-              padding: '10px 18px',
-              borderRadius: 999,
-              border: `1px solid ${withOpacity(brand.colors.secondary, 0.16)}`,
-              background: withOpacity(brand.colors.accent, 0.16),
-              color: brand.colors.secondary,
-              fontWeight: 600,
-              cursor: 'pointer',
-            }}
-          >
-            Reset filters
-          </button>
-        </div>
-        {personaHint && <div style={{ fontSize: '0.9rem', color: brand.colors.mutedText }}>{personaHint}</div>}
-      </div>
->>>>>>> 22478bd2
 
         <div
           style={{
-<<<<<<< HEAD
             overflowX: 'auto',
             background: '#fff',
             borderRadius: 28,
@@ -2252,334 +1047,6 @@
                           <button type="button" onClick={() => openEditor(event)} style={primaryActionStyle}>
                             Herplan
                           </button>
-=======
-            padding: '12px 18px',
-            borderRadius: '14px',
-            marginBottom: '20px',
-            backgroundColor:
-              feedback.type === 'success'
-                ? withOpacity('#22c55e', 0.12)
-                : withOpacity('#ef4444', 0.12),
-            color: feedback.type === 'success' ? '#0f5132' : '#9f1239',
-            border:
-              feedback.type === 'success'
-                ? `1px solid ${withOpacity('#22c55e', 0.28)}`
-                : `1px solid ${withOpacity('#ef4444', 0.28)}`,
-          }}
-        >
-          {feedback.message}
-        </div>
-      )}
-
-      <div
-        style={{
-          overflowX: 'auto',
-          borderRadius: '18px',
-          border: `1px solid ${withOpacity(brand.colors.secondary, 0.1)}`,
-          background: 'rgba(255, 255, 255, 0.92)',
-          boxShadow: '0 28px 60px rgba(15, 23, 42, 0.08)',
-        }}
-      >
-        <table style={{ width: '100%', borderCollapse: 'collapse', borderRadius: '18px', overflow: 'hidden' }}>
-          <thead>
-            <tr>
-              <th
-                style={{
-                  textAlign: 'left',
-                  borderBottom: `1px solid ${withOpacity(brand.colors.secondary, 0.1)}`,
-                  padding: '14px 16px',
-                  fontSize: '0.85rem',
-                  color: brand.colors.mutedText,
-                  textTransform: 'uppercase',
-                  letterSpacing: '0.08em',
-                }}
-              >
-                Project
-              </th>
-              <th
-                style={{
-                  textAlign: 'left',
-                  borderBottom: `1px solid ${withOpacity(brand.colors.secondary, 0.1)}`,
-                  padding: '14px 16px',
-                  fontSize: '0.85rem',
-                  color: brand.colors.mutedText,
-                  textTransform: 'uppercase',
-                  letterSpacing: '0.08em',
-                }}
-              >
-                Klant
-              </th>
-              <th
-                style={{
-                  textAlign: 'left',
-                  borderBottom: `1px solid ${withOpacity(brand.colors.secondary, 0.1)}`,
-                  padding: '14px 16px',
-                  cursor: 'pointer',
-                  fontSize: '0.85rem',
-                  color: brand.colors.mutedText,
-                  textTransform: 'uppercase',
-                  letterSpacing: '0.08em',
-                }}
-                onClick={() => toggleSort('status')}
-              >
-                Status
-              </th>
-              <th
-                style={{
-                  textAlign: 'left',
-                  borderBottom: `1px solid ${withOpacity(brand.colors.secondary, 0.1)}`,
-                  padding: '14px 16px',
-                  fontSize: '0.85rem',
-                  color: brand.colors.mutedText,
-                  textTransform: 'uppercase',
-                  letterSpacing: '0.08em',
-                }}
-              >
-                Planning
-              </th>
-              <th
-                style={{
-                  textAlign: 'left',
-                  borderBottom: `1px solid ${withOpacity(brand.colors.secondary, 0.1)}`,
-                  padding: '14px 16px',
-                  cursor: 'pointer',
-                  fontSize: '0.85rem',
-                  color: brand.colors.mutedText,
-                  textTransform: 'uppercase',
-                  letterSpacing: '0.08em',
-                }}
-                onClick={() => toggleSort('risk')}
-              >
-                Voorraad
-              </th>
-              <th
-                style={{
-                  textAlign: 'left',
-                  borderBottom: `1px solid ${withOpacity(brand.colors.secondary, 0.1)}`,
-                  padding: '14px 16px',
-                  fontSize: '0.85rem',
-                  color: brand.colors.mutedText,
-                  textTransform: 'uppercase',
-                  letterSpacing: '0.08em',
-                }}
-              >
-                Impact
-              </th>
-              <th
-                style={{
-                  textAlign: 'left',
-                  borderBottom: `1px solid ${withOpacity(brand.colors.secondary, 0.1)}`,
-                  padding: '14px 16px',
-                  cursor: 'pointer',
-                  fontSize: '0.85rem',
-                  color: brand.colors.mutedText,
-                  textTransform: 'uppercase',
-                  letterSpacing: '0.08em',
-                }}
-                onClick={() => toggleSort('start')}
-              >
-                Start
-              </th>
-              <th
-                style={{
-                  textAlign: 'left',
-                  borderBottom: `1px solid ${withOpacity(brand.colors.secondary, 0.1)}`,
-                  padding: '14px 16px',
-                  cursor: 'pointer',
-                  fontSize: '0.85rem',
-                  color: brand.colors.mutedText,
-                  textTransform: 'uppercase',
-                  letterSpacing: '0.08em',
-                }}
-                onClick={() => toggleSort('end')}
-              >
-                Einde
-              </th>
-              <th
-                style={{
-                  textAlign: 'left',
-                  borderBottom: `1px solid ${withOpacity(brand.colors.secondary, 0.1)}`,
-                  padding: '14px 16px',
-                  fontSize: '0.85rem',
-                  color: brand.colors.mutedText,
-                  textTransform: 'uppercase',
-                  letterSpacing: '0.08em',
-                }}
-              >
-                Acties
-              </th>
-            </tr>
-          </thead>
-          {loading ? (
-            <LoadingRows />
-          ) : filteredEvents.length === 0 ? (
-            <tbody>
-              <tr>
-                <td colSpan={9} style={emptyMessageStyles}>
-                  Geen projecten gevonden voor deze filters. Pas de filters aan of reset ze om alles te tonen.
-                </td>
-              </tr>
-            </tbody>
-          ) : (
-            <tbody>
-              {filteredEvents.map(event => {
-                const isExpanded = expandedRow === event.id
-                const impact = deriveImpact(event)
-                return (
-                  <React.Fragment key={event.id}>
-                    <tr
-                      style={{
-                        backgroundColor: isExpanded ? withOpacity(brand.colors.accent, 0.12) : 'transparent',
-                        transition: 'background-color 0.2s ease',
-                      }}
-                      onDoubleClick={() => openEditor(event)}
-                    >
-                      <td
-                        style={{
-                          padding: '14px 16px',
-                          fontWeight: 600,
-                          borderBottom: `1px solid ${withOpacity(brand.colors.secondary, 0.06)}`,
-                        }}
-                      >
-                        {event.name}
-                      </td>
-                      <td
-                        style={{
-                          padding: '14px 16px',
-                          borderBottom: `1px solid ${withOpacity(brand.colors.secondary, 0.06)}`,
-                          color: brand.colors.mutedText,
-                        }}
-                      >
-                        {event.client}
-                      </td>
-                      <td
-                        style={{
-                          padding: '14px 16px',
-                          borderBottom: `1px solid ${withOpacity(brand.colors.secondary, 0.06)}`,
-                        }}
-                      >
-                        <StatusBadge status={event.status} />
-                      </td>
-                      <td
-                        style={{
-                          padding: '14px 16px',
-                          borderBottom: `1px solid ${withOpacity(brand.colors.secondary, 0.06)}`,
-                          color: brand.colors.mutedText,
-                        }}
-                      >
-                        {timelineLabel(event)}
-                      </td>
-                      <td
-                        style={{
-                          padding: '14px 16px',
-                          borderBottom: `1px solid ${withOpacity(brand.colors.secondary, 0.06)}`,
-                        }}
-                      >
-                        <RiskBadge risk={event.risk} />
-                      </td>
-                      <td
-                        style={{
-                          padding: '14px 16px',
-                          borderBottom: `1px solid ${withOpacity(brand.colors.secondary, 0.06)}`,
-                        }}
-                      >
-                        <ImpactBadge impact={impact} />
-                      </td>
-                      <td
-                        style={{
-                          padding: '14px 16px',
-                          borderBottom: `1px solid ${withOpacity(brand.colors.secondary, 0.06)}`,
-                          color: brand.colors.mutedText,
-                        }}
-                      >
-                        {formatDate(event.start)}
-                      </td>
-                      <td
-                        style={{
-                          padding: '14px 16px',
-                          borderBottom: `1px solid ${withOpacity(brand.colors.secondary, 0.06)}`,
-                          color: brand.colors.mutedText,
-                        }}
-                      >
-                        {formatDate(event.end)}
-                      </td>
-                      <td
-                        style={{
-                          padding: '14px 16px',
-                          borderBottom: `1px solid ${withOpacity(brand.colors.secondary, 0.06)}`,
-                          display: 'flex',
-                          gap: '10px',
-                          flexWrap: 'wrap',
-                        }}
-                      >
-                        <button
-                          type="button"
-                          onClick={() => setExpandedRow(isExpanded ? null : event.id)}
-                          style={{
-                            padding: '8px 14px',
-                            borderRadius: 999,
-                            border: `1px solid ${withOpacity(brand.colors.secondary, 0.16)}`,
-                            background: withOpacity('#ffffff', 0.9),
-                            color: brand.colors.secondary,
-                            fontWeight: 600,
-                            cursor: 'pointer',
-                          }}
-                        >
-                          {isExpanded ? 'Sluit details' : 'Details'}
-                        </button>
-                        <button
-                          type="button"
-                          onClick={() => openEditor(event)}
-                          style={{
-                            padding: '8px 14px',
-                            borderRadius: 999,
-                            border: 'none',
-                            background: brand.colors.primary,
-                            color: '#fff',
-                            fontWeight: 600,
-                            cursor: 'pointer',
-                            boxShadow: '0 12px 24px rgba(255, 45, 146, 0.25)',
-                          }}
-                        >
-                          Herplan
-                        </button>
-                      </td>
-                    </tr>
-                    {isExpanded && (
-                      <tr>
-                        <td
-                          colSpan={9}
-                          style={{
-                            padding: '20px 28px',
-                            backgroundColor: withOpacity('#f5f0ff', 0.8),
-                            borderBottom: `1px solid ${withOpacity(brand.colors.secondary, 0.06)}`,
-                          }}
-                        >
-                          <div style={{ display: 'grid', gap: '12px' }}>
-                            <div style={{ display: 'flex', gap: '16px', flexWrap: 'wrap', color: brand.colors.mutedText }}>
-                              <span><strong>Doorlooptijd:</strong> {event.durationDays ? `${event.durationDays} dagen` : 'Onbekend'}</span>
-                              <span><strong>Eindigt op:</strong> {formatDate(event.end)}</span>
-                            </div>
-                            <div style={{ color: brand.colors.secondary, fontWeight: 600 }}>Projectnotities</div>
-                            <div style={{ color: brand.colors.mutedText, whiteSpace: 'pre-wrap' }}>
-                              {event.notes ? event.notes : 'Geen notities toegevoegd.'}
-                            </div>
-                            {event.alerts.length > 0 ? (
-                              <div>
-                                <div style={{ color: brand.colors.secondary, fontWeight: 600, marginBottom: '6px' }}>
-                                  Voorraaddetails
-                                </div>
-                                <ul style={{ margin: 0, paddingLeft: '20px', color: '#b91c1c' }}>
-                                  {event.alerts.map((alert, index) => (
-                                    <li key={index}>{alert}</li>
-                                  ))}
-                                </ul>
-                              </div>
-                            ) : (
-                              <div style={{ color: '#059669' }}>Geen voorraadissues voor dit project.</div>
-                            )}
-                          </div>
->>>>>>> 22478bd2
                         </td>
                       </tr>
                       {isExpanded && (
