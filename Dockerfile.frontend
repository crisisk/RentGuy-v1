--- conflicted
+++ resolved
@@ -10,7 +10,6 @@
 
 # Install dependencies once so we can reuse the layer between builds
 FROM base AS deps
-<<<<<<< HEAD
 COPY package.json ./
 COPY package-lock.json* ./
 RUN --mount=type=cache,target=/root/.npm \
@@ -19,25 +18,13 @@
     else \
       npm install --legacy-peer-deps; \
     fi
-=======
-COPY package.json package-lock.json ./
-RUN npm ci --include=dev
->>>>>>> e7525e66
 
 # Build the production bundle with only the files required by the scanner frontend
 FROM base AS builder
 ENV NODE_ENV=production
 COPY --from=deps /app/node_modules ./node_modules
-<<<<<<< HEAD
 COPY . .
 RUN npm run build && find dist -name '*.map' -delete
-=======
-COPY package.json ./
-COPY scripts ./scripts
-COPY src ./src
-COPY index.html ./index.html
-RUN npm run build
->>>>>>> e7525e66
 
 # Minimal nginx runtime image to serve the static assets (<100MB total)
 FROM nginx:1.27-alpine AS runner
