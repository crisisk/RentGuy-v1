--- conflicted
+++ resolved
@@ -23,7 +23,6 @@
 FROM base AS builder
 ENV NODE_ENV=production
 COPY --from=deps /app/node_modules ./node_modules
-<<<<<<< HEAD
 COPY package.json ./
 COPY scripts ./scripts
 COPY src ./src
@@ -31,10 +30,6 @@
 COPY warehouse ./warehouse
 COPY index.html ./index.html
 RUN npm run build
-=======
-COPY . .
-RUN npm run build && find dist -name '*.map' -delete
->>>>>>> 4c94b925
 
 # Minimal nginx runtime image to serve the static assets (<100MB total)
 FROM nginx:1.27-alpine AS runner
